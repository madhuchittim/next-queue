--- conflicted
+++ resolved
@@ -4113,10 +4113,6 @@
 		jiffies_to_msecs(cnf->mldv1_unsolicited_report_interval);
 	array[DEVCONF_MLDV2_UNSOLICITED_REPORT_INTERVAL] =
 		jiffies_to_msecs(cnf->mldv2_unsolicited_report_interval);
-<<<<<<< HEAD
-#ifdef CONFIG_IPV6_PRIVACY
-=======
->>>>>>> d8ec26d7
 	array[DEVCONF_USE_TEMPADDR] = cnf->use_tempaddr;
 	array[DEVCONF_TEMP_VALID_LFT] = cnf->temp_valid_lft;
 	array[DEVCONF_TEMP_PREFERED_LFT] = cnf->temp_prefered_lft;
@@ -4798,10 +4794,6 @@
 			.mode		= 0644,
 			.proc_handler	= proc_dointvec_ms_jiffies,
 		},
-<<<<<<< HEAD
-#ifdef CONFIG_IPV6_PRIVACY
-=======
->>>>>>> d8ec26d7
 		{
 			.procname	= "use_tempaddr",
 			.data		= &ipv6_devconf.use_tempaddr,
