--- conflicted
+++ resolved
@@ -19,12 +19,6 @@
 {
 	struct super_block *const sb = bio->bi_private;
 	struct bio_vec *bvec;
-<<<<<<< HEAD
-	const blk_status_t err = bio->bi_status;
-	struct bvec_iter_all iter_all;
-
-	bio_for_each_segment_all(bvec, bio, i, iter_all) {
-=======
 	blk_status_t err = bio->bi_status;
 	struct bvec_iter_all iter_all;
 
@@ -34,7 +28,6 @@
 	}
 
 	bio_for_each_segment_all(bvec, bio, iter_all) {
->>>>>>> 0ecfebd2
 		struct page *page = bvec->bv_page;
 
 		/* page is already locked */
@@ -293,14 +286,8 @@
 		if (nblocks > BIO_MAX_PAGES)
 			nblocks = BIO_MAX_PAGES;
 
-<<<<<<< HEAD
-		bio = erofs_grab_bio(inode->i_sb,
-				     blknr, nblocks, read_endio, false);
-
-=======
 		bio = erofs_grab_bio(sb, blknr, nblocks, sb,
 				     read_endio, false);
->>>>>>> 0ecfebd2
 		if (IS_ERR(bio)) {
 			err = PTR_ERR(bio);
 			bio = NULL;
