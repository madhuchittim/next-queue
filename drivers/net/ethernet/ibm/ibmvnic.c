// SPDX-License-Identifier: GPL-2.0-or-later
/**************************************************************************/
/*                                                                        */
/*  IBM System i and System p Virtual NIC Device Driver                   */
/*  Copyright (C) 2014 IBM Corp.                                          */
/*  Santiago Leon (santi_leon@yahoo.com)                                  */
/*  Thomas Falcon (tlfalcon@linux.vnet.ibm.com)                           */
/*  John Allen (jallen@linux.vnet.ibm.com)                                */
/*                                                                        */
/*                                                                        */
/* This module contains the implementation of a virtual ethernet device   */
/* for use with IBM i/p Series LPAR Linux. It utilizes the logical LAN    */
/* option of the RS/6000 Platform Architecture to interface with virtual  */
/* ethernet NICs that are presented to the partition by the hypervisor.   */
/*									   */
/* Messages are passed between the VNIC driver and the VNIC server using  */
/* Command/Response Queues (CRQs) and sub CRQs (sCRQs). CRQs are used to  */
/* issue and receive commands that initiate communication with the server */
/* on driver initialization. Sub CRQs (sCRQs) are similar to CRQs, but    */
/* are used by the driver to notify the server that a packet is           */
/* ready for transmission or that a buffer has been added to receive a    */
/* packet. Subsequently, sCRQs are used by the server to notify the       */
/* driver that a packet transmission has been completed or that a packet  */
/* has been received and placed in a waiting buffer.                      */
/*                                                                        */
/* In lieu of a more conventional "on-the-fly" DMA mapping strategy in    */
/* which skbs are DMA mapped and immediately unmapped when the transmit   */
/* or receive has been completed, the VNIC driver is required to use      */
/* "long term mapping". This entails that large, continuous DMA mapped    */
/* buffers are allocated on driver initialization and these buffers are   */
/* then continuously reused to pass skbs to and from the VNIC server.     */
/*                                                                        */
/**************************************************************************/

#include <linux/module.h>
#include <linux/moduleparam.h>
#include <linux/types.h>
#include <linux/errno.h>
#include <linux/completion.h>
#include <linux/ioport.h>
#include <linux/dma-mapping.h>
#include <linux/kernel.h>
#include <linux/netdevice.h>
#include <linux/etherdevice.h>
#include <linux/skbuff.h>
#include <linux/init.h>
#include <linux/delay.h>
#include <linux/mm.h>
#include <linux/ethtool.h>
#include <linux/proc_fs.h>
#include <linux/if_arp.h>
#include <linux/in.h>
#include <linux/ip.h>
#include <linux/ipv6.h>
#include <linux/irq.h>
#include <linux/kthread.h>
#include <linux/seq_file.h>
#include <linux/interrupt.h>
#include <net/net_namespace.h>
#include <asm/hvcall.h>
#include <linux/atomic.h>
#include <asm/vio.h>
#include <asm/iommu.h>
#include <linux/uaccess.h>
#include <asm/firmware.h>
#include <linux/workqueue.h>
#include <linux/if_vlan.h>
#include <linux/utsname.h>

#include "ibmvnic.h"

static const char ibmvnic_driver_name[] = "ibmvnic";
static const char ibmvnic_driver_string[] = "IBM System i/p Virtual NIC Driver";

MODULE_AUTHOR("Santiago Leon");
MODULE_DESCRIPTION("IBM System i/p Virtual NIC Driver");
MODULE_LICENSE("GPL");
MODULE_VERSION(IBMVNIC_DRIVER_VERSION);

static int ibmvnic_version = IBMVNIC_INITIAL_VERSION;
static int ibmvnic_remove(struct vio_dev *);
static void release_sub_crqs(struct ibmvnic_adapter *, bool);
static int ibmvnic_reset_crq(struct ibmvnic_adapter *);
static int ibmvnic_send_crq_init(struct ibmvnic_adapter *);
static int ibmvnic_reenable_crq_queue(struct ibmvnic_adapter *);
static int ibmvnic_send_crq(struct ibmvnic_adapter *, union ibmvnic_crq *);
static int send_subcrq_indirect(struct ibmvnic_adapter *, u64, u64, u64);
static irqreturn_t ibmvnic_interrupt_rx(int irq, void *instance);
static int enable_scrq_irq(struct ibmvnic_adapter *,
			   struct ibmvnic_sub_crq_queue *);
static int disable_scrq_irq(struct ibmvnic_adapter *,
			    struct ibmvnic_sub_crq_queue *);
static int pending_scrq(struct ibmvnic_adapter *,
			struct ibmvnic_sub_crq_queue *);
static union sub_crq *ibmvnic_next_scrq(struct ibmvnic_adapter *,
					struct ibmvnic_sub_crq_queue *);
static int ibmvnic_poll(struct napi_struct *napi, int data);
static void send_query_map(struct ibmvnic_adapter *adapter);
static int send_request_map(struct ibmvnic_adapter *, dma_addr_t, __be32, u8);
static int send_request_unmap(struct ibmvnic_adapter *, u8);
static int send_login(struct ibmvnic_adapter *adapter);
static void send_query_cap(struct ibmvnic_adapter *adapter);
static int init_sub_crqs(struct ibmvnic_adapter *);
static int init_sub_crq_irqs(struct ibmvnic_adapter *adapter);
static int ibmvnic_reset_init(struct ibmvnic_adapter *, bool reset);
static void release_crq_queue(struct ibmvnic_adapter *);
static int __ibmvnic_set_mac(struct net_device *, u8 *);
static int init_crq_queue(struct ibmvnic_adapter *adapter);
static int send_query_phys_parms(struct ibmvnic_adapter *adapter);

struct ibmvnic_stat {
	char name[ETH_GSTRING_LEN];
	int offset;
};

#define IBMVNIC_STAT_OFF(stat) (offsetof(struct ibmvnic_adapter, stats) + \
			     offsetof(struct ibmvnic_statistics, stat))
#define IBMVNIC_GET_STAT(a, off) (*((u64 *)(((unsigned long)(a)) + off)))

static const struct ibmvnic_stat ibmvnic_stats[] = {
	{"rx_packets", IBMVNIC_STAT_OFF(rx_packets)},
	{"rx_bytes", IBMVNIC_STAT_OFF(rx_bytes)},
	{"tx_packets", IBMVNIC_STAT_OFF(tx_packets)},
	{"tx_bytes", IBMVNIC_STAT_OFF(tx_bytes)},
	{"ucast_tx_packets", IBMVNIC_STAT_OFF(ucast_tx_packets)},
	{"ucast_rx_packets", IBMVNIC_STAT_OFF(ucast_rx_packets)},
	{"mcast_tx_packets", IBMVNIC_STAT_OFF(mcast_tx_packets)},
	{"mcast_rx_packets", IBMVNIC_STAT_OFF(mcast_rx_packets)},
	{"bcast_tx_packets", IBMVNIC_STAT_OFF(bcast_tx_packets)},
	{"bcast_rx_packets", IBMVNIC_STAT_OFF(bcast_rx_packets)},
	{"align_errors", IBMVNIC_STAT_OFF(align_errors)},
	{"fcs_errors", IBMVNIC_STAT_OFF(fcs_errors)},
	{"single_collision_frames", IBMVNIC_STAT_OFF(single_collision_frames)},
	{"multi_collision_frames", IBMVNIC_STAT_OFF(multi_collision_frames)},
	{"sqe_test_errors", IBMVNIC_STAT_OFF(sqe_test_errors)},
	{"deferred_tx", IBMVNIC_STAT_OFF(deferred_tx)},
	{"late_collisions", IBMVNIC_STAT_OFF(late_collisions)},
	{"excess_collisions", IBMVNIC_STAT_OFF(excess_collisions)},
	{"internal_mac_tx_errors", IBMVNIC_STAT_OFF(internal_mac_tx_errors)},
	{"carrier_sense", IBMVNIC_STAT_OFF(carrier_sense)},
	{"too_long_frames", IBMVNIC_STAT_OFF(too_long_frames)},
	{"internal_mac_rx_errors", IBMVNIC_STAT_OFF(internal_mac_rx_errors)},
};

static long h_reg_sub_crq(unsigned long unit_address, unsigned long token,
			  unsigned long length, unsigned long *number,
			  unsigned long *irq)
{
	unsigned long retbuf[PLPAR_HCALL_BUFSIZE];
	long rc;

	rc = plpar_hcall(H_REG_SUB_CRQ, retbuf, unit_address, token, length);
	*number = retbuf[0];
	*irq = retbuf[1];

	return rc;
}

/**
 * ibmvnic_wait_for_completion - Check device state and wait for completion
 * @adapter: private device data
 * @comp_done: completion structure to wait for
 * @timeout: time to wait in milliseconds
 *
 * Wait for a completion signal or until the timeout limit is reached
 * while checking that the device is still active.
 */
static int ibmvnic_wait_for_completion(struct ibmvnic_adapter *adapter,
				       struct completion *comp_done,
				       unsigned long timeout)
{
	struct net_device *netdev;
	unsigned long div_timeout;
	u8 retry;

	netdev = adapter->netdev;
	retry = 5;
	div_timeout = msecs_to_jiffies(timeout / retry);
	while (true) {
		if (!adapter->crq.active) {
			netdev_err(netdev, "Device down!\n");
			return -ENODEV;
		}
		if (!retry--)
			break;
		if (wait_for_completion_timeout(comp_done, div_timeout))
			return 0;
	}
	netdev_err(netdev, "Operation timed out.\n");
	return -ETIMEDOUT;
}

static int alloc_long_term_buff(struct ibmvnic_adapter *adapter,
				struct ibmvnic_long_term_buff *ltb, int size)
{
	struct device *dev = &adapter->vdev->dev;
	int rc;

	ltb->size = size;
	ltb->buff = dma_alloc_coherent(dev, ltb->size, &ltb->addr,
				       GFP_KERNEL);

	if (!ltb->buff) {
		dev_err(dev, "Couldn't alloc long term buffer\n");
		return -ENOMEM;
	}
	ltb->map_id = adapter->map_id;
	adapter->map_id++;

	mutex_lock(&adapter->fw_lock);
	adapter->fw_done_rc = 0;
	reinit_completion(&adapter->fw_done);
	rc = send_request_map(adapter, ltb->addr,
			      ltb->size, ltb->map_id);
	if (rc) {
		dma_free_coherent(dev, ltb->size, ltb->buff, ltb->addr);
		mutex_unlock(&adapter->fw_lock);
		return rc;
	}

	rc = ibmvnic_wait_for_completion(adapter, &adapter->fw_done, 10000);
	if (rc) {
		dev_err(dev,
			"Long term map request aborted or timed out,rc = %d\n",
			rc);
		dma_free_coherent(dev, ltb->size, ltb->buff, ltb->addr);
		mutex_unlock(&adapter->fw_lock);
		return rc;
	}

	if (adapter->fw_done_rc) {
		dev_err(dev, "Couldn't map long term buffer,rc = %d\n",
			adapter->fw_done_rc);
		dma_free_coherent(dev, ltb->size, ltb->buff, ltb->addr);
		mutex_unlock(&adapter->fw_lock);
		return -1;
	}
	mutex_unlock(&adapter->fw_lock);
	return 0;
}

static void free_long_term_buff(struct ibmvnic_adapter *adapter,
				struct ibmvnic_long_term_buff *ltb)
{
	struct device *dev = &adapter->vdev->dev;

	if (!ltb->buff)
		return;

	if (adapter->reset_reason != VNIC_RESET_FAILOVER &&
	    adapter->reset_reason != VNIC_RESET_MOBILITY)
		send_request_unmap(adapter, ltb->map_id);
	dma_free_coherent(dev, ltb->size, ltb->buff, ltb->addr);
}

static int reset_long_term_buff(struct ibmvnic_adapter *adapter,
				struct ibmvnic_long_term_buff *ltb)
{
	struct device *dev = &adapter->vdev->dev;
	int rc;

	memset(ltb->buff, 0, ltb->size);

	mutex_lock(&adapter->fw_lock);
	adapter->fw_done_rc = 0;

	reinit_completion(&adapter->fw_done);
	rc = send_request_map(adapter, ltb->addr, ltb->size, ltb->map_id);
	if (rc) {
		mutex_unlock(&adapter->fw_lock);
		return rc;
	}

	rc = ibmvnic_wait_for_completion(adapter, &adapter->fw_done, 10000);
	if (rc) {
		dev_info(dev,
			 "Reset failed, long term map request timed out or aborted\n");
		mutex_unlock(&adapter->fw_lock);
		return rc;
	}

	if (adapter->fw_done_rc) {
		dev_info(dev,
			 "Reset failed, attempting to free and reallocate buffer\n");
		free_long_term_buff(adapter, ltb);
		mutex_unlock(&adapter->fw_lock);
		return alloc_long_term_buff(adapter, ltb, ltb->size);
	}
	mutex_unlock(&adapter->fw_lock);
	return 0;
}

static void deactivate_rx_pools(struct ibmvnic_adapter *adapter)
{
	int i;

	for (i = 0; i < adapter->num_active_rx_pools; i++)
		adapter->rx_pool[i].active = 0;
}

static void replenish_rx_pool(struct ibmvnic_adapter *adapter,
			      struct ibmvnic_rx_pool *pool)
{
	int count = pool->size - atomic_read(&pool->available);
	u64 handle = adapter->rx_scrq[pool->index]->handle;
	struct device *dev = &adapter->vdev->dev;
	struct ibmvnic_ind_xmit_queue *ind_bufp;
	struct ibmvnic_sub_crq_queue *rx_scrq;
	union sub_crq *sub_crq;
	int buffers_added = 0;
	unsigned long lpar_rc;
	struct sk_buff *skb;
	unsigned int offset;
	dma_addr_t dma_addr;
	unsigned char *dst;
	int shift = 0;
	int index;
	int i;

	if (!pool->active)
		return;

	rx_scrq = adapter->rx_scrq[pool->index];
	ind_bufp = &rx_scrq->ind_buf;
	for (i = 0; i < count; ++i) {
		skb = netdev_alloc_skb(adapter->netdev, pool->buff_size);
		if (!skb) {
			dev_err(dev, "Couldn't replenish rx buff\n");
			adapter->replenish_no_mem++;
			break;
		}

		index = pool->free_map[pool->next_free];

		if (pool->rx_buff[index].skb)
			dev_err(dev, "Inconsistent free_map!\n");

		/* Copy the skb to the long term mapped DMA buffer */
		offset = index * pool->buff_size;
		dst = pool->long_term_buff.buff + offset;
		memset(dst, 0, pool->buff_size);
		dma_addr = pool->long_term_buff.addr + offset;
		pool->rx_buff[index].data = dst;

		pool->free_map[pool->next_free] = IBMVNIC_INVALID_MAP;
		pool->rx_buff[index].dma = dma_addr;
		pool->rx_buff[index].skb = skb;
		pool->rx_buff[index].pool_index = pool->index;
		pool->rx_buff[index].size = pool->buff_size;

		sub_crq = &ind_bufp->indir_arr[ind_bufp->index++];
		memset(sub_crq, 0, sizeof(*sub_crq));
		sub_crq->rx_add.first = IBMVNIC_CRQ_CMD;
		sub_crq->rx_add.correlator =
		    cpu_to_be64((u64)&pool->rx_buff[index]);
		sub_crq->rx_add.ioba = cpu_to_be32(dma_addr);
		sub_crq->rx_add.map_id = pool->long_term_buff.map_id;

		/* The length field of the sCRQ is defined to be 24 bits so the
		 * buffer size needs to be left shifted by a byte before it is
		 * converted to big endian to prevent the last byte from being
		 * truncated.
		 */
#ifdef __LITTLE_ENDIAN__
		shift = 8;
#endif
		sub_crq->rx_add.len = cpu_to_be32(pool->buff_size << shift);
		pool->next_free = (pool->next_free + 1) % pool->size;
		if (ind_bufp->index == IBMVNIC_MAX_IND_DESCS ||
		    i == count - 1) {
			lpar_rc =
				send_subcrq_indirect(adapter, handle,
						     (u64)ind_bufp->indir_dma,
						     (u64)ind_bufp->index);
			if (lpar_rc != H_SUCCESS)
				goto failure;
			buffers_added += ind_bufp->index;
			adapter->replenish_add_buff_success += ind_bufp->index;
			ind_bufp->index = 0;
		}
	}
	atomic_add(buffers_added, &pool->available);
	return;

failure:
	if (lpar_rc != H_PARAMETER && lpar_rc != H_CLOSED)
		dev_err_ratelimited(dev, "rx: replenish packet buffer failed\n");
	for (i = ind_bufp->index - 1; i >= 0; --i) {
		struct ibmvnic_rx_buff *rx_buff;

		pool->next_free = pool->next_free == 0 ?
				  pool->size - 1 : pool->next_free - 1;
		sub_crq = &ind_bufp->indir_arr[i];
		rx_buff = (struct ibmvnic_rx_buff *)
				be64_to_cpu(sub_crq->rx_add.correlator);
		index = (int)(rx_buff - pool->rx_buff);
		pool->free_map[pool->next_free] = index;
		dev_kfree_skb_any(pool->rx_buff[index].skb);
		pool->rx_buff[index].skb = NULL;
	}
	ind_bufp->index = 0;
	if (lpar_rc == H_CLOSED || adapter->failover_pending) {
		/* Disable buffer pool replenishment and report carrier off if
		 * queue is closed or pending failover.
		 * Firmware guarantees that a signal will be sent to the
		 * driver, triggering a reset.
		 */
		deactivate_rx_pools(adapter);
		netif_carrier_off(adapter->netdev);
	}
}

static void replenish_pools(struct ibmvnic_adapter *adapter)
{
	int i;

	adapter->replenish_task_cycles++;
	for (i = 0; i < adapter->num_active_rx_pools; i++) {
		if (adapter->rx_pool[i].active)
			replenish_rx_pool(adapter, &adapter->rx_pool[i]);
	}
}

static void release_stats_buffers(struct ibmvnic_adapter *adapter)
{
	kfree(adapter->tx_stats_buffers);
	kfree(adapter->rx_stats_buffers);
	adapter->tx_stats_buffers = NULL;
	adapter->rx_stats_buffers = NULL;
}

static int init_stats_buffers(struct ibmvnic_adapter *adapter)
{
	adapter->tx_stats_buffers =
				kcalloc(IBMVNIC_MAX_QUEUES,
					sizeof(struct ibmvnic_tx_queue_stats),
					GFP_KERNEL);
	if (!adapter->tx_stats_buffers)
		return -ENOMEM;

	adapter->rx_stats_buffers =
				kcalloc(IBMVNIC_MAX_QUEUES,
					sizeof(struct ibmvnic_rx_queue_stats),
					GFP_KERNEL);
	if (!adapter->rx_stats_buffers)
		return -ENOMEM;

	return 0;
}

static void release_stats_token(struct ibmvnic_adapter *adapter)
{
	struct device *dev = &adapter->vdev->dev;

	if (!adapter->stats_token)
		return;

	dma_unmap_single(dev, adapter->stats_token,
			 sizeof(struct ibmvnic_statistics),
			 DMA_FROM_DEVICE);
	adapter->stats_token = 0;
}

static int init_stats_token(struct ibmvnic_adapter *adapter)
{
	struct device *dev = &adapter->vdev->dev;
	dma_addr_t stok;

	stok = dma_map_single(dev, &adapter->stats,
			      sizeof(struct ibmvnic_statistics),
			      DMA_FROM_DEVICE);
	if (dma_mapping_error(dev, stok)) {
		dev_err(dev, "Couldn't map stats buffer\n");
		return -1;
	}

	adapter->stats_token = stok;
	netdev_dbg(adapter->netdev, "Stats token initialized (%llx)\n", stok);
	return 0;
}

static int reset_rx_pools(struct ibmvnic_adapter *adapter)
{
	struct ibmvnic_rx_pool *rx_pool;
	u64 buff_size;
	int rx_scrqs;
	int i, j, rc;

	if (!adapter->rx_pool)
		return -1;

	buff_size = adapter->cur_rx_buf_sz;
	rx_scrqs = adapter->num_active_rx_pools;
	for (i = 0; i < rx_scrqs; i++) {
		rx_pool = &adapter->rx_pool[i];

		netdev_dbg(adapter->netdev, "Re-setting rx_pool[%d]\n", i);

		if (rx_pool->buff_size != buff_size) {
			free_long_term_buff(adapter, &rx_pool->long_term_buff);
			rx_pool->buff_size = ALIGN(buff_size, L1_CACHE_BYTES);
			rc = alloc_long_term_buff(adapter,
						  &rx_pool->long_term_buff,
						  rx_pool->size *
						  rx_pool->buff_size);
		} else {
			rc = reset_long_term_buff(adapter,
						  &rx_pool->long_term_buff);
		}

		if (rc)
			return rc;

		for (j = 0; j < rx_pool->size; j++)
			rx_pool->free_map[j] = j;

		memset(rx_pool->rx_buff, 0,
		       rx_pool->size * sizeof(struct ibmvnic_rx_buff));

		atomic_set(&rx_pool->available, 0);
		rx_pool->next_alloc = 0;
		rx_pool->next_free = 0;
		rx_pool->active = 1;
	}

	return 0;
}

static void release_rx_pools(struct ibmvnic_adapter *adapter)
{
	struct ibmvnic_rx_pool *rx_pool;
	int i, j;

	if (!adapter->rx_pool)
		return;

	for (i = 0; i < adapter->num_active_rx_pools; i++) {
		rx_pool = &adapter->rx_pool[i];

		netdev_dbg(adapter->netdev, "Releasing rx_pool[%d]\n", i);

		kfree(rx_pool->free_map);
		free_long_term_buff(adapter, &rx_pool->long_term_buff);

		if (!rx_pool->rx_buff)
			continue;

		for (j = 0; j < rx_pool->size; j++) {
			if (rx_pool->rx_buff[j].skb) {
				dev_kfree_skb_any(rx_pool->rx_buff[j].skb);
				rx_pool->rx_buff[j].skb = NULL;
			}
		}

		kfree(rx_pool->rx_buff);
	}

	kfree(adapter->rx_pool);
	adapter->rx_pool = NULL;
	adapter->num_active_rx_pools = 0;
}

static int init_rx_pools(struct net_device *netdev)
{
	struct ibmvnic_adapter *adapter = netdev_priv(netdev);
	struct device *dev = &adapter->vdev->dev;
	struct ibmvnic_rx_pool *rx_pool;
	int rxadd_subcrqs;
	u64 buff_size;
	int i, j;

	rxadd_subcrqs = adapter->num_active_rx_scrqs;
	buff_size = adapter->cur_rx_buf_sz;

	adapter->rx_pool = kcalloc(rxadd_subcrqs,
				   sizeof(struct ibmvnic_rx_pool),
				   GFP_KERNEL);
	if (!adapter->rx_pool) {
		dev_err(dev, "Failed to allocate rx pools\n");
		return -1;
	}

	adapter->num_active_rx_pools = rxadd_subcrqs;

	for (i = 0; i < rxadd_subcrqs; i++) {
		rx_pool = &adapter->rx_pool[i];

		netdev_dbg(adapter->netdev,
			   "Initializing rx_pool[%d], %lld buffs, %lld bytes each\n",
			   i, adapter->req_rx_add_entries_per_subcrq,
			   buff_size);

		rx_pool->size = adapter->req_rx_add_entries_per_subcrq;
		rx_pool->index = i;
		rx_pool->buff_size = ALIGN(buff_size, L1_CACHE_BYTES);
		rx_pool->active = 1;

		rx_pool->free_map = kcalloc(rx_pool->size, sizeof(int),
					    GFP_KERNEL);
		if (!rx_pool->free_map) {
			release_rx_pools(adapter);
			return -1;
		}

		rx_pool->rx_buff = kcalloc(rx_pool->size,
					   sizeof(struct ibmvnic_rx_buff),
					   GFP_KERNEL);
		if (!rx_pool->rx_buff) {
			dev_err(dev, "Couldn't alloc rx buffers\n");
			release_rx_pools(adapter);
			return -1;
		}

		if (alloc_long_term_buff(adapter, &rx_pool->long_term_buff,
					 rx_pool->size * rx_pool->buff_size)) {
			release_rx_pools(adapter);
			return -1;
		}

		for (j = 0; j < rx_pool->size; ++j)
			rx_pool->free_map[j] = j;

		atomic_set(&rx_pool->available, 0);
		rx_pool->next_alloc = 0;
		rx_pool->next_free = 0;
	}

	return 0;
}

static int reset_one_tx_pool(struct ibmvnic_adapter *adapter,
			     struct ibmvnic_tx_pool *tx_pool)
{
	int rc, i;

	rc = reset_long_term_buff(adapter, &tx_pool->long_term_buff);
	if (rc)
		return rc;

	memset(tx_pool->tx_buff, 0,
	       tx_pool->num_buffers *
	       sizeof(struct ibmvnic_tx_buff));

	for (i = 0; i < tx_pool->num_buffers; i++)
		tx_pool->free_map[i] = i;

	tx_pool->consumer_index = 0;
	tx_pool->producer_index = 0;

	return 0;
}

static int reset_tx_pools(struct ibmvnic_adapter *adapter)
{
	int tx_scrqs;
	int i, rc;

	if (!adapter->tx_pool)
		return -1;

	tx_scrqs = adapter->num_active_tx_pools;
	for (i = 0; i < tx_scrqs; i++) {
		rc = reset_one_tx_pool(adapter, &adapter->tso_pool[i]);
		if (rc)
			return rc;
		rc = reset_one_tx_pool(adapter, &adapter->tx_pool[i]);
		if (rc)
			return rc;
	}

	return 0;
}

static void release_vpd_data(struct ibmvnic_adapter *adapter)
{
	if (!adapter->vpd)
		return;

	kfree(adapter->vpd->buff);
	kfree(adapter->vpd);

	adapter->vpd = NULL;
}

static void release_one_tx_pool(struct ibmvnic_adapter *adapter,
				struct ibmvnic_tx_pool *tx_pool)
{
	kfree(tx_pool->tx_buff);
	kfree(tx_pool->free_map);
	free_long_term_buff(adapter, &tx_pool->long_term_buff);
}

static void release_tx_pools(struct ibmvnic_adapter *adapter)
{
	int i;

	if (!adapter->tx_pool)
		return;

	for (i = 0; i < adapter->num_active_tx_pools; i++) {
		release_one_tx_pool(adapter, &adapter->tx_pool[i]);
		release_one_tx_pool(adapter, &adapter->tso_pool[i]);
	}

	kfree(adapter->tx_pool);
	adapter->tx_pool = NULL;
	kfree(adapter->tso_pool);
	adapter->tso_pool = NULL;
	adapter->num_active_tx_pools = 0;
}

static int init_one_tx_pool(struct net_device *netdev,
			    struct ibmvnic_tx_pool *tx_pool,
			    int num_entries, int buf_size)
{
	struct ibmvnic_adapter *adapter = netdev_priv(netdev);
	int i;

	tx_pool->tx_buff = kcalloc(num_entries,
				   sizeof(struct ibmvnic_tx_buff),
				   GFP_KERNEL);
	if (!tx_pool->tx_buff)
		return -1;

	if (alloc_long_term_buff(adapter, &tx_pool->long_term_buff,
				 num_entries * buf_size))
		return -1;

	tx_pool->free_map = kcalloc(num_entries, sizeof(int), GFP_KERNEL);
	if (!tx_pool->free_map)
		return -1;

	for (i = 0; i < num_entries; i++)
		tx_pool->free_map[i] = i;

	tx_pool->consumer_index = 0;
	tx_pool->producer_index = 0;
	tx_pool->num_buffers = num_entries;
	tx_pool->buf_size = buf_size;

	return 0;
}

static int init_tx_pools(struct net_device *netdev)
{
	struct ibmvnic_adapter *adapter = netdev_priv(netdev);
	int tx_subcrqs;
	u64 buff_size;
	int i, rc;

	tx_subcrqs = adapter->num_active_tx_scrqs;
	adapter->tx_pool = kcalloc(tx_subcrqs,
				   sizeof(struct ibmvnic_tx_pool), GFP_KERNEL);
	if (!adapter->tx_pool)
		return -1;

	adapter->tso_pool = kcalloc(tx_subcrqs,
				    sizeof(struct ibmvnic_tx_pool), GFP_KERNEL);
	if (!adapter->tso_pool)
		return -1;

	adapter->num_active_tx_pools = tx_subcrqs;

	for (i = 0; i < tx_subcrqs; i++) {
		buff_size = adapter->req_mtu + VLAN_HLEN;
		buff_size = ALIGN(buff_size, L1_CACHE_BYTES);
		rc = init_one_tx_pool(netdev, &adapter->tx_pool[i],
				      adapter->req_tx_entries_per_subcrq,
				      buff_size);
		if (rc) {
			release_tx_pools(adapter);
			return rc;
		}

		rc = init_one_tx_pool(netdev, &adapter->tso_pool[i],
				      IBMVNIC_TSO_BUFS,
				      IBMVNIC_TSO_BUF_SZ);
		if (rc) {
			release_tx_pools(adapter);
			return rc;
		}
	}

	return 0;
}

static void ibmvnic_napi_enable(struct ibmvnic_adapter *adapter)
{
	int i;

	if (adapter->napi_enabled)
		return;

	for (i = 0; i < adapter->req_rx_queues; i++)
		napi_enable(&adapter->napi[i]);

	adapter->napi_enabled = true;
}

static void ibmvnic_napi_disable(struct ibmvnic_adapter *adapter)
{
	int i;

	if (!adapter->napi_enabled)
		return;

	for (i = 0; i < adapter->req_rx_queues; i++) {
		netdev_dbg(adapter->netdev, "Disabling napi[%d]\n", i);
		napi_disable(&adapter->napi[i]);
	}

	adapter->napi_enabled = false;
}

static int init_napi(struct ibmvnic_adapter *adapter)
{
	int i;

	adapter->napi = kcalloc(adapter->req_rx_queues,
				sizeof(struct napi_struct), GFP_KERNEL);
	if (!adapter->napi)
		return -ENOMEM;

	for (i = 0; i < adapter->req_rx_queues; i++) {
		netdev_dbg(adapter->netdev, "Adding napi[%d]\n", i);
		netif_napi_add(adapter->netdev, &adapter->napi[i],
			       ibmvnic_poll, NAPI_POLL_WEIGHT);
	}

	adapter->num_active_rx_napi = adapter->req_rx_queues;
	return 0;
}

static void release_napi(struct ibmvnic_adapter *adapter)
{
	int i;

	if (!adapter->napi)
		return;

	for (i = 0; i < adapter->num_active_rx_napi; i++) {
		netdev_dbg(adapter->netdev, "Releasing napi[%d]\n", i);
		netif_napi_del(&adapter->napi[i]);
	}

	kfree(adapter->napi);
	adapter->napi = NULL;
	adapter->num_active_rx_napi = 0;
	adapter->napi_enabled = false;
}

static int ibmvnic_login(struct net_device *netdev)
{
	struct ibmvnic_adapter *adapter = netdev_priv(netdev);
	unsigned long timeout = msecs_to_jiffies(20000);
	int retry_count = 0;
	int retries = 10;
	bool retry;
	int rc;

	do {
		retry = false;
		if (retry_count > retries) {
			netdev_warn(netdev, "Login attempts exceeded\n");
			return -1;
		}

		adapter->init_done_rc = 0;
		reinit_completion(&adapter->init_done);
		rc = send_login(adapter);
		if (rc)
			return rc;

		if (!wait_for_completion_timeout(&adapter->init_done,
						 timeout)) {
			netdev_warn(netdev, "Login timed out, retrying...\n");
			retry = true;
			adapter->init_done_rc = 0;
			retry_count++;
			continue;
		}

		if (adapter->init_done_rc == ABORTED) {
			netdev_warn(netdev, "Login aborted, retrying...\n");
			retry = true;
			adapter->init_done_rc = 0;
			retry_count++;
			/* FW or device may be busy, so
			 * wait a bit before retrying login
			 */
			msleep(500);
		} else if (adapter->init_done_rc == PARTIALSUCCESS) {
			retry_count++;
			release_sub_crqs(adapter, 1);

			retry = true;
			netdev_dbg(netdev,
				   "Received partial success, retrying...\n");
			adapter->init_done_rc = 0;
			reinit_completion(&adapter->init_done);
			send_query_cap(adapter);
			if (!wait_for_completion_timeout(&adapter->init_done,
							 timeout)) {
				netdev_warn(netdev,
					    "Capabilities query timed out\n");
				return -1;
			}

			rc = init_sub_crqs(adapter);
			if (rc) {
				netdev_warn(netdev,
					    "SCRQ initialization failed\n");
				return -1;
			}

			rc = init_sub_crq_irqs(adapter);
			if (rc) {
				netdev_warn(netdev,
					    "SCRQ irq initialization failed\n");
				return -1;
			}
		} else if (adapter->init_done_rc) {
			netdev_warn(netdev, "Adapter login failed\n");
			return -1;
		}
	} while (retry);

	__ibmvnic_set_mac(netdev, adapter->mac_addr);

	return 0;
}

static void release_login_buffer(struct ibmvnic_adapter *adapter)
{
	kfree(adapter->login_buf);
	adapter->login_buf = NULL;
}

static void release_login_rsp_buffer(struct ibmvnic_adapter *adapter)
{
	kfree(adapter->login_rsp_buf);
	adapter->login_rsp_buf = NULL;
}

static void release_resources(struct ibmvnic_adapter *adapter)
{
	release_vpd_data(adapter);

	release_tx_pools(adapter);
	release_rx_pools(adapter);

	release_napi(adapter);
	release_login_rsp_buffer(adapter);
}

static int set_link_state(struct ibmvnic_adapter *adapter, u8 link_state)
{
	struct net_device *netdev = adapter->netdev;
	unsigned long timeout = msecs_to_jiffies(20000);
	union ibmvnic_crq crq;
	bool resend;
	int rc;

	netdev_dbg(netdev, "setting link state %d\n", link_state);

	memset(&crq, 0, sizeof(crq));
	crq.logical_link_state.first = IBMVNIC_CRQ_CMD;
	crq.logical_link_state.cmd = LOGICAL_LINK_STATE;
	crq.logical_link_state.link_state = link_state;

	do {
		resend = false;

		reinit_completion(&adapter->init_done);
		rc = ibmvnic_send_crq(adapter, &crq);
		if (rc) {
			netdev_err(netdev, "Failed to set link state\n");
			return rc;
		}

		if (!wait_for_completion_timeout(&adapter->init_done,
						 timeout)) {
			netdev_err(netdev, "timeout setting link state\n");
			return -1;
		}

		if (adapter->init_done_rc == PARTIALSUCCESS) {
			/* Partuial success, delay and re-send */
			mdelay(1000);
			resend = true;
		} else if (adapter->init_done_rc) {
			netdev_warn(netdev, "Unable to set link state, rc=%d\n",
				    adapter->init_done_rc);
			return adapter->init_done_rc;
		}
	} while (resend);

	return 0;
}

static int set_real_num_queues(struct net_device *netdev)
{
	struct ibmvnic_adapter *adapter = netdev_priv(netdev);
	int rc;

	netdev_dbg(netdev, "Setting real tx/rx queues (%llx/%llx)\n",
		   adapter->req_tx_queues, adapter->req_rx_queues);

	rc = netif_set_real_num_tx_queues(netdev, adapter->req_tx_queues);
	if (rc) {
		netdev_err(netdev, "failed to set the number of tx queues\n");
		return rc;
	}

	rc = netif_set_real_num_rx_queues(netdev, adapter->req_rx_queues);
	if (rc)
		netdev_err(netdev, "failed to set the number of rx queues\n");

	return rc;
}

static int ibmvnic_get_vpd(struct ibmvnic_adapter *adapter)
{
	struct device *dev = &adapter->vdev->dev;
	union ibmvnic_crq crq;
	int len = 0;
	int rc;

	if (adapter->vpd->buff)
		len = adapter->vpd->len;

	mutex_lock(&adapter->fw_lock);
	adapter->fw_done_rc = 0;
	reinit_completion(&adapter->fw_done);

	crq.get_vpd_size.first = IBMVNIC_CRQ_CMD;
	crq.get_vpd_size.cmd = GET_VPD_SIZE;
	rc = ibmvnic_send_crq(adapter, &crq);
	if (rc) {
		mutex_unlock(&adapter->fw_lock);
		return rc;
	}

	rc = ibmvnic_wait_for_completion(adapter, &adapter->fw_done, 10000);
	if (rc) {
		dev_err(dev, "Could not retrieve VPD size, rc = %d\n", rc);
		mutex_unlock(&adapter->fw_lock);
		return rc;
	}
	mutex_unlock(&adapter->fw_lock);

	if (!adapter->vpd->len)
		return -ENODATA;

	if (!adapter->vpd->buff)
		adapter->vpd->buff = kzalloc(adapter->vpd->len, GFP_KERNEL);
	else if (adapter->vpd->len != len)
		adapter->vpd->buff =
			krealloc(adapter->vpd->buff,
				 adapter->vpd->len, GFP_KERNEL);

	if (!adapter->vpd->buff) {
		dev_err(dev, "Could allocate VPD buffer\n");
		return -ENOMEM;
	}

	adapter->vpd->dma_addr =
		dma_map_single(dev, adapter->vpd->buff, adapter->vpd->len,
			       DMA_FROM_DEVICE);
	if (dma_mapping_error(dev, adapter->vpd->dma_addr)) {
		dev_err(dev, "Could not map VPD buffer\n");
		kfree(adapter->vpd->buff);
		adapter->vpd->buff = NULL;
		return -ENOMEM;
	}

	mutex_lock(&adapter->fw_lock);
	adapter->fw_done_rc = 0;
	reinit_completion(&adapter->fw_done);

	crq.get_vpd.first = IBMVNIC_CRQ_CMD;
	crq.get_vpd.cmd = GET_VPD;
	crq.get_vpd.ioba = cpu_to_be32(adapter->vpd->dma_addr);
	crq.get_vpd.len = cpu_to_be32((u32)adapter->vpd->len);
	rc = ibmvnic_send_crq(adapter, &crq);
	if (rc) {
		kfree(adapter->vpd->buff);
		adapter->vpd->buff = NULL;
		mutex_unlock(&adapter->fw_lock);
		return rc;
	}

	rc = ibmvnic_wait_for_completion(adapter, &adapter->fw_done, 10000);
	if (rc) {
		dev_err(dev, "Unable to retrieve VPD, rc = %d\n", rc);
		kfree(adapter->vpd->buff);
		adapter->vpd->buff = NULL;
		mutex_unlock(&adapter->fw_lock);
		return rc;
	}

	mutex_unlock(&adapter->fw_lock);
	return 0;
}

static int init_resources(struct ibmvnic_adapter *adapter)
{
	struct net_device *netdev = adapter->netdev;
	int rc;

	rc = set_real_num_queues(netdev);
	if (rc)
		return rc;

	adapter->vpd = kzalloc(sizeof(*adapter->vpd), GFP_KERNEL);
	if (!adapter->vpd)
		return -ENOMEM;

	/* Vital Product Data (VPD) */
	rc = ibmvnic_get_vpd(adapter);
	if (rc) {
		netdev_err(netdev, "failed to initialize Vital Product Data (VPD)\n");
		return rc;
	}

	adapter->map_id = 1;

	rc = init_napi(adapter);
	if (rc)
		return rc;

	send_query_map(adapter);

	rc = init_rx_pools(netdev);
	if (rc)
		return rc;

	rc = init_tx_pools(netdev);
	return rc;
}

static int __ibmvnic_open(struct net_device *netdev)
{
	struct ibmvnic_adapter *adapter = netdev_priv(netdev);
	enum vnic_state prev_state = adapter->state;
	int i, rc;

	adapter->state = VNIC_OPENING;
	replenish_pools(adapter);
	ibmvnic_napi_enable(adapter);

	/* We're ready to receive frames, enable the sub-crq interrupts and
	 * set the logical link state to up
	 */
	for (i = 0; i < adapter->req_rx_queues; i++) {
		netdev_dbg(netdev, "Enabling rx_scrq[%d] irq\n", i);
		if (prev_state == VNIC_CLOSED)
			enable_irq(adapter->rx_scrq[i]->irq);
		enable_scrq_irq(adapter, adapter->rx_scrq[i]);
	}

	for (i = 0; i < adapter->req_tx_queues; i++) {
		netdev_dbg(netdev, "Enabling tx_scrq[%d] irq\n", i);
		if (prev_state == VNIC_CLOSED)
			enable_irq(adapter->tx_scrq[i]->irq);
		enable_scrq_irq(adapter, adapter->tx_scrq[i]);
		netdev_tx_reset_queue(netdev_get_tx_queue(netdev, i));
	}

	rc = set_link_state(adapter, IBMVNIC_LOGICAL_LNK_UP);
	if (rc) {
		for (i = 0; i < adapter->req_rx_queues; i++)
			napi_disable(&adapter->napi[i]);
		release_resources(adapter);
		return rc;
	}

	netif_tx_start_all_queues(netdev);

	if (prev_state == VNIC_CLOSED) {
		for (i = 0; i < adapter->req_rx_queues; i++)
			napi_schedule(&adapter->napi[i]);
	}

	adapter->state = VNIC_OPEN;
	return rc;
}

static int ibmvnic_open(struct net_device *netdev)
{
	struct ibmvnic_adapter *adapter = netdev_priv(netdev);
	int rc;

	/* If device failover is pending, just set device state and return.
	 * Device operation will be handled by reset routine.
	 */
	if (adapter->failover_pending) {
		adapter->state = VNIC_OPEN;
		return 0;
	}

	if (adapter->state != VNIC_CLOSED) {
		rc = ibmvnic_login(netdev);
		if (rc)
			goto out;

		rc = init_resources(adapter);
		if (rc) {
			netdev_err(netdev, "failed to initialize resources\n");
			release_resources(adapter);
			goto out;
		}
	}

	rc = __ibmvnic_open(netdev);

out:
	/*
	 * If open fails due to a pending failover, set device state and
	 * return. Device operation will be handled by reset routine.
	 */
	if (rc && adapter->failover_pending) {
		adapter->state = VNIC_OPEN;
		rc = 0;
	}
	return rc;
}

static void clean_rx_pools(struct ibmvnic_adapter *adapter)
{
	struct ibmvnic_rx_pool *rx_pool;
	struct ibmvnic_rx_buff *rx_buff;
	u64 rx_entries;
	int rx_scrqs;
	int i, j;

	if (!adapter->rx_pool)
		return;

	rx_scrqs = adapter->num_active_rx_pools;
	rx_entries = adapter->req_rx_add_entries_per_subcrq;

	/* Free any remaining skbs in the rx buffer pools */
	for (i = 0; i < rx_scrqs; i++) {
		rx_pool = &adapter->rx_pool[i];
		if (!rx_pool || !rx_pool->rx_buff)
			continue;

		netdev_dbg(adapter->netdev, "Cleaning rx_pool[%d]\n", i);
		for (j = 0; j < rx_entries; j++) {
			rx_buff = &rx_pool->rx_buff[j];
			if (rx_buff && rx_buff->skb) {
				dev_kfree_skb_any(rx_buff->skb);
				rx_buff->skb = NULL;
			}
		}
	}
}

static void clean_one_tx_pool(struct ibmvnic_adapter *adapter,
			      struct ibmvnic_tx_pool *tx_pool)
{
	struct ibmvnic_tx_buff *tx_buff;
	u64 tx_entries;
	int i;

	if (!tx_pool || !tx_pool->tx_buff)
		return;

	tx_entries = tx_pool->num_buffers;

	for (i = 0; i < tx_entries; i++) {
		tx_buff = &tx_pool->tx_buff[i];
		if (tx_buff && tx_buff->skb) {
			dev_kfree_skb_any(tx_buff->skb);
			tx_buff->skb = NULL;
		}
	}
}

static void clean_tx_pools(struct ibmvnic_adapter *adapter)
{
	int tx_scrqs;
	int i;

	if (!adapter->tx_pool || !adapter->tso_pool)
		return;

	tx_scrqs = adapter->num_active_tx_pools;

	/* Free any remaining skbs in the tx buffer pools */
	for (i = 0; i < tx_scrqs; i++) {
		netdev_dbg(adapter->netdev, "Cleaning tx_pool[%d]\n", i);
		clean_one_tx_pool(adapter, &adapter->tx_pool[i]);
		clean_one_tx_pool(adapter, &adapter->tso_pool[i]);
	}
}

static void ibmvnic_disable_irqs(struct ibmvnic_adapter *adapter)
{
	struct net_device *netdev = adapter->netdev;
	int i;

	if (adapter->tx_scrq) {
		for (i = 0; i < adapter->req_tx_queues; i++)
			if (adapter->tx_scrq[i]->irq) {
				netdev_dbg(netdev,
					   "Disabling tx_scrq[%d] irq\n", i);
				disable_scrq_irq(adapter, adapter->tx_scrq[i]);
				disable_irq(adapter->tx_scrq[i]->irq);
			}
	}

	if (adapter->rx_scrq) {
		for (i = 0; i < adapter->req_rx_queues; i++) {
			if (adapter->rx_scrq[i]->irq) {
				netdev_dbg(netdev,
					   "Disabling rx_scrq[%d] irq\n", i);
				disable_scrq_irq(adapter, adapter->rx_scrq[i]);
				disable_irq(adapter->rx_scrq[i]->irq);
			}
		}
	}
}

static void ibmvnic_cleanup(struct net_device *netdev)
{
	struct ibmvnic_adapter *adapter = netdev_priv(netdev);

	/* ensure that transmissions are stopped if called by do_reset */
	if (test_bit(0, &adapter->resetting))
		netif_tx_disable(netdev);
	else
		netif_tx_stop_all_queues(netdev);

	ibmvnic_napi_disable(adapter);
	ibmvnic_disable_irqs(adapter);

	clean_rx_pools(adapter);
	clean_tx_pools(adapter);
}

static int __ibmvnic_close(struct net_device *netdev)
{
	struct ibmvnic_adapter *adapter = netdev_priv(netdev);
	int rc = 0;

	adapter->state = VNIC_CLOSING;
	rc = set_link_state(adapter, IBMVNIC_LOGICAL_LNK_DN);
	if (rc)
		return rc;
	adapter->state = VNIC_CLOSED;
	return 0;
}

static int ibmvnic_close(struct net_device *netdev)
{
	struct ibmvnic_adapter *adapter = netdev_priv(netdev);
	int rc;

	/* If device failover is pending, just set device state and return.
	 * Device operation will be handled by reset routine.
	 */
	if (adapter->failover_pending) {
		adapter->state = VNIC_CLOSED;
		return 0;
	}

	rc = __ibmvnic_close(netdev);
	ibmvnic_cleanup(netdev);

	return rc;
}

/**
 * build_hdr_data - creates L2/L3/L4 header data buffer
 * @hdr_field - bitfield determining needed headers
 * @skb - socket buffer
 * @hdr_len - array of header lengths
 * @tot_len - total length of data
 *
 * Reads hdr_field to determine which headers are needed by firmware.
 * Builds a buffer containing these headers.  Saves individual header
 * lengths and total buffer length to be used to build descriptors.
 */
static int build_hdr_data(u8 hdr_field, struct sk_buff *skb,
			  int *hdr_len, u8 *hdr_data)
{
	int len = 0;
	u8 *hdr;

	if (skb_vlan_tagged(skb) && !skb_vlan_tag_present(skb))
		hdr_len[0] = sizeof(struct vlan_ethhdr);
	else
		hdr_len[0] = sizeof(struct ethhdr);

	if (skb->protocol == htons(ETH_P_IP)) {
		hdr_len[1] = ip_hdr(skb)->ihl * 4;
		if (ip_hdr(skb)->protocol == IPPROTO_TCP)
			hdr_len[2] = tcp_hdrlen(skb);
		else if (ip_hdr(skb)->protocol == IPPROTO_UDP)
			hdr_len[2] = sizeof(struct udphdr);
	} else if (skb->protocol == htons(ETH_P_IPV6)) {
		hdr_len[1] = sizeof(struct ipv6hdr);
		if (ipv6_hdr(skb)->nexthdr == IPPROTO_TCP)
			hdr_len[2] = tcp_hdrlen(skb);
		else if (ipv6_hdr(skb)->nexthdr == IPPROTO_UDP)
			hdr_len[2] = sizeof(struct udphdr);
	} else if (skb->protocol == htons(ETH_P_ARP)) {
		hdr_len[1] = arp_hdr_len(skb->dev);
		hdr_len[2] = 0;
	}

	memset(hdr_data, 0, 120);
	if ((hdr_field >> 6) & 1) {
		hdr = skb_mac_header(skb);
		memcpy(hdr_data, hdr, hdr_len[0]);
		len += hdr_len[0];
	}

	if ((hdr_field >> 5) & 1) {
		hdr = skb_network_header(skb);
		memcpy(hdr_data + len, hdr, hdr_len[1]);
		len += hdr_len[1];
	}

	if ((hdr_field >> 4) & 1) {
		hdr = skb_transport_header(skb);
		memcpy(hdr_data + len, hdr, hdr_len[2]);
		len += hdr_len[2];
	}
	return len;
}

/**
 * create_hdr_descs - create header and header extension descriptors
 * @hdr_field - bitfield determining needed headers
 * @data - buffer containing header data
 * @len - length of data buffer
 * @hdr_len - array of individual header lengths
 * @scrq_arr - descriptor array
 *
 * Creates header and, if needed, header extension descriptors and
 * places them in a descriptor array, scrq_arr
 */

static int create_hdr_descs(u8 hdr_field, u8 *hdr_data, int len, int *hdr_len,
			    union sub_crq *scrq_arr)
{
	union sub_crq hdr_desc;
	int tmp_len = len;
	int num_descs = 0;
	u8 *data, *cur;
	int tmp;

	while (tmp_len > 0) {
		cur = hdr_data + len - tmp_len;

		memset(&hdr_desc, 0, sizeof(hdr_desc));
		if (cur != hdr_data) {
			data = hdr_desc.hdr_ext.data;
			tmp = tmp_len > 29 ? 29 : tmp_len;
			hdr_desc.hdr_ext.first = IBMVNIC_CRQ_CMD;
			hdr_desc.hdr_ext.type = IBMVNIC_HDR_EXT_DESC;
			hdr_desc.hdr_ext.len = tmp;
		} else {
			data = hdr_desc.hdr.data;
			tmp = tmp_len > 24 ? 24 : tmp_len;
			hdr_desc.hdr.first = IBMVNIC_CRQ_CMD;
			hdr_desc.hdr.type = IBMVNIC_HDR_DESC;
			hdr_desc.hdr.len = tmp;
			hdr_desc.hdr.l2_len = (u8)hdr_len[0];
			hdr_desc.hdr.l3_len = cpu_to_be16((u16)hdr_len[1]);
			hdr_desc.hdr.l4_len = (u8)hdr_len[2];
			hdr_desc.hdr.flag = hdr_field << 1;
		}
		memcpy(data, cur, tmp);
		tmp_len -= tmp;
		*scrq_arr = hdr_desc;
		scrq_arr++;
		num_descs++;
	}

	return num_descs;
}

/**
 * build_hdr_descs_arr - build a header descriptor array
 * @skb - socket buffer
 * @num_entries - number of descriptors to be sent
 * @subcrq - first TX descriptor
 * @hdr_field - bit field determining which headers will be sent
 *
 * This function will build a TX descriptor array with applicable
 * L2/L3/L4 packet header descriptors to be sent by send_subcrq_indirect.
 */

static void build_hdr_descs_arr(struct sk_buff *skb,
				union sub_crq *indir_arr,
				int *num_entries, u8 hdr_field)
{
	int hdr_len[3] = {0, 0, 0};
	u8 hdr_data[140] = {0};
	int tot_len;

	tot_len = build_hdr_data(hdr_field, skb, hdr_len,
				 hdr_data);
	*num_entries += create_hdr_descs(hdr_field, hdr_data, tot_len, hdr_len,
					 indir_arr + 1);
}

static int ibmvnic_xmit_workarounds(struct sk_buff *skb,
				    struct net_device *netdev)
{
	/* For some backing devices, mishandling of small packets
	 * can result in a loss of connection or TX stall. Device
	 * architects recommend that no packet should be smaller
	 * than the minimum MTU value provided to the driver, so
	 * pad any packets to that length
	 */
	if (skb->len < netdev->min_mtu)
		return skb_put_padto(skb, netdev->min_mtu);

	return 0;
}

static void ibmvnic_tx_scrq_clean_buffer(struct ibmvnic_adapter *adapter,
					 struct ibmvnic_sub_crq_queue *tx_scrq)
{
	struct ibmvnic_ind_xmit_queue *ind_bufp;
	struct ibmvnic_tx_buff *tx_buff;
	struct ibmvnic_tx_pool *tx_pool;
	union sub_crq tx_scrq_entry;
	int queue_num;
	int entries;
	int index;
	int i;

	ind_bufp = &tx_scrq->ind_buf;
	entries = (u64)ind_bufp->index;
	queue_num = tx_scrq->pool_index;

	for (i = entries - 1; i >= 0; --i) {
		tx_scrq_entry = ind_bufp->indir_arr[i];
		if (tx_scrq_entry.v1.type != IBMVNIC_TX_DESC)
			continue;
		index = be32_to_cpu(tx_scrq_entry.v1.correlator);
		if (index & IBMVNIC_TSO_POOL_MASK) {
			tx_pool = &adapter->tso_pool[queue_num];
			index &= ~IBMVNIC_TSO_POOL_MASK;
		} else {
			tx_pool = &adapter->tx_pool[queue_num];
		}
		tx_pool->free_map[tx_pool->consumer_index] = index;
		tx_pool->consumer_index = tx_pool->consumer_index == 0 ?
					  tx_pool->num_buffers - 1 :
					  tx_pool->consumer_index - 1;
		tx_buff = &tx_pool->tx_buff[index];
		adapter->netdev->stats.tx_packets--;
		adapter->netdev->stats.tx_bytes -= tx_buff->skb->len;
		adapter->tx_stats_buffers[queue_num].packets--;
		adapter->tx_stats_buffers[queue_num].bytes -=
						tx_buff->skb->len;
		dev_kfree_skb_any(tx_buff->skb);
		tx_buff->skb = NULL;
		adapter->netdev->stats.tx_dropped++;
	}
	ind_bufp->index = 0;
	if (atomic_sub_return(entries, &tx_scrq->used) <=
	    (adapter->req_tx_entries_per_subcrq / 2) &&
	    __netif_subqueue_stopped(adapter->netdev, queue_num)) {
		netif_wake_subqueue(adapter->netdev, queue_num);
		netdev_dbg(adapter->netdev, "Started queue %d\n",
			   queue_num);
	}
}

static int ibmvnic_tx_scrq_flush(struct ibmvnic_adapter *adapter,
				 struct ibmvnic_sub_crq_queue *tx_scrq)
{
	struct ibmvnic_ind_xmit_queue *ind_bufp;
	u64 dma_addr;
	u64 entries;
	u64 handle;
	int rc;

	ind_bufp = &tx_scrq->ind_buf;
	dma_addr = (u64)ind_bufp->indir_dma;
	entries = (u64)ind_bufp->index;
	handle = tx_scrq->handle;

	if (!entries)
		return 0;
	rc = send_subcrq_indirect(adapter, handle, dma_addr, entries);
	if (rc)
		ibmvnic_tx_scrq_clean_buffer(adapter, tx_scrq);
	else
		ind_bufp->index = 0;
	return 0;
}

static netdev_tx_t ibmvnic_xmit(struct sk_buff *skb, struct net_device *netdev)
{
	struct ibmvnic_adapter *adapter = netdev_priv(netdev);
	int queue_num = skb_get_queue_mapping(skb);
	u8 *hdrs = (u8 *)&adapter->tx_rx_desc_req;
	struct device *dev = &adapter->vdev->dev;
	struct ibmvnic_ind_xmit_queue *ind_bufp;
	struct ibmvnic_tx_buff *tx_buff = NULL;
	struct ibmvnic_sub_crq_queue *tx_scrq;
	struct ibmvnic_tx_pool *tx_pool;
	unsigned int tx_send_failed = 0;
	netdev_tx_t ret = NETDEV_TX_OK;
	unsigned int tx_map_failed = 0;
	union sub_crq indir_arr[16];
	unsigned int tx_dropped = 0;
	unsigned int tx_packets = 0;
	unsigned int tx_bytes = 0;
	dma_addr_t data_dma_addr;
	struct netdev_queue *txq;
	unsigned long lpar_rc;
	union sub_crq tx_crq;
	unsigned int offset;
	int num_entries = 1;
	unsigned char *dst;
	int index = 0;
	u8 proto = 0;

	tx_scrq = adapter->tx_scrq[queue_num];
	txq = netdev_get_tx_queue(netdev, queue_num);
	ind_bufp = &tx_scrq->ind_buf;

	if (test_bit(0, &adapter->resetting)) {
		if (!netif_subqueue_stopped(netdev, skb))
			netif_stop_subqueue(netdev, queue_num);
		dev_kfree_skb_any(skb);

		tx_send_failed++;
		tx_dropped++;
		ret = NETDEV_TX_OK;
		ibmvnic_tx_scrq_flush(adapter, tx_scrq);
		goto out;
	}

	if (ibmvnic_xmit_workarounds(skb, netdev)) {
		tx_dropped++;
		tx_send_failed++;
		ret = NETDEV_TX_OK;
		ibmvnic_tx_scrq_flush(adapter, tx_scrq);
		goto out;
	}
	if (skb_is_gso(skb))
		tx_pool = &adapter->tso_pool[queue_num];
	else
		tx_pool = &adapter->tx_pool[queue_num];

	index = tx_pool->free_map[tx_pool->consumer_index];

	if (index == IBMVNIC_INVALID_MAP) {
		dev_kfree_skb_any(skb);
		tx_send_failed++;
		tx_dropped++;
		ret = NETDEV_TX_OK;
		ibmvnic_tx_scrq_flush(adapter, tx_scrq);
		goto out;
	}

	tx_pool->free_map[tx_pool->consumer_index] = IBMVNIC_INVALID_MAP;

	offset = index * tx_pool->buf_size;
	dst = tx_pool->long_term_buff.buff + offset;
	memset(dst, 0, tx_pool->buf_size);
	data_dma_addr = tx_pool->long_term_buff.addr + offset;

	if (skb_shinfo(skb)->nr_frags) {
		int cur, i;

		/* Copy the head */
		skb_copy_from_linear_data(skb, dst, skb_headlen(skb));
		cur = skb_headlen(skb);

		/* Copy the frags */
		for (i = 0; i < skb_shinfo(skb)->nr_frags; i++) {
			const skb_frag_t *frag = &skb_shinfo(skb)->frags[i];

			memcpy(dst + cur,
			       page_address(skb_frag_page(frag)) +
			       skb_frag_off(frag), skb_frag_size(frag));
			cur += skb_frag_size(frag);
		}
	} else {
		skb_copy_from_linear_data(skb, dst, skb->len);
	}

	tx_pool->consumer_index =
	    (tx_pool->consumer_index + 1) % tx_pool->num_buffers;

	tx_buff = &tx_pool->tx_buff[index];
	tx_buff->skb = skb;
	tx_buff->index = index;
	tx_buff->pool_index = queue_num;

	memset(&tx_crq, 0, sizeof(tx_crq));
	tx_crq.v1.first = IBMVNIC_CRQ_CMD;
	tx_crq.v1.type = IBMVNIC_TX_DESC;
	tx_crq.v1.n_crq_elem = 1;
	tx_crq.v1.n_sge = 1;
	tx_crq.v1.flags1 = IBMVNIC_TX_COMP_NEEDED;

	if (skb_is_gso(skb))
		tx_crq.v1.correlator =
			cpu_to_be32(index | IBMVNIC_TSO_POOL_MASK);
	else
		tx_crq.v1.correlator = cpu_to_be32(index);
	tx_crq.v1.dma_reg = cpu_to_be16(tx_pool->long_term_buff.map_id);
	tx_crq.v1.sge_len = cpu_to_be32(skb->len);
	tx_crq.v1.ioba = cpu_to_be64(data_dma_addr);

	if (adapter->vlan_header_insertion && skb_vlan_tag_present(skb)) {
		tx_crq.v1.flags2 |= IBMVNIC_TX_VLAN_INSERT;
		tx_crq.v1.vlan_id = cpu_to_be16(skb->vlan_tci);
	}

	if (skb->protocol == htons(ETH_P_IP)) {
		tx_crq.v1.flags1 |= IBMVNIC_TX_PROT_IPV4;
		proto = ip_hdr(skb)->protocol;
	} else if (skb->protocol == htons(ETH_P_IPV6)) {
		tx_crq.v1.flags1 |= IBMVNIC_TX_PROT_IPV6;
		proto = ipv6_hdr(skb)->nexthdr;
	}

	if (proto == IPPROTO_TCP)
		tx_crq.v1.flags1 |= IBMVNIC_TX_PROT_TCP;
	else if (proto == IPPROTO_UDP)
		tx_crq.v1.flags1 |= IBMVNIC_TX_PROT_UDP;

	if (skb->ip_summed == CHECKSUM_PARTIAL) {
		tx_crq.v1.flags1 |= IBMVNIC_TX_CHKSUM_OFFLOAD;
		hdrs += 2;
	}
	if (skb_is_gso(skb)) {
		tx_crq.v1.flags1 |= IBMVNIC_TX_LSO;
		tx_crq.v1.mss = cpu_to_be16(skb_shinfo(skb)->gso_size);
		hdrs += 2;
	}

	if ((*hdrs >> 7) & 1)
		build_hdr_descs_arr(skb, indir_arr, &num_entries, *hdrs);

	tx_crq.v1.n_crq_elem = num_entries;
	tx_buff->num_entries = num_entries;
	/* flush buffer if current entry can not fit */
	if (num_entries + ind_bufp->index > IBMVNIC_MAX_IND_DESCS) {
		lpar_rc = ibmvnic_tx_scrq_flush(adapter, tx_scrq);
		if (lpar_rc != H_SUCCESS)
			goto tx_flush_err;
	}

	indir_arr[0] = tx_crq;
	memcpy(&ind_bufp->indir_arr[ind_bufp->index], &indir_arr[0],
	       num_entries * sizeof(struct ibmvnic_generic_scrq));
	ind_bufp->index += num_entries;
	if (__netdev_tx_sent_queue(txq, skb->len,
				   netdev_xmit_more() &&
				   ind_bufp->index < IBMVNIC_MAX_IND_DESCS)) {
		lpar_rc = ibmvnic_tx_scrq_flush(adapter, tx_scrq);
		if (lpar_rc != H_SUCCESS)
			goto tx_err;
	}

	if (atomic_add_return(num_entries, &tx_scrq->used)
					>= adapter->req_tx_entries_per_subcrq) {
		netdev_dbg(netdev, "Stopping queue %d\n", queue_num);
		netif_stop_subqueue(netdev, queue_num);
	}

	tx_packets++;
	tx_bytes += skb->len;
	txq->trans_start = jiffies;
	ret = NETDEV_TX_OK;
	goto out;

tx_flush_err:
	dev_kfree_skb_any(skb);
	tx_buff->skb = NULL;
	tx_pool->consumer_index = tx_pool->consumer_index == 0 ?
				  tx_pool->num_buffers - 1 :
				  tx_pool->consumer_index - 1;
	tx_dropped++;
tx_err:
	if (lpar_rc != H_CLOSED && lpar_rc != H_PARAMETER)
		dev_err_ratelimited(dev, "tx: send failed\n");

	if (lpar_rc == H_CLOSED || adapter->failover_pending) {
		/* Disable TX and report carrier off if queue is closed
		 * or pending failover.
		 * Firmware guarantees that a signal will be sent to the
		 * driver, triggering a reset or some other action.
		 */
		netif_tx_stop_all_queues(netdev);
		netif_carrier_off(netdev);
	}
out:
	netdev->stats.tx_dropped += tx_dropped;
	netdev->stats.tx_bytes += tx_bytes;
	netdev->stats.tx_packets += tx_packets;
	adapter->tx_send_failed += tx_send_failed;
	adapter->tx_map_failed += tx_map_failed;
	adapter->tx_stats_buffers[queue_num].packets += tx_packets;
	adapter->tx_stats_buffers[queue_num].bytes += tx_bytes;
	adapter->tx_stats_buffers[queue_num].dropped_packets += tx_dropped;

	return ret;
}

static void ibmvnic_set_multi(struct net_device *netdev)
{
	struct ibmvnic_adapter *adapter = netdev_priv(netdev);
	struct netdev_hw_addr *ha;
	union ibmvnic_crq crq;

	memset(&crq, 0, sizeof(crq));
	crq.request_capability.first = IBMVNIC_CRQ_CMD;
	crq.request_capability.cmd = REQUEST_CAPABILITY;

	if (netdev->flags & IFF_PROMISC) {
		if (!adapter->promisc_supported)
			return;
	} else {
		if (netdev->flags & IFF_ALLMULTI) {
			/* Accept all multicast */
			memset(&crq, 0, sizeof(crq));
			crq.multicast_ctrl.first = IBMVNIC_CRQ_CMD;
			crq.multicast_ctrl.cmd = MULTICAST_CTRL;
			crq.multicast_ctrl.flags = IBMVNIC_ENABLE_ALL;
			ibmvnic_send_crq(adapter, &crq);
		} else if (netdev_mc_empty(netdev)) {
			/* Reject all multicast */
			memset(&crq, 0, sizeof(crq));
			crq.multicast_ctrl.first = IBMVNIC_CRQ_CMD;
			crq.multicast_ctrl.cmd = MULTICAST_CTRL;
			crq.multicast_ctrl.flags = IBMVNIC_DISABLE_ALL;
			ibmvnic_send_crq(adapter, &crq);
		} else {
			/* Accept one or more multicast(s) */
			netdev_for_each_mc_addr(ha, netdev) {
				memset(&crq, 0, sizeof(crq));
				crq.multicast_ctrl.first = IBMVNIC_CRQ_CMD;
				crq.multicast_ctrl.cmd = MULTICAST_CTRL;
				crq.multicast_ctrl.flags = IBMVNIC_ENABLE_MC;
				ether_addr_copy(&crq.multicast_ctrl.mac_addr[0],
						ha->addr);
				ibmvnic_send_crq(adapter, &crq);
			}
		}
	}
}

static int __ibmvnic_set_mac(struct net_device *netdev, u8 *dev_addr)
{
	struct ibmvnic_adapter *adapter = netdev_priv(netdev);
	union ibmvnic_crq crq;
	int rc;

	if (!is_valid_ether_addr(dev_addr)) {
		rc = -EADDRNOTAVAIL;
		goto err;
	}

	memset(&crq, 0, sizeof(crq));
	crq.change_mac_addr.first = IBMVNIC_CRQ_CMD;
	crq.change_mac_addr.cmd = CHANGE_MAC_ADDR;
	ether_addr_copy(&crq.change_mac_addr.mac_addr[0], dev_addr);

	mutex_lock(&adapter->fw_lock);
	adapter->fw_done_rc = 0;
	reinit_completion(&adapter->fw_done);

	rc = ibmvnic_send_crq(adapter, &crq);
	if (rc) {
		rc = -EIO;
		mutex_unlock(&adapter->fw_lock);
		goto err;
	}

	rc = ibmvnic_wait_for_completion(adapter, &adapter->fw_done, 10000);
	/* netdev->dev_addr is changed in handle_change_mac_rsp function */
	if (rc || adapter->fw_done_rc) {
		rc = -EIO;
		mutex_unlock(&adapter->fw_lock);
		goto err;
	}
	mutex_unlock(&adapter->fw_lock);
	return 0;
err:
	ether_addr_copy(adapter->mac_addr, netdev->dev_addr);
	return rc;
}

static int ibmvnic_set_mac(struct net_device *netdev, void *p)
{
	struct ibmvnic_adapter *adapter = netdev_priv(netdev);
	struct sockaddr *addr = p;
	int rc;

	rc = 0;
	if (!is_valid_ether_addr(addr->sa_data))
		return -EADDRNOTAVAIL;

	if (adapter->state != VNIC_PROBED) {
		ether_addr_copy(adapter->mac_addr, addr->sa_data);
		rc = __ibmvnic_set_mac(netdev, addr->sa_data);
	}

	return rc;
}

/**
 * do_change_param_reset returns zero if we are able to keep processing reset
 * events, or non-zero if we hit a fatal error and must halt.
 */
static int do_change_param_reset(struct ibmvnic_adapter *adapter,
				 struct ibmvnic_rwi *rwi,
				 u32 reset_state)
{
	struct net_device *netdev = adapter->netdev;
	int i, rc;

	netdev_dbg(adapter->netdev, "Change param resetting driver (%d)\n",
		   rwi->reset_reason);

	netif_carrier_off(netdev);
	adapter->reset_reason = rwi->reset_reason;

	ibmvnic_cleanup(netdev);

	if (reset_state == VNIC_OPEN) {
		rc = __ibmvnic_close(netdev);
		if (rc)
			goto out;
	}

	release_resources(adapter);
	release_sub_crqs(adapter, 1);
	release_crq_queue(adapter);

	adapter->state = VNIC_PROBED;

	rc = init_crq_queue(adapter);

	if (rc) {
		netdev_err(adapter->netdev,
			   "Couldn't initialize crq. rc=%d\n", rc);
		return rc;
	}

	rc = ibmvnic_reset_init(adapter, true);
	if (rc) {
		rc = IBMVNIC_INIT_FAILED;
		goto out;
	}

	/* If the adapter was in PROBE state prior to the reset,
	 * exit here.
	 */
	if (reset_state == VNIC_PROBED)
		goto out;

	rc = ibmvnic_login(netdev);
	if (rc) {
		goto out;
	}

	rc = init_resources(adapter);
	if (rc)
		goto out;

	ibmvnic_disable_irqs(adapter);

	adapter->state = VNIC_CLOSED;

	if (reset_state == VNIC_CLOSED)
		return 0;

	rc = __ibmvnic_open(netdev);
	if (rc) {
		rc = IBMVNIC_OPEN_FAILED;
		goto out;
	}

	/* refresh device's multicast list */
	ibmvnic_set_multi(netdev);

	/* kick napi */
	for (i = 0; i < adapter->req_rx_queues; i++)
		napi_schedule(&adapter->napi[i]);

out:
	if (rc)
		adapter->state = reset_state;
	return rc;
}

/**
 * do_reset returns zero if we are able to keep processing reset events, or
 * non-zero if we hit a fatal error and must halt.
 */
static int do_reset(struct ibmvnic_adapter *adapter,
		    struct ibmvnic_rwi *rwi, u32 reset_state)
{
	u64 old_num_rx_queues, old_num_tx_queues;
	u64 old_num_rx_slots, old_num_tx_slots;
	struct net_device *netdev = adapter->netdev;
	int i, rc;

	netdev_dbg(adapter->netdev, "Re-setting driver (%d)\n",
		   rwi->reset_reason);

	rtnl_lock();
	/*
	 * Now that we have the rtnl lock, clear any pending failover.
	 * This will ensure ibmvnic_open() has either completed or will
	 * block until failover is complete.
	 */
	if (rwi->reset_reason == VNIC_RESET_FAILOVER)
		adapter->failover_pending = false;

	netif_carrier_off(netdev);
	adapter->reset_reason = rwi->reset_reason;

	old_num_rx_queues = adapter->req_rx_queues;
	old_num_tx_queues = adapter->req_tx_queues;
	old_num_rx_slots = adapter->req_rx_add_entries_per_subcrq;
	old_num_tx_slots = adapter->req_tx_entries_per_subcrq;

	ibmvnic_cleanup(netdev);

	if (reset_state == VNIC_OPEN &&
	    adapter->reset_reason != VNIC_RESET_MOBILITY &&
	    adapter->reset_reason != VNIC_RESET_FAILOVER) {
		adapter->state = VNIC_CLOSING;

		/* Release the RTNL lock before link state change and
		 * re-acquire after the link state change to allow
		 * linkwatch_event to grab the RTNL lock and run during
		 * a reset.
		 */
		rtnl_unlock();
		rc = set_link_state(adapter, IBMVNIC_LOGICAL_LNK_DN);
		rtnl_lock();
		if (rc)
			goto out;

		if (adapter->state != VNIC_CLOSING) {
			rc = -1;
			goto out;
		}

		adapter->state = VNIC_CLOSED;
	}

	if (adapter->reset_reason != VNIC_RESET_NON_FATAL) {
		/* remove the closed state so when we call open it appears
		 * we are coming from the probed state.
		 */
		adapter->state = VNIC_PROBED;

		if (adapter->reset_reason == VNIC_RESET_MOBILITY) {
			rc = ibmvnic_reenable_crq_queue(adapter);
			release_sub_crqs(adapter, 1);
		} else {
			rc = ibmvnic_reset_crq(adapter);
			if (rc == H_CLOSED || rc == H_SUCCESS) {
				rc = vio_enable_interrupts(adapter->vdev);
				if (rc)
					netdev_err(adapter->netdev,
						   "Reset failed to enable interrupts. rc=%d\n",
						   rc);
			}
		}

		if (rc) {
			netdev_err(adapter->netdev,
				   "Reset couldn't initialize crq. rc=%d\n", rc);
			goto out;
		}

		rc = ibmvnic_reset_init(adapter, true);
		if (rc) {
			rc = IBMVNIC_INIT_FAILED;
			goto out;
		}

		/* If the adapter was in PROBE state prior to the reset,
		 * exit here.
		 */
		if (reset_state == VNIC_PROBED) {
			rc = 0;
			goto out;
		}

		rc = ibmvnic_login(netdev);
		if (rc) {
			goto out;
		}

		if (adapter->req_rx_queues != old_num_rx_queues ||
		    adapter->req_tx_queues != old_num_tx_queues ||
		    adapter->req_rx_add_entries_per_subcrq !=
		    old_num_rx_slots ||
		    adapter->req_tx_entries_per_subcrq !=
		    old_num_tx_slots ||
		    !adapter->rx_pool ||
		    !adapter->tso_pool ||
		    !adapter->tx_pool) {
			release_rx_pools(adapter);
			release_tx_pools(adapter);
			release_napi(adapter);
			release_vpd_data(adapter);

			rc = init_resources(adapter);
			if (rc)
				goto out;

		} else {
			rc = reset_tx_pools(adapter);
			if (rc) {
				netdev_dbg(adapter->netdev, "reset tx pools failed (%d)\n",
						rc);
				goto out;
			}

			rc = reset_rx_pools(adapter);
			if (rc) {
				netdev_dbg(adapter->netdev, "reset rx pools failed (%d)\n",
						rc);
				goto out;
			}
		}
		ibmvnic_disable_irqs(adapter);
	}
	adapter->state = VNIC_CLOSED;

	if (reset_state == VNIC_CLOSED) {
		rc = 0;
		goto out;
	}

	rc = __ibmvnic_open(netdev);
	if (rc) {
		rc = IBMVNIC_OPEN_FAILED;
		goto out;
	}

	/* refresh device's multicast list */
	ibmvnic_set_multi(netdev);

	/* kick napi */
	for (i = 0; i < adapter->req_rx_queues; i++)
		napi_schedule(&adapter->napi[i]);

	if (adapter->reset_reason == VNIC_RESET_FAILOVER ||
	    adapter->reset_reason == VNIC_RESET_MOBILITY) {
		call_netdevice_notifiers(NETDEV_NOTIFY_PEERS, netdev);
		call_netdevice_notifiers(NETDEV_RESEND_IGMP, netdev);
	}

	rc = 0;

out:
	/* restore the adapter state if reset failed */
	if (rc)
		adapter->state = reset_state;
	rtnl_unlock();

	return rc;
}

static int do_hard_reset(struct ibmvnic_adapter *adapter,
			 struct ibmvnic_rwi *rwi, u32 reset_state)
{
	struct net_device *netdev = adapter->netdev;
	int rc;

	netdev_dbg(adapter->netdev, "Hard resetting driver (%d)\n",
		   rwi->reset_reason);

	netif_carrier_off(netdev);
	adapter->reset_reason = rwi->reset_reason;

	ibmvnic_cleanup(netdev);
	release_resources(adapter);
	release_sub_crqs(adapter, 0);
	release_crq_queue(adapter);

	/* remove the closed state so when we call open it appears
	 * we are coming from the probed state.
	 */
	adapter->state = VNIC_PROBED;

	reinit_completion(&adapter->init_done);
	rc = init_crq_queue(adapter);
	if (rc) {
		netdev_err(adapter->netdev,
			   "Couldn't initialize crq. rc=%d\n", rc);
		goto out;
	}

	rc = ibmvnic_reset_init(adapter, false);
	if (rc)
		goto out;

	/* If the adapter was in PROBE state prior to the reset,
	 * exit here.
	 */
	if (reset_state == VNIC_PROBED)
		goto out;

	rc = ibmvnic_login(netdev);
	if (rc)
		goto out;

	rc = init_resources(adapter);
	if (rc)
		goto out;

	ibmvnic_disable_irqs(adapter);
	adapter->state = VNIC_CLOSED;

	if (reset_state == VNIC_CLOSED)
		goto out;

	rc = __ibmvnic_open(netdev);
	if (rc) {
		rc = IBMVNIC_OPEN_FAILED;
		goto out;
	}

	call_netdevice_notifiers(NETDEV_NOTIFY_PEERS, netdev);
	call_netdevice_notifiers(NETDEV_RESEND_IGMP, netdev);
out:
	/* restore adapter state if reset failed */
	if (rc)
		adapter->state = reset_state;
	return rc;
}

static struct ibmvnic_rwi *get_next_rwi(struct ibmvnic_adapter *adapter)
{
	struct ibmvnic_rwi *rwi;
	unsigned long flags;

	spin_lock_irqsave(&adapter->rwi_lock, flags);

	if (!list_empty(&adapter->rwi_list)) {
		rwi = list_first_entry(&adapter->rwi_list, struct ibmvnic_rwi,
				       list);
		list_del(&rwi->list);
	} else {
		rwi = NULL;
	}

	spin_unlock_irqrestore(&adapter->rwi_lock, flags);
	return rwi;
}

static void __ibmvnic_reset(struct work_struct *work)
{
	struct ibmvnic_rwi *rwi;
	struct ibmvnic_adapter *adapter;
	bool saved_state = false;
	unsigned long flags;
	u32 reset_state;
	int rc = 0;

	adapter = container_of(work, struct ibmvnic_adapter, ibmvnic_reset);

	if (test_and_set_bit_lock(0, &adapter->resetting)) {
		schedule_delayed_work(&adapter->ibmvnic_delayed_reset,
				      IBMVNIC_RESET_DELAY);
		return;
	}

	rwi = get_next_rwi(adapter);
	while (rwi) {
		spin_lock_irqsave(&adapter->state_lock, flags);

		if (adapter->state == VNIC_REMOVING ||
		    adapter->state == VNIC_REMOVED) {
			spin_unlock_irqrestore(&adapter->state_lock, flags);
			kfree(rwi);
			rc = EBUSY;
			break;
		}

		if (!saved_state) {
			reset_state = adapter->state;
			saved_state = true;
		}
		spin_unlock_irqrestore(&adapter->state_lock, flags);

		if (rwi->reset_reason == VNIC_RESET_CHANGE_PARAM) {
			/* CHANGE_PARAM requestor holds rtnl_lock */
			rc = do_change_param_reset(adapter, rwi, reset_state);
		} else if (adapter->force_reset_recovery) {
			/*
			 * Since we are doing a hard reset now, clear the
			 * failover_pending flag so we don't ignore any
			 * future MOBILITY or other resets.
			 */
			adapter->failover_pending = false;

			/* Transport event occurred during previous reset */
			if (adapter->wait_for_reset) {
				/* Previous was CHANGE_PARAM; caller locked */
				adapter->force_reset_recovery = false;
				rc = do_hard_reset(adapter, rwi, reset_state);
			} else {
				rtnl_lock();
				adapter->force_reset_recovery = false;
				rc = do_hard_reset(adapter, rwi, reset_state);
				rtnl_unlock();
			}
			if (rc) {
				/* give backing device time to settle down */
				netdev_dbg(adapter->netdev,
					   "[S:%d] Hard reset failed, waiting 60 secs\n",
					   adapter->state);
				set_current_state(TASK_UNINTERRUPTIBLE);
				schedule_timeout(60 * HZ);
			}
		} else if (!(rwi->reset_reason == VNIC_RESET_FATAL &&
				adapter->from_passive_init)) {
			rc = do_reset(adapter, rwi, reset_state);
		}
		kfree(rwi);
		adapter->last_reset_time = jiffies;

		if (rc)
			netdev_dbg(adapter->netdev, "Reset failed, rc=%d\n", rc);

		rwi = get_next_rwi(adapter);

		if (rwi && (rwi->reset_reason == VNIC_RESET_FAILOVER ||
			    rwi->reset_reason == VNIC_RESET_MOBILITY))
			adapter->force_reset_recovery = true;
	}

	if (adapter->wait_for_reset) {
		adapter->reset_done_rc = rc;
		complete(&adapter->reset_done);
	}

	clear_bit_unlock(0, &adapter->resetting);
}

static void __ibmvnic_delayed_reset(struct work_struct *work)
{
	struct ibmvnic_adapter *adapter;

	adapter = container_of(work, struct ibmvnic_adapter,
			       ibmvnic_delayed_reset.work);
	__ibmvnic_reset(&adapter->ibmvnic_reset);
}

static int ibmvnic_reset(struct ibmvnic_adapter *adapter,
			 enum ibmvnic_reset_reason reason)
{
	struct list_head *entry, *tmp_entry;
	struct ibmvnic_rwi *rwi, *tmp;
	struct net_device *netdev = adapter->netdev;
	unsigned long flags;
	int ret;

	/*
	 * If failover is pending don't schedule any other reset.
	 * Instead let the failover complete. If there is already a
	 * a failover reset scheduled, we will detect and drop the
	 * duplicate reset when walking the ->rwi_list below.
	 */
	if (adapter->state == VNIC_REMOVING ||
	    adapter->state == VNIC_REMOVED ||
	    (adapter->failover_pending && reason != VNIC_RESET_FAILOVER)) {
		ret = EBUSY;
		netdev_dbg(netdev, "Adapter removing or pending failover, skipping reset\n");
		goto err;
	}

	if (adapter->state == VNIC_PROBING) {
		netdev_warn(netdev, "Adapter reset during probe\n");
		ret = adapter->init_done_rc = EAGAIN;
		goto err;
	}

	spin_lock_irqsave(&adapter->rwi_lock, flags);

	list_for_each(entry, &adapter->rwi_list) {
		tmp = list_entry(entry, struct ibmvnic_rwi, list);
		if (tmp->reset_reason == reason) {
			netdev_dbg(netdev, "Skipping matching reset\n");
			spin_unlock_irqrestore(&adapter->rwi_lock, flags);
			ret = EBUSY;
			goto err;
		}
	}

	rwi = kzalloc(sizeof(*rwi), GFP_ATOMIC);
	if (!rwi) {
		spin_unlock_irqrestore(&adapter->rwi_lock, flags);
		ibmvnic_close(netdev);
		ret = ENOMEM;
		goto err;
	}
	/* if we just received a transport event,
	 * flush reset queue and process this reset
	 */
	if (adapter->force_reset_recovery && !list_empty(&adapter->rwi_list)) {
		list_for_each_safe(entry, tmp_entry, &adapter->rwi_list)
			list_del(entry);
	}
	rwi->reset_reason = reason;
	list_add_tail(&rwi->list, &adapter->rwi_list);
	spin_unlock_irqrestore(&adapter->rwi_lock, flags);
	netdev_dbg(adapter->netdev, "Scheduling reset (reason %d)\n", reason);
	schedule_work(&adapter->ibmvnic_reset);

	return 0;
err:
	return -ret;
}

static void ibmvnic_tx_timeout(struct net_device *dev, unsigned int txqueue)
{
	struct ibmvnic_adapter *adapter = netdev_priv(dev);

	if (test_bit(0, &adapter->resetting)) {
		netdev_err(adapter->netdev,
			   "Adapter is resetting, skip timeout reset\n");
		return;
	}
	/* No queuing up reset until at least 5 seconds (default watchdog val)
	 * after last reset
	 */
	if (time_before(jiffies, (adapter->last_reset_time + dev->watchdog_timeo))) {
		netdev_dbg(dev, "Not yet time to tx timeout.\n");
		return;
	}
	ibmvnic_reset(adapter, VNIC_RESET_TIMEOUT);
}

static void remove_buff_from_pool(struct ibmvnic_adapter *adapter,
				  struct ibmvnic_rx_buff *rx_buff)
{
	struct ibmvnic_rx_pool *pool = &adapter->rx_pool[rx_buff->pool_index];

	rx_buff->skb = NULL;

	pool->free_map[pool->next_alloc] = (int)(rx_buff - pool->rx_buff);
	pool->next_alloc = (pool->next_alloc + 1) % pool->size;

	atomic_dec(&pool->available);
}

static int ibmvnic_poll(struct napi_struct *napi, int budget)
{
	struct ibmvnic_sub_crq_queue *rx_scrq;
	struct ibmvnic_adapter *adapter;
	struct net_device *netdev;
	int frames_processed;
	int scrq_num;

	netdev = napi->dev;
	adapter = netdev_priv(netdev);
	scrq_num = (int)(napi - adapter->napi);
	frames_processed = 0;
	rx_scrq = adapter->rx_scrq[scrq_num];

restart_poll:
	while (frames_processed < budget) {
		struct sk_buff *skb;
		struct ibmvnic_rx_buff *rx_buff;
		union sub_crq *next;
		u32 length;
		u16 offset;
		u8 flags = 0;

		if (unlikely(test_bit(0, &adapter->resetting) &&
			     adapter->reset_reason != VNIC_RESET_NON_FATAL)) {
			enable_scrq_irq(adapter, rx_scrq);
			napi_complete_done(napi, frames_processed);
			return frames_processed;
		}

		if (!pending_scrq(adapter, rx_scrq))
			break;
<<<<<<< HEAD
		next = ibmvnic_next_scrq(adapter, rx_scrq);
=======
		/* The queue entry at the current index is peeked at above
		 * to determine that there is a valid descriptor awaiting
		 * processing. We want to be sure that the current slot
		 * holds a valid descriptor before reading its contents.
		 */
		dma_rmb();
		next = ibmvnic_next_scrq(adapter, adapter->rx_scrq[scrq_num]);
>>>>>>> bbe2ba04
		rx_buff =
		    (struct ibmvnic_rx_buff *)be64_to_cpu(next->
							  rx_comp.correlator);
		/* do error checking */
		if (next->rx_comp.rc) {
			netdev_dbg(netdev, "rx buffer returned with rc %x\n",
				   be16_to_cpu(next->rx_comp.rc));
			/* free the entry */
			next->rx_comp.first = 0;
			dev_kfree_skb_any(rx_buff->skb);
			remove_buff_from_pool(adapter, rx_buff);
			continue;
		} else if (!rx_buff->skb) {
			/* free the entry */
			next->rx_comp.first = 0;
			remove_buff_from_pool(adapter, rx_buff);
			continue;
		}

		length = be32_to_cpu(next->rx_comp.len);
		offset = be16_to_cpu(next->rx_comp.off_frame_data);
		flags = next->rx_comp.flags;
		skb = rx_buff->skb;
		skb_copy_to_linear_data(skb, rx_buff->data + offset,
					length);

		/* VLAN Header has been stripped by the system firmware and
		 * needs to be inserted by the driver
		 */
		if (adapter->rx_vlan_header_insertion &&
		    (flags & IBMVNIC_VLAN_STRIPPED))
			__vlan_hwaccel_put_tag(skb, htons(ETH_P_8021Q),
					       ntohs(next->rx_comp.vlan_tci));

		/* free the entry */
		next->rx_comp.first = 0;
		remove_buff_from_pool(adapter, rx_buff);

		skb_put(skb, length);
		skb->protocol = eth_type_trans(skb, netdev);
		skb_record_rx_queue(skb, scrq_num);

		if (flags & IBMVNIC_IP_CHKSUM_GOOD &&
		    flags & IBMVNIC_TCP_UDP_CHKSUM_GOOD) {
			skb->ip_summed = CHECKSUM_UNNECESSARY;
		}

		length = skb->len;
		napi_gro_receive(napi, skb); /* send it up */
		netdev->stats.rx_packets++;
		netdev->stats.rx_bytes += length;
		adapter->rx_stats_buffers[scrq_num].packets++;
		adapter->rx_stats_buffers[scrq_num].bytes += length;
		frames_processed++;
	}

	if (adapter->state != VNIC_CLOSING &&
	    ((atomic_read(&adapter->rx_pool[scrq_num].available) <
	      adapter->req_rx_add_entries_per_subcrq / 2) ||
	      frames_processed < budget))
		replenish_rx_pool(adapter, &adapter->rx_pool[scrq_num]);
	if (frames_processed < budget) {
		if (napi_complete_done(napi, frames_processed)) {
			enable_scrq_irq(adapter, rx_scrq);
			if (pending_scrq(adapter, rx_scrq)) {
				rmb();
				if (napi_reschedule(napi)) {
					disable_scrq_irq(adapter, rx_scrq);
					goto restart_poll;
				}
			}
		}
	}
	return frames_processed;
}

static int wait_for_reset(struct ibmvnic_adapter *adapter)
{
	int rc, ret;

	adapter->fallback.mtu = adapter->req_mtu;
	adapter->fallback.rx_queues = adapter->req_rx_queues;
	adapter->fallback.tx_queues = adapter->req_tx_queues;
	adapter->fallback.rx_entries = adapter->req_rx_add_entries_per_subcrq;
	adapter->fallback.tx_entries = adapter->req_tx_entries_per_subcrq;

	reinit_completion(&adapter->reset_done);
	adapter->wait_for_reset = true;
	rc = ibmvnic_reset(adapter, VNIC_RESET_CHANGE_PARAM);

	if (rc) {
		ret = rc;
		goto out;
	}
	rc = ibmvnic_wait_for_completion(adapter, &adapter->reset_done, 60000);
	if (rc) {
		ret = -ENODEV;
		goto out;
	}

	ret = 0;
	if (adapter->reset_done_rc) {
		ret = -EIO;
		adapter->desired.mtu = adapter->fallback.mtu;
		adapter->desired.rx_queues = adapter->fallback.rx_queues;
		adapter->desired.tx_queues = adapter->fallback.tx_queues;
		adapter->desired.rx_entries = adapter->fallback.rx_entries;
		adapter->desired.tx_entries = adapter->fallback.tx_entries;

		reinit_completion(&adapter->reset_done);
		adapter->wait_for_reset = true;
		rc = ibmvnic_reset(adapter, VNIC_RESET_CHANGE_PARAM);
		if (rc) {
			ret = rc;
			goto out;
		}
		rc = ibmvnic_wait_for_completion(adapter, &adapter->reset_done,
						 60000);
		if (rc) {
			ret = -ENODEV;
			goto out;
		}
	}
out:
	adapter->wait_for_reset = false;

	return ret;
}

static int ibmvnic_change_mtu(struct net_device *netdev, int new_mtu)
{
	struct ibmvnic_adapter *adapter = netdev_priv(netdev);

	adapter->desired.mtu = new_mtu + ETH_HLEN;

	return wait_for_reset(adapter);
}

static netdev_features_t ibmvnic_features_check(struct sk_buff *skb,
						struct net_device *dev,
						netdev_features_t features)
{
	/* Some backing hardware adapters can not
	 * handle packets with a MSS less than 224
	 * or with only one segment.
	 */
	if (skb_is_gso(skb)) {
		if (skb_shinfo(skb)->gso_size < 224 ||
		    skb_shinfo(skb)->gso_segs == 1)
			features &= ~NETIF_F_GSO_MASK;
	}

	return features;
}

static const struct net_device_ops ibmvnic_netdev_ops = {
	.ndo_open		= ibmvnic_open,
	.ndo_stop		= ibmvnic_close,
	.ndo_start_xmit		= ibmvnic_xmit,
	.ndo_set_rx_mode	= ibmvnic_set_multi,
	.ndo_set_mac_address	= ibmvnic_set_mac,
	.ndo_validate_addr	= eth_validate_addr,
	.ndo_tx_timeout		= ibmvnic_tx_timeout,
	.ndo_change_mtu		= ibmvnic_change_mtu,
	.ndo_features_check     = ibmvnic_features_check,
};

/* ethtool functions */

static int ibmvnic_get_link_ksettings(struct net_device *netdev,
				      struct ethtool_link_ksettings *cmd)
{
	struct ibmvnic_adapter *adapter = netdev_priv(netdev);
	int rc;

	rc = send_query_phys_parms(adapter);
	if (rc) {
		adapter->speed = SPEED_UNKNOWN;
		adapter->duplex = DUPLEX_UNKNOWN;
	}
	cmd->base.speed = adapter->speed;
	cmd->base.duplex = adapter->duplex;
	cmd->base.port = PORT_FIBRE;
	cmd->base.phy_address = 0;
	cmd->base.autoneg = AUTONEG_ENABLE;

	return 0;
}

static void ibmvnic_get_drvinfo(struct net_device *netdev,
				struct ethtool_drvinfo *info)
{
	struct ibmvnic_adapter *adapter = netdev_priv(netdev);

	strlcpy(info->driver, ibmvnic_driver_name, sizeof(info->driver));
	strlcpy(info->version, IBMVNIC_DRIVER_VERSION, sizeof(info->version));
	strlcpy(info->fw_version, adapter->fw_version,
		sizeof(info->fw_version));
}

static u32 ibmvnic_get_msglevel(struct net_device *netdev)
{
	struct ibmvnic_adapter *adapter = netdev_priv(netdev);

	return adapter->msg_enable;
}

static void ibmvnic_set_msglevel(struct net_device *netdev, u32 data)
{
	struct ibmvnic_adapter *adapter = netdev_priv(netdev);

	adapter->msg_enable = data;
}

static u32 ibmvnic_get_link(struct net_device *netdev)
{
	struct ibmvnic_adapter *adapter = netdev_priv(netdev);

	/* Don't need to send a query because we request a logical link up at
	 * init and then we wait for link state indications
	 */
	return adapter->logical_link_state;
}

static void ibmvnic_get_ringparam(struct net_device *netdev,
				  struct ethtool_ringparam *ring)
{
	struct ibmvnic_adapter *adapter = netdev_priv(netdev);

	if (adapter->priv_flags & IBMVNIC_USE_SERVER_MAXES) {
		ring->rx_max_pending = adapter->max_rx_add_entries_per_subcrq;
		ring->tx_max_pending = adapter->max_tx_entries_per_subcrq;
	} else {
		ring->rx_max_pending = IBMVNIC_MAX_QUEUE_SZ;
		ring->tx_max_pending = IBMVNIC_MAX_QUEUE_SZ;
	}
	ring->rx_mini_max_pending = 0;
	ring->rx_jumbo_max_pending = 0;
	ring->rx_pending = adapter->req_rx_add_entries_per_subcrq;
	ring->tx_pending = adapter->req_tx_entries_per_subcrq;
	ring->rx_mini_pending = 0;
	ring->rx_jumbo_pending = 0;
}

static int ibmvnic_set_ringparam(struct net_device *netdev,
				 struct ethtool_ringparam *ring)
{
	struct ibmvnic_adapter *adapter = netdev_priv(netdev);
	int ret;

	ret = 0;
	adapter->desired.rx_entries = ring->rx_pending;
	adapter->desired.tx_entries = ring->tx_pending;

	ret = wait_for_reset(adapter);

	if (!ret &&
	    (adapter->req_rx_add_entries_per_subcrq != ring->rx_pending ||
	     adapter->req_tx_entries_per_subcrq != ring->tx_pending))
		netdev_info(netdev,
			    "Could not match full ringsize request. Requested: RX %d, TX %d; Allowed: RX %llu, TX %llu\n",
			    ring->rx_pending, ring->tx_pending,
			    adapter->req_rx_add_entries_per_subcrq,
			    adapter->req_tx_entries_per_subcrq);
	return ret;
}

static void ibmvnic_get_channels(struct net_device *netdev,
				 struct ethtool_channels *channels)
{
	struct ibmvnic_adapter *adapter = netdev_priv(netdev);

	if (adapter->priv_flags & IBMVNIC_USE_SERVER_MAXES) {
		channels->max_rx = adapter->max_rx_queues;
		channels->max_tx = adapter->max_tx_queues;
	} else {
		channels->max_rx = IBMVNIC_MAX_QUEUES;
		channels->max_tx = IBMVNIC_MAX_QUEUES;
	}

	channels->max_other = 0;
	channels->max_combined = 0;
	channels->rx_count = adapter->req_rx_queues;
	channels->tx_count = adapter->req_tx_queues;
	channels->other_count = 0;
	channels->combined_count = 0;
}

static int ibmvnic_set_channels(struct net_device *netdev,
				struct ethtool_channels *channels)
{
	struct ibmvnic_adapter *adapter = netdev_priv(netdev);
	int ret;

	ret = 0;
	adapter->desired.rx_queues = channels->rx_count;
	adapter->desired.tx_queues = channels->tx_count;

	ret = wait_for_reset(adapter);

	if (!ret &&
	    (adapter->req_rx_queues != channels->rx_count ||
	     adapter->req_tx_queues != channels->tx_count))
		netdev_info(netdev,
			    "Could not match full channels request. Requested: RX %d, TX %d; Allowed: RX %llu, TX %llu\n",
			    channels->rx_count, channels->tx_count,
			    adapter->req_rx_queues, adapter->req_tx_queues);
	return ret;

}

static void ibmvnic_get_strings(struct net_device *dev, u32 stringset, u8 *data)
{
	struct ibmvnic_adapter *adapter = netdev_priv(dev);
	int i;

	switch (stringset) {
	case ETH_SS_STATS:
		for (i = 0; i < ARRAY_SIZE(ibmvnic_stats);
				i++, data += ETH_GSTRING_LEN)
			memcpy(data, ibmvnic_stats[i].name, ETH_GSTRING_LEN);

		for (i = 0; i < adapter->req_tx_queues; i++) {
			snprintf(data, ETH_GSTRING_LEN, "tx%d_packets", i);
			data += ETH_GSTRING_LEN;

			snprintf(data, ETH_GSTRING_LEN, "tx%d_bytes", i);
			data += ETH_GSTRING_LEN;

			snprintf(data, ETH_GSTRING_LEN,
				 "tx%d_dropped_packets", i);
			data += ETH_GSTRING_LEN;
		}

		for (i = 0; i < adapter->req_rx_queues; i++) {
			snprintf(data, ETH_GSTRING_LEN, "rx%d_packets", i);
			data += ETH_GSTRING_LEN;

			snprintf(data, ETH_GSTRING_LEN, "rx%d_bytes", i);
			data += ETH_GSTRING_LEN;

			snprintf(data, ETH_GSTRING_LEN, "rx%d_interrupts", i);
			data += ETH_GSTRING_LEN;
		}
		break;

	case ETH_SS_PRIV_FLAGS:
		for (i = 0; i < ARRAY_SIZE(ibmvnic_priv_flags); i++)
			strcpy(data + i * ETH_GSTRING_LEN,
			       ibmvnic_priv_flags[i]);
		break;
	default:
		return;
	}
}

static int ibmvnic_get_sset_count(struct net_device *dev, int sset)
{
	struct ibmvnic_adapter *adapter = netdev_priv(dev);

	switch (sset) {
	case ETH_SS_STATS:
		return ARRAY_SIZE(ibmvnic_stats) +
		       adapter->req_tx_queues * NUM_TX_STATS +
		       adapter->req_rx_queues * NUM_RX_STATS;
	case ETH_SS_PRIV_FLAGS:
		return ARRAY_SIZE(ibmvnic_priv_flags);
	default:
		return -EOPNOTSUPP;
	}
}

static void ibmvnic_get_ethtool_stats(struct net_device *dev,
				      struct ethtool_stats *stats, u64 *data)
{
	struct ibmvnic_adapter *adapter = netdev_priv(dev);
	union ibmvnic_crq crq;
	int i, j;
	int rc;

	memset(&crq, 0, sizeof(crq));
	crq.request_statistics.first = IBMVNIC_CRQ_CMD;
	crq.request_statistics.cmd = REQUEST_STATISTICS;
	crq.request_statistics.ioba = cpu_to_be32(adapter->stats_token);
	crq.request_statistics.len =
	    cpu_to_be32(sizeof(struct ibmvnic_statistics));

	/* Wait for data to be written */
	reinit_completion(&adapter->stats_done);
	rc = ibmvnic_send_crq(adapter, &crq);
	if (rc)
		return;
	rc = ibmvnic_wait_for_completion(adapter, &adapter->stats_done, 10000);
	if (rc)
		return;

	for (i = 0; i < ARRAY_SIZE(ibmvnic_stats); i++)
		data[i] = be64_to_cpu(IBMVNIC_GET_STAT(adapter,
						ibmvnic_stats[i].offset));

	for (j = 0; j < adapter->req_tx_queues; j++) {
		data[i] = adapter->tx_stats_buffers[j].packets;
		i++;
		data[i] = adapter->tx_stats_buffers[j].bytes;
		i++;
		data[i] = adapter->tx_stats_buffers[j].dropped_packets;
		i++;
	}

	for (j = 0; j < adapter->req_rx_queues; j++) {
		data[i] = adapter->rx_stats_buffers[j].packets;
		i++;
		data[i] = adapter->rx_stats_buffers[j].bytes;
		i++;
		data[i] = adapter->rx_stats_buffers[j].interrupts;
		i++;
	}
}

static u32 ibmvnic_get_priv_flags(struct net_device *netdev)
{
	struct ibmvnic_adapter *adapter = netdev_priv(netdev);

	return adapter->priv_flags;
}

static int ibmvnic_set_priv_flags(struct net_device *netdev, u32 flags)
{
	struct ibmvnic_adapter *adapter = netdev_priv(netdev);
	bool which_maxes = !!(flags & IBMVNIC_USE_SERVER_MAXES);

	if (which_maxes)
		adapter->priv_flags |= IBMVNIC_USE_SERVER_MAXES;
	else
		adapter->priv_flags &= ~IBMVNIC_USE_SERVER_MAXES;

	return 0;
}
static const struct ethtool_ops ibmvnic_ethtool_ops = {
	.get_drvinfo		= ibmvnic_get_drvinfo,
	.get_msglevel		= ibmvnic_get_msglevel,
	.set_msglevel		= ibmvnic_set_msglevel,
	.get_link		= ibmvnic_get_link,
	.get_ringparam		= ibmvnic_get_ringparam,
	.set_ringparam		= ibmvnic_set_ringparam,
	.get_channels		= ibmvnic_get_channels,
	.set_channels		= ibmvnic_set_channels,
	.get_strings            = ibmvnic_get_strings,
	.get_sset_count         = ibmvnic_get_sset_count,
	.get_ethtool_stats	= ibmvnic_get_ethtool_stats,
	.get_link_ksettings	= ibmvnic_get_link_ksettings,
	.get_priv_flags		= ibmvnic_get_priv_flags,
	.set_priv_flags		= ibmvnic_set_priv_flags,
};

/* Routines for managing CRQs/sCRQs  */

static int reset_one_sub_crq_queue(struct ibmvnic_adapter *adapter,
				   struct ibmvnic_sub_crq_queue *scrq)
{
	int rc;

	if (!scrq) {
		netdev_dbg(adapter->netdev,
			   "Invalid scrq reset. irq (%d) or msgs (%p).\n",
			   scrq->irq, scrq->msgs);
		return -EINVAL;
	}

	if (scrq->irq) {
		free_irq(scrq->irq, scrq);
		irq_dispose_mapping(scrq->irq);
		scrq->irq = 0;
	}
<<<<<<< HEAD

	memset(scrq->msgs, 0, 4 * PAGE_SIZE);
	atomic_set(&scrq->used, 0);
	scrq->cur = 0;
	scrq->ind_buf.index = 0;
=======
	if (scrq->msgs) {
		memset(scrq->msgs, 0, 4 * PAGE_SIZE);
		atomic_set(&scrq->used, 0);
		scrq->cur = 0;
	} else {
		netdev_dbg(adapter->netdev, "Invalid scrq reset\n");
		return -EINVAL;
	}
>>>>>>> bbe2ba04

	rc = h_reg_sub_crq(adapter->vdev->unit_address, scrq->msg_token,
			   4 * PAGE_SIZE, &scrq->crq_num, &scrq->hw_irq);
	return rc;
}

static int reset_sub_crq_queues(struct ibmvnic_adapter *adapter)
{
	int i, rc;

	if (!adapter->tx_scrq || !adapter->rx_scrq)
		return -EINVAL;

	for (i = 0; i < adapter->req_tx_queues; i++) {
		netdev_dbg(adapter->netdev, "Re-setting tx_scrq[%d]\n", i);
		rc = reset_one_sub_crq_queue(adapter, adapter->tx_scrq[i]);
		if (rc)
			return rc;
	}

	for (i = 0; i < adapter->req_rx_queues; i++) {
		netdev_dbg(adapter->netdev, "Re-setting rx_scrq[%d]\n", i);
		rc = reset_one_sub_crq_queue(adapter, adapter->rx_scrq[i]);
		if (rc)
			return rc;
	}

	return rc;
}

static void release_sub_crq_queue(struct ibmvnic_adapter *adapter,
				  struct ibmvnic_sub_crq_queue *scrq,
				  bool do_h_free)
{
	struct device *dev = &adapter->vdev->dev;
	long rc;

	netdev_dbg(adapter->netdev, "Releasing sub-CRQ\n");

	if (do_h_free) {
		/* Close the sub-crqs */
		do {
			rc = plpar_hcall_norets(H_FREE_SUB_CRQ,
						adapter->vdev->unit_address,
						scrq->crq_num);
		} while (rc == H_BUSY || H_IS_LONG_BUSY(rc));

		if (rc) {
			netdev_err(adapter->netdev,
				   "Failed to release sub-CRQ %16lx, rc = %ld\n",
				   scrq->crq_num, rc);
		}
	}

	dma_free_coherent(dev,
			  IBMVNIC_IND_ARR_SZ,
			  scrq->ind_buf.indir_arr,
			  scrq->ind_buf.indir_dma);

	dma_unmap_single(dev, scrq->msg_token, 4 * PAGE_SIZE,
			 DMA_BIDIRECTIONAL);
	free_pages((unsigned long)scrq->msgs, 2);
	kfree(scrq);
}

static struct ibmvnic_sub_crq_queue *init_sub_crq_queue(struct ibmvnic_adapter
							*adapter)
{
	struct device *dev = &adapter->vdev->dev;
	struct ibmvnic_sub_crq_queue *scrq;
	int rc;

	scrq = kzalloc(sizeof(*scrq), GFP_KERNEL);
	if (!scrq)
		return NULL;

	scrq->msgs =
		(union sub_crq *)__get_free_pages(GFP_KERNEL | __GFP_ZERO, 2);
	if (!scrq->msgs) {
		dev_warn(dev, "Couldn't allocate crq queue messages page\n");
		goto zero_page_failed;
	}

	scrq->msg_token = dma_map_single(dev, scrq->msgs, 4 * PAGE_SIZE,
					 DMA_BIDIRECTIONAL);
	if (dma_mapping_error(dev, scrq->msg_token)) {
		dev_warn(dev, "Couldn't map crq queue messages page\n");
		goto map_failed;
	}

	rc = h_reg_sub_crq(adapter->vdev->unit_address, scrq->msg_token,
			   4 * PAGE_SIZE, &scrq->crq_num, &scrq->hw_irq);

	if (rc == H_RESOURCE)
		rc = ibmvnic_reset_crq(adapter);

	if (rc == H_CLOSED) {
		dev_warn(dev, "Partner adapter not ready, waiting.\n");
	} else if (rc) {
		dev_warn(dev, "Error %d registering sub-crq\n", rc);
		goto reg_failed;
	}

	scrq->adapter = adapter;
	scrq->size = 4 * PAGE_SIZE / sizeof(*scrq->msgs);
	scrq->ind_buf.index = 0;

	scrq->ind_buf.indir_arr =
		dma_alloc_coherent(dev,
				   IBMVNIC_IND_ARR_SZ,
				   &scrq->ind_buf.indir_dma,
				   GFP_KERNEL);

	if (!scrq->ind_buf.indir_arr)
		goto indir_failed;

	spin_lock_init(&scrq->lock);

	netdev_dbg(adapter->netdev,
		   "sub-crq initialized, num %lx, hw_irq=%lx, irq=%x\n",
		   scrq->crq_num, scrq->hw_irq, scrq->irq);

	return scrq;

indir_failed:
	do {
		rc = plpar_hcall_norets(H_FREE_SUB_CRQ,
					adapter->vdev->unit_address,
					scrq->crq_num);
	} while (rc == H_BUSY || rc == H_IS_LONG_BUSY(rc));
reg_failed:
	dma_unmap_single(dev, scrq->msg_token, 4 * PAGE_SIZE,
			 DMA_BIDIRECTIONAL);
map_failed:
	free_pages((unsigned long)scrq->msgs, 2);
zero_page_failed:
	kfree(scrq);

	return NULL;
}

static void release_sub_crqs(struct ibmvnic_adapter *adapter, bool do_h_free)
{
	int i;

	if (adapter->tx_scrq) {
		for (i = 0; i < adapter->num_active_tx_scrqs; i++) {
			if (!adapter->tx_scrq[i])
				continue;

			netdev_dbg(adapter->netdev, "Releasing tx_scrq[%d]\n",
				   i);
			if (adapter->tx_scrq[i]->irq) {
				free_irq(adapter->tx_scrq[i]->irq,
					 adapter->tx_scrq[i]);
				irq_dispose_mapping(adapter->tx_scrq[i]->irq);
				adapter->tx_scrq[i]->irq = 0;
			}

			release_sub_crq_queue(adapter, adapter->tx_scrq[i],
					      do_h_free);
		}

		kfree(adapter->tx_scrq);
		adapter->tx_scrq = NULL;
		adapter->num_active_tx_scrqs = 0;
	}

	if (adapter->rx_scrq) {
		for (i = 0; i < adapter->num_active_rx_scrqs; i++) {
			if (!adapter->rx_scrq[i])
				continue;

			netdev_dbg(adapter->netdev, "Releasing rx_scrq[%d]\n",
				   i);
			if (adapter->rx_scrq[i]->irq) {
				free_irq(adapter->rx_scrq[i]->irq,
					 adapter->rx_scrq[i]);
				irq_dispose_mapping(adapter->rx_scrq[i]->irq);
				adapter->rx_scrq[i]->irq = 0;
			}

			release_sub_crq_queue(adapter, adapter->rx_scrq[i],
					      do_h_free);
		}

		kfree(adapter->rx_scrq);
		adapter->rx_scrq = NULL;
		adapter->num_active_rx_scrqs = 0;
	}
}

static int disable_scrq_irq(struct ibmvnic_adapter *adapter,
			    struct ibmvnic_sub_crq_queue *scrq)
{
	struct device *dev = &adapter->vdev->dev;
	unsigned long rc;

	rc = plpar_hcall_norets(H_VIOCTL, adapter->vdev->unit_address,
				H_DISABLE_VIO_INTERRUPT, scrq->hw_irq, 0, 0);
	if (rc)
		dev_err(dev, "Couldn't disable scrq irq 0x%lx. rc=%ld\n",
			scrq->hw_irq, rc);
	return rc;
}

static int enable_scrq_irq(struct ibmvnic_adapter *adapter,
			   struct ibmvnic_sub_crq_queue *scrq)
{
	struct device *dev = &adapter->vdev->dev;
	unsigned long rc;

	if (scrq->hw_irq > 0x100000000ULL) {
		dev_err(dev, "bad hw_irq = %lx\n", scrq->hw_irq);
		return 1;
	}

	if (test_bit(0, &adapter->resetting) &&
	    adapter->reset_reason == VNIC_RESET_MOBILITY) {
		u64 val = (0xff000000) | scrq->hw_irq;

		rc = plpar_hcall_norets(H_EOI, val);
		/* H_EOI would fail with rc = H_FUNCTION when running
		 * in XIVE mode which is expected, but not an error.
		 */
		if (rc && (rc != H_FUNCTION))
			dev_err(dev, "H_EOI FAILED irq 0x%llx. rc=%ld\n",
				val, rc);
	}

	rc = plpar_hcall_norets(H_VIOCTL, adapter->vdev->unit_address,
				H_ENABLE_VIO_INTERRUPT, scrq->hw_irq, 0, 0);
	if (rc)
		dev_err(dev, "Couldn't enable scrq irq 0x%lx. rc=%ld\n",
			scrq->hw_irq, rc);
	return rc;
}

static int ibmvnic_complete_tx(struct ibmvnic_adapter *adapter,
			       struct ibmvnic_sub_crq_queue *scrq)
{
	struct device *dev = &adapter->vdev->dev;
	struct ibmvnic_tx_pool *tx_pool;
	struct ibmvnic_tx_buff *txbuff;
	struct netdev_queue *txq;
	union sub_crq *next;
	int index;
	int i;

restart_loop:
	while (pending_scrq(adapter, scrq)) {
		unsigned int pool = scrq->pool_index;
		int num_entries = 0;
		int total_bytes = 0;
		int num_packets = 0;

		/* The queue entry at the current index is peeked at above
		 * to determine that there is a valid descriptor awaiting
		 * processing. We want to be sure that the current slot
		 * holds a valid descriptor before reading its contents.
		 */
		dma_rmb();

		next = ibmvnic_next_scrq(adapter, scrq);
		for (i = 0; i < next->tx_comp.num_comps; i++) {
			if (next->tx_comp.rcs[i])
				dev_err(dev, "tx error %x\n",
					next->tx_comp.rcs[i]);
			index = be32_to_cpu(next->tx_comp.correlators[i]);
			if (index & IBMVNIC_TSO_POOL_MASK) {
				tx_pool = &adapter->tso_pool[pool];
				index &= ~IBMVNIC_TSO_POOL_MASK;
			} else {
				tx_pool = &adapter->tx_pool[pool];
			}

			txbuff = &tx_pool->tx_buff[index];
			num_packets++;
			num_entries += txbuff->num_entries;
			if (txbuff->skb) {
				total_bytes += txbuff->skb->len;
				dev_consume_skb_irq(txbuff->skb);
				txbuff->skb = NULL;
			} else {
				netdev_warn(adapter->netdev,
					    "TX completion received with NULL socket buffer\n");
			}
			tx_pool->free_map[tx_pool->producer_index] = index;
			tx_pool->producer_index =
				(tx_pool->producer_index + 1) %
					tx_pool->num_buffers;
		}
		/* remove tx_comp scrq*/
		next->tx_comp.first = 0;

		txq = netdev_get_tx_queue(adapter->netdev, scrq->pool_index);
		netdev_tx_completed_queue(txq, num_packets, total_bytes);

		if (atomic_sub_return(num_entries, &scrq->used) <=
		    (adapter->req_tx_entries_per_subcrq / 2) &&
		    __netif_subqueue_stopped(adapter->netdev,
					     scrq->pool_index)) {
			netif_wake_subqueue(adapter->netdev, scrq->pool_index);
			netdev_dbg(adapter->netdev, "Started queue %d\n",
				   scrq->pool_index);
		}
	}

	enable_scrq_irq(adapter, scrq);

	if (pending_scrq(adapter, scrq)) {
		disable_scrq_irq(adapter, scrq);
		goto restart_loop;
	}

	return 0;
}

static irqreturn_t ibmvnic_interrupt_tx(int irq, void *instance)
{
	struct ibmvnic_sub_crq_queue *scrq = instance;
	struct ibmvnic_adapter *adapter = scrq->adapter;

	disable_scrq_irq(adapter, scrq);
	ibmvnic_complete_tx(adapter, scrq);

	return IRQ_HANDLED;
}

static irqreturn_t ibmvnic_interrupt_rx(int irq, void *instance)
{
	struct ibmvnic_sub_crq_queue *scrq = instance;
	struct ibmvnic_adapter *adapter = scrq->adapter;

	/* When booting a kdump kernel we can hit pending interrupts
	 * prior to completing driver initialization.
	 */
	if (unlikely(adapter->state != VNIC_OPEN))
		return IRQ_NONE;

	adapter->rx_stats_buffers[scrq->scrq_num].interrupts++;

	if (napi_schedule_prep(&adapter->napi[scrq->scrq_num])) {
		disable_scrq_irq(adapter, scrq);
		__napi_schedule(&adapter->napi[scrq->scrq_num]);
	}

	return IRQ_HANDLED;
}

static int init_sub_crq_irqs(struct ibmvnic_adapter *adapter)
{
	struct device *dev = &adapter->vdev->dev;
	struct ibmvnic_sub_crq_queue *scrq;
	int i = 0, j = 0;
	int rc = 0;

	for (i = 0; i < adapter->req_tx_queues; i++) {
		netdev_dbg(adapter->netdev, "Initializing tx_scrq[%d] irq\n",
			   i);
		scrq = adapter->tx_scrq[i];
		scrq->irq = irq_create_mapping(NULL, scrq->hw_irq);

		if (!scrq->irq) {
			rc = -EINVAL;
			dev_err(dev, "Error mapping irq\n");
			goto req_tx_irq_failed;
		}

		snprintf(scrq->name, sizeof(scrq->name), "ibmvnic-%x-tx%d",
			 adapter->vdev->unit_address, i);
		rc = request_irq(scrq->irq, ibmvnic_interrupt_tx,
				 0, scrq->name, scrq);

		if (rc) {
			dev_err(dev, "Couldn't register tx irq 0x%x. rc=%d\n",
				scrq->irq, rc);
			irq_dispose_mapping(scrq->irq);
			goto req_tx_irq_failed;
		}
	}

	for (i = 0; i < adapter->req_rx_queues; i++) {
		netdev_dbg(adapter->netdev, "Initializing rx_scrq[%d] irq\n",
			   i);
		scrq = adapter->rx_scrq[i];
		scrq->irq = irq_create_mapping(NULL, scrq->hw_irq);
		if (!scrq->irq) {
			rc = -EINVAL;
			dev_err(dev, "Error mapping irq\n");
			goto req_rx_irq_failed;
		}
		snprintf(scrq->name, sizeof(scrq->name), "ibmvnic-%x-rx%d",
			 adapter->vdev->unit_address, i);
		rc = request_irq(scrq->irq, ibmvnic_interrupt_rx,
				 0, scrq->name, scrq);
		if (rc) {
			dev_err(dev, "Couldn't register rx irq 0x%x. rc=%d\n",
				scrq->irq, rc);
			irq_dispose_mapping(scrq->irq);
			goto req_rx_irq_failed;
		}
	}
	return rc;

req_rx_irq_failed:
	for (j = 0; j < i; j++) {
		free_irq(adapter->rx_scrq[j]->irq, adapter->rx_scrq[j]);
		irq_dispose_mapping(adapter->rx_scrq[j]->irq);
	}
	i = adapter->req_tx_queues;
req_tx_irq_failed:
	for (j = 0; j < i; j++) {
		free_irq(adapter->tx_scrq[j]->irq, adapter->tx_scrq[j]);
		irq_dispose_mapping(adapter->tx_scrq[j]->irq);
	}
	release_sub_crqs(adapter, 1);
	return rc;
}

static int init_sub_crqs(struct ibmvnic_adapter *adapter)
{
	struct device *dev = &adapter->vdev->dev;
	struct ibmvnic_sub_crq_queue **allqueues;
	int registered_queues = 0;
	int total_queues;
	int more = 0;
	int i;

	total_queues = adapter->req_tx_queues + adapter->req_rx_queues;

	allqueues = kcalloc(total_queues, sizeof(*allqueues), GFP_KERNEL);
	if (!allqueues)
		return -1;

	for (i = 0; i < total_queues; i++) {
		allqueues[i] = init_sub_crq_queue(adapter);
		if (!allqueues[i]) {
			dev_warn(dev, "Couldn't allocate all sub-crqs\n");
			break;
		}
		registered_queues++;
	}

	/* Make sure we were able to register the minimum number of queues */
	if (registered_queues <
	    adapter->min_tx_queues + adapter->min_rx_queues) {
		dev_err(dev, "Fatal: Couldn't init  min number of sub-crqs\n");
		goto tx_failed;
	}

	/* Distribute the failed allocated queues*/
	for (i = 0; i < total_queues - registered_queues + more ; i++) {
		netdev_dbg(adapter->netdev, "Reducing number of queues\n");
		switch (i % 3) {
		case 0:
			if (adapter->req_rx_queues > adapter->min_rx_queues)
				adapter->req_rx_queues--;
			else
				more++;
			break;
		case 1:
			if (adapter->req_tx_queues > adapter->min_tx_queues)
				adapter->req_tx_queues--;
			else
				more++;
			break;
		}
	}

	adapter->tx_scrq = kcalloc(adapter->req_tx_queues,
				   sizeof(*adapter->tx_scrq), GFP_KERNEL);
	if (!adapter->tx_scrq)
		goto tx_failed;

	for (i = 0; i < adapter->req_tx_queues; i++) {
		adapter->tx_scrq[i] = allqueues[i];
		adapter->tx_scrq[i]->pool_index = i;
		adapter->num_active_tx_scrqs++;
	}

	adapter->rx_scrq = kcalloc(adapter->req_rx_queues,
				   sizeof(*adapter->rx_scrq), GFP_KERNEL);
	if (!adapter->rx_scrq)
		goto rx_failed;

	for (i = 0; i < adapter->req_rx_queues; i++) {
		adapter->rx_scrq[i] = allqueues[i + adapter->req_tx_queues];
		adapter->rx_scrq[i]->scrq_num = i;
		adapter->num_active_rx_scrqs++;
	}

	kfree(allqueues);
	return 0;

rx_failed:
	kfree(adapter->tx_scrq);
	adapter->tx_scrq = NULL;
tx_failed:
	for (i = 0; i < registered_queues; i++)
		release_sub_crq_queue(adapter, allqueues[i], 1);
	kfree(allqueues);
	return -1;
}

static void send_request_cap(struct ibmvnic_adapter *adapter, int retry)
{
	struct device *dev = &adapter->vdev->dev;
	union ibmvnic_crq crq;
	int max_entries;

	if (!retry) {
		/* Sub-CRQ entries are 32 byte long */
		int entries_page = 4 * PAGE_SIZE / (sizeof(u64) * 4);

		if (adapter->min_tx_entries_per_subcrq > entries_page ||
		    adapter->min_rx_add_entries_per_subcrq > entries_page) {
			dev_err(dev, "Fatal, invalid entries per sub-crq\n");
			return;
		}

		if (adapter->desired.mtu)
			adapter->req_mtu = adapter->desired.mtu;
		else
			adapter->req_mtu = adapter->netdev->mtu + ETH_HLEN;

		if (!adapter->desired.tx_entries)
			adapter->desired.tx_entries =
					adapter->max_tx_entries_per_subcrq;
		if (!adapter->desired.rx_entries)
			adapter->desired.rx_entries =
					adapter->max_rx_add_entries_per_subcrq;

		max_entries = IBMVNIC_MAX_LTB_SIZE /
			      (adapter->req_mtu + IBMVNIC_BUFFER_HLEN);

		if ((adapter->req_mtu + IBMVNIC_BUFFER_HLEN) *
			adapter->desired.tx_entries > IBMVNIC_MAX_LTB_SIZE) {
			adapter->desired.tx_entries = max_entries;
		}

		if ((adapter->req_mtu + IBMVNIC_BUFFER_HLEN) *
			adapter->desired.rx_entries > IBMVNIC_MAX_LTB_SIZE) {
			adapter->desired.rx_entries = max_entries;
		}

		if (adapter->desired.tx_entries)
			adapter->req_tx_entries_per_subcrq =
					adapter->desired.tx_entries;
		else
			adapter->req_tx_entries_per_subcrq =
					adapter->max_tx_entries_per_subcrq;

		if (adapter->desired.rx_entries)
			adapter->req_rx_add_entries_per_subcrq =
					adapter->desired.rx_entries;
		else
			adapter->req_rx_add_entries_per_subcrq =
					adapter->max_rx_add_entries_per_subcrq;

		if (adapter->desired.tx_queues)
			adapter->req_tx_queues =
					adapter->desired.tx_queues;
		else
			adapter->req_tx_queues =
					adapter->opt_tx_comp_sub_queues;

		if (adapter->desired.rx_queues)
			adapter->req_rx_queues =
					adapter->desired.rx_queues;
		else
			adapter->req_rx_queues =
					adapter->opt_rx_comp_queues;

		adapter->req_rx_add_queues = adapter->max_rx_add_queues;
	}

	memset(&crq, 0, sizeof(crq));
	crq.request_capability.first = IBMVNIC_CRQ_CMD;
	crq.request_capability.cmd = REQUEST_CAPABILITY;

	crq.request_capability.capability = cpu_to_be16(REQ_TX_QUEUES);
	crq.request_capability.number = cpu_to_be64(adapter->req_tx_queues);
	atomic_inc(&adapter->running_cap_crqs);
	ibmvnic_send_crq(adapter, &crq);

	crq.request_capability.capability = cpu_to_be16(REQ_RX_QUEUES);
	crq.request_capability.number = cpu_to_be64(adapter->req_rx_queues);
	atomic_inc(&adapter->running_cap_crqs);
	ibmvnic_send_crq(adapter, &crq);

	crq.request_capability.capability = cpu_to_be16(REQ_RX_ADD_QUEUES);
	crq.request_capability.number = cpu_to_be64(adapter->req_rx_add_queues);
	atomic_inc(&adapter->running_cap_crqs);
	ibmvnic_send_crq(adapter, &crq);

	crq.request_capability.capability =
	    cpu_to_be16(REQ_TX_ENTRIES_PER_SUBCRQ);
	crq.request_capability.number =
	    cpu_to_be64(adapter->req_tx_entries_per_subcrq);
	atomic_inc(&adapter->running_cap_crqs);
	ibmvnic_send_crq(adapter, &crq);

	crq.request_capability.capability =
	    cpu_to_be16(REQ_RX_ADD_ENTRIES_PER_SUBCRQ);
	crq.request_capability.number =
	    cpu_to_be64(adapter->req_rx_add_entries_per_subcrq);
	atomic_inc(&adapter->running_cap_crqs);
	ibmvnic_send_crq(adapter, &crq);

	crq.request_capability.capability = cpu_to_be16(REQ_MTU);
	crq.request_capability.number = cpu_to_be64(adapter->req_mtu);
	atomic_inc(&adapter->running_cap_crqs);
	ibmvnic_send_crq(adapter, &crq);

	if (adapter->netdev->flags & IFF_PROMISC) {
		if (adapter->promisc_supported) {
			crq.request_capability.capability =
			    cpu_to_be16(PROMISC_REQUESTED);
			crq.request_capability.number = cpu_to_be64(1);
			atomic_inc(&adapter->running_cap_crqs);
			ibmvnic_send_crq(adapter, &crq);
		}
	} else {
		crq.request_capability.capability =
		    cpu_to_be16(PROMISC_REQUESTED);
		crq.request_capability.number = cpu_to_be64(0);
		atomic_inc(&adapter->running_cap_crqs);
		ibmvnic_send_crq(adapter, &crq);
	}
}

static int pending_scrq(struct ibmvnic_adapter *adapter,
			struct ibmvnic_sub_crq_queue *scrq)
{
	union sub_crq *entry = &scrq->msgs[scrq->cur];

	if (entry->generic.first & IBMVNIC_CRQ_CMD_RSP)
		return 1;
	else
		return 0;
}

static union sub_crq *ibmvnic_next_scrq(struct ibmvnic_adapter *adapter,
					struct ibmvnic_sub_crq_queue *scrq)
{
	union sub_crq *entry;
	unsigned long flags;

	spin_lock_irqsave(&scrq->lock, flags);
	entry = &scrq->msgs[scrq->cur];
	if (entry->generic.first & IBMVNIC_CRQ_CMD_RSP) {
		if (++scrq->cur == scrq->size)
			scrq->cur = 0;
	} else {
		entry = NULL;
	}
	spin_unlock_irqrestore(&scrq->lock, flags);

	/* Ensure that the entire buffer descriptor has been
	 * loaded before reading its contents
	 */
	dma_rmb();

	return entry;
}

static union ibmvnic_crq *ibmvnic_next_crq(struct ibmvnic_adapter *adapter)
{
	struct ibmvnic_crq_queue *queue = &adapter->crq;
	union ibmvnic_crq *crq;

	crq = &queue->msgs[queue->cur];
	if (crq->generic.first & IBMVNIC_CRQ_CMD_RSP) {
		if (++queue->cur == queue->size)
			queue->cur = 0;
	} else {
		crq = NULL;
	}

	return crq;
}

static void print_subcrq_error(struct device *dev, int rc, const char *func)
{
	switch (rc) {
	case H_PARAMETER:
		dev_warn_ratelimited(dev,
				     "%s failed: Send request is malformed or adapter failover pending. (rc=%d)\n",
				     func, rc);
		break;
	case H_CLOSED:
		dev_warn_ratelimited(dev,
				     "%s failed: Backing queue closed. Adapter is down or failover pending. (rc=%d)\n",
				     func, rc);
		break;
	default:
		dev_err_ratelimited(dev, "%s failed: (rc=%d)\n", func, rc);
		break;
	}
}

static int send_subcrq_indirect(struct ibmvnic_adapter *adapter,
				u64 remote_handle, u64 ioba, u64 num_entries)
{
	unsigned int ua = adapter->vdev->unit_address;
	struct device *dev = &adapter->vdev->dev;
	int rc;

	/* Make sure the hypervisor sees the complete request */
	mb();
	rc = plpar_hcall_norets(H_SEND_SUB_CRQ_INDIRECT, ua,
				cpu_to_be64(remote_handle),
				ioba, num_entries);

	if (rc)
		print_subcrq_error(dev, rc, __func__);

	return rc;
}

static int ibmvnic_send_crq(struct ibmvnic_adapter *adapter,
			    union ibmvnic_crq *crq)
{
	unsigned int ua = adapter->vdev->unit_address;
	struct device *dev = &adapter->vdev->dev;
	u64 *u64_crq = (u64 *)crq;
	int rc;

	netdev_dbg(adapter->netdev, "Sending CRQ: %016lx %016lx\n",
		   (unsigned long int)cpu_to_be64(u64_crq[0]),
		   (unsigned long int)cpu_to_be64(u64_crq[1]));

	if (!adapter->crq.active &&
	    crq->generic.first != IBMVNIC_CRQ_INIT_CMD) {
		dev_warn(dev, "Invalid request detected while CRQ is inactive, possible device state change during reset\n");
		return -EINVAL;
	}

	/* Make sure the hypervisor sees the complete request */
	mb();

	rc = plpar_hcall_norets(H_SEND_CRQ, ua,
				cpu_to_be64(u64_crq[0]),
				cpu_to_be64(u64_crq[1]));

	if (rc) {
		if (rc == H_CLOSED) {
			dev_warn(dev, "CRQ Queue closed\n");
			/* do not reset, report the fail, wait for passive init from server */
		}

		dev_warn(dev, "Send error (rc=%d)\n", rc);
	}

	return rc;
}

static int ibmvnic_send_crq_init(struct ibmvnic_adapter *adapter)
{
	struct device *dev = &adapter->vdev->dev;
	union ibmvnic_crq crq;
	int retries = 100;
	int rc;

	memset(&crq, 0, sizeof(crq));
	crq.generic.first = IBMVNIC_CRQ_INIT_CMD;
	crq.generic.cmd = IBMVNIC_CRQ_INIT;
	netdev_dbg(adapter->netdev, "Sending CRQ init\n");

	do {
		rc = ibmvnic_send_crq(adapter, &crq);
		if (rc != H_CLOSED)
			break;
		retries--;
		msleep(50);

	} while (retries > 0);

	if (rc) {
		dev_err(dev, "Failed to send init request, rc = %d\n", rc);
		return rc;
	}

	return 0;
}

static int send_version_xchg(struct ibmvnic_adapter *adapter)
{
	union ibmvnic_crq crq;

	memset(&crq, 0, sizeof(crq));
	crq.version_exchange.first = IBMVNIC_CRQ_CMD;
	crq.version_exchange.cmd = VERSION_EXCHANGE;
	crq.version_exchange.version = cpu_to_be16(ibmvnic_version);

	return ibmvnic_send_crq(adapter, &crq);
}

struct vnic_login_client_data {
	u8	type;
	__be16	len;
	char	name[];
} __packed;

static int vnic_client_data_len(struct ibmvnic_adapter *adapter)
{
	int len;

	/* Calculate the amount of buffer space needed for the
	 * vnic client data in the login buffer. There are four entries,
	 * OS name, LPAR name, device name, and a null last entry.
	 */
	len = 4 * sizeof(struct vnic_login_client_data);
	len += 6; /* "Linux" plus NULL */
	len += strlen(utsname()->nodename) + 1;
	len += strlen(adapter->netdev->name) + 1;

	return len;
}

static void vnic_add_client_data(struct ibmvnic_adapter *adapter,
				 struct vnic_login_client_data *vlcd)
{
	const char *os_name = "Linux";
	int len;

	/* Type 1 - LPAR OS */
	vlcd->type = 1;
	len = strlen(os_name) + 1;
	vlcd->len = cpu_to_be16(len);
	strncpy(vlcd->name, os_name, len);
	vlcd = (struct vnic_login_client_data *)(vlcd->name + len);

	/* Type 2 - LPAR name */
	vlcd->type = 2;
	len = strlen(utsname()->nodename) + 1;
	vlcd->len = cpu_to_be16(len);
	strncpy(vlcd->name, utsname()->nodename, len);
	vlcd = (struct vnic_login_client_data *)(vlcd->name + len);

	/* Type 3 - device name */
	vlcd->type = 3;
	len = strlen(adapter->netdev->name) + 1;
	vlcd->len = cpu_to_be16(len);
	strncpy(vlcd->name, adapter->netdev->name, len);
}

static int send_login(struct ibmvnic_adapter *adapter)
{
	struct ibmvnic_login_rsp_buffer *login_rsp_buffer;
	struct ibmvnic_login_buffer *login_buffer;
	struct device *dev = &adapter->vdev->dev;
	struct vnic_login_client_data *vlcd;
	dma_addr_t rsp_buffer_token;
	dma_addr_t buffer_token;
	size_t rsp_buffer_size;
	union ibmvnic_crq crq;
	int client_data_len;
	size_t buffer_size;
	__be64 *tx_list_p;
	__be64 *rx_list_p;
	int rc;
	int i;

	if (!adapter->tx_scrq || !adapter->rx_scrq) {
		netdev_err(adapter->netdev,
			   "RX or TX queues are not allocated, device login failed\n");
		return -1;
	}

	release_login_rsp_buffer(adapter);
	client_data_len = vnic_client_data_len(adapter);

	buffer_size =
	    sizeof(struct ibmvnic_login_buffer) +
	    sizeof(u64) * (adapter->req_tx_queues + adapter->req_rx_queues) +
	    client_data_len;

	login_buffer = kzalloc(buffer_size, GFP_ATOMIC);
	if (!login_buffer)
		goto buf_alloc_failed;

	buffer_token = dma_map_single(dev, login_buffer, buffer_size,
				      DMA_TO_DEVICE);
	if (dma_mapping_error(dev, buffer_token)) {
		dev_err(dev, "Couldn't map login buffer\n");
		goto buf_map_failed;
	}

	rsp_buffer_size = sizeof(struct ibmvnic_login_rsp_buffer) +
			  sizeof(u64) * adapter->req_tx_queues +
			  sizeof(u64) * adapter->req_rx_queues +
			  sizeof(u64) * adapter->req_rx_queues +
			  sizeof(u8) * IBMVNIC_TX_DESC_VERSIONS;

	login_rsp_buffer = kmalloc(rsp_buffer_size, GFP_ATOMIC);
	if (!login_rsp_buffer)
		goto buf_rsp_alloc_failed;

	rsp_buffer_token = dma_map_single(dev, login_rsp_buffer,
					  rsp_buffer_size, DMA_FROM_DEVICE);
	if (dma_mapping_error(dev, rsp_buffer_token)) {
		dev_err(dev, "Couldn't map login rsp buffer\n");
		goto buf_rsp_map_failed;
	}

	adapter->login_buf = login_buffer;
	adapter->login_buf_token = buffer_token;
	adapter->login_buf_sz = buffer_size;
	adapter->login_rsp_buf = login_rsp_buffer;
	adapter->login_rsp_buf_token = rsp_buffer_token;
	adapter->login_rsp_buf_sz = rsp_buffer_size;

	login_buffer->len = cpu_to_be32(buffer_size);
	login_buffer->version = cpu_to_be32(INITIAL_VERSION_LB);
	login_buffer->num_txcomp_subcrqs = cpu_to_be32(adapter->req_tx_queues);
	login_buffer->off_txcomp_subcrqs =
	    cpu_to_be32(sizeof(struct ibmvnic_login_buffer));
	login_buffer->num_rxcomp_subcrqs = cpu_to_be32(adapter->req_rx_queues);
	login_buffer->off_rxcomp_subcrqs =
	    cpu_to_be32(sizeof(struct ibmvnic_login_buffer) +
			sizeof(u64) * adapter->req_tx_queues);
	login_buffer->login_rsp_ioba = cpu_to_be32(rsp_buffer_token);
	login_buffer->login_rsp_len = cpu_to_be32(rsp_buffer_size);

	tx_list_p = (__be64 *)((char *)login_buffer +
				      sizeof(struct ibmvnic_login_buffer));
	rx_list_p = (__be64 *)((char *)login_buffer +
				      sizeof(struct ibmvnic_login_buffer) +
				      sizeof(u64) * adapter->req_tx_queues);

	for (i = 0; i < adapter->req_tx_queues; i++) {
		if (adapter->tx_scrq[i]) {
			tx_list_p[i] = cpu_to_be64(adapter->tx_scrq[i]->
						   crq_num);
		}
	}

	for (i = 0; i < adapter->req_rx_queues; i++) {
		if (adapter->rx_scrq[i]) {
			rx_list_p[i] = cpu_to_be64(adapter->rx_scrq[i]->
						   crq_num);
		}
	}

	/* Insert vNIC login client data */
	vlcd = (struct vnic_login_client_data *)
		((char *)rx_list_p + (sizeof(u64) * adapter->req_rx_queues));
	login_buffer->client_data_offset =
			cpu_to_be32((char *)vlcd - (char *)login_buffer);
	login_buffer->client_data_len = cpu_to_be32(client_data_len);

	vnic_add_client_data(adapter, vlcd);

	netdev_dbg(adapter->netdev, "Login Buffer:\n");
	for (i = 0; i < (adapter->login_buf_sz - 1) / 8 + 1; i++) {
		netdev_dbg(adapter->netdev, "%016lx\n",
			   ((unsigned long int *)(adapter->login_buf))[i]);
	}

	memset(&crq, 0, sizeof(crq));
	crq.login.first = IBMVNIC_CRQ_CMD;
	crq.login.cmd = LOGIN;
	crq.login.ioba = cpu_to_be32(buffer_token);
	crq.login.len = cpu_to_be32(buffer_size);

	adapter->login_pending = true;
	rc = ibmvnic_send_crq(adapter, &crq);
	if (rc) {
		adapter->login_pending = false;
		netdev_err(adapter->netdev, "Failed to send login, rc=%d\n", rc);
		goto buf_rsp_map_failed;
	}

	return 0;

buf_rsp_map_failed:
	kfree(login_rsp_buffer);
	adapter->login_rsp_buf = NULL;
buf_rsp_alloc_failed:
	dma_unmap_single(dev, buffer_token, buffer_size, DMA_TO_DEVICE);
buf_map_failed:
	kfree(login_buffer);
	adapter->login_buf = NULL;
buf_alloc_failed:
	return -1;
}

static int send_request_map(struct ibmvnic_adapter *adapter, dma_addr_t addr,
			    u32 len, u8 map_id)
{
	union ibmvnic_crq crq;

	memset(&crq, 0, sizeof(crq));
	crq.request_map.first = IBMVNIC_CRQ_CMD;
	crq.request_map.cmd = REQUEST_MAP;
	crq.request_map.map_id = map_id;
	crq.request_map.ioba = cpu_to_be32(addr);
	crq.request_map.len = cpu_to_be32(len);
	return ibmvnic_send_crq(adapter, &crq);
}

static int send_request_unmap(struct ibmvnic_adapter *adapter, u8 map_id)
{
	union ibmvnic_crq crq;

	memset(&crq, 0, sizeof(crq));
	crq.request_unmap.first = IBMVNIC_CRQ_CMD;
	crq.request_unmap.cmd = REQUEST_UNMAP;
	crq.request_unmap.map_id = map_id;
	return ibmvnic_send_crq(adapter, &crq);
}

static void send_query_map(struct ibmvnic_adapter *adapter)
{
	union ibmvnic_crq crq;

	memset(&crq, 0, sizeof(crq));
	crq.query_map.first = IBMVNIC_CRQ_CMD;
	crq.query_map.cmd = QUERY_MAP;
	ibmvnic_send_crq(adapter, &crq);
}

/* Send a series of CRQs requesting various capabilities of the VNIC server */
static void send_query_cap(struct ibmvnic_adapter *adapter)
{
	union ibmvnic_crq crq;

	atomic_set(&adapter->running_cap_crqs, 0);
	memset(&crq, 0, sizeof(crq));
	crq.query_capability.first = IBMVNIC_CRQ_CMD;
	crq.query_capability.cmd = QUERY_CAPABILITY;

	crq.query_capability.capability = cpu_to_be16(MIN_TX_QUEUES);
	atomic_inc(&adapter->running_cap_crqs);
	ibmvnic_send_crq(adapter, &crq);

	crq.query_capability.capability = cpu_to_be16(MIN_RX_QUEUES);
	atomic_inc(&adapter->running_cap_crqs);
	ibmvnic_send_crq(adapter, &crq);

	crq.query_capability.capability = cpu_to_be16(MIN_RX_ADD_QUEUES);
	atomic_inc(&adapter->running_cap_crqs);
	ibmvnic_send_crq(adapter, &crq);

	crq.query_capability.capability = cpu_to_be16(MAX_TX_QUEUES);
	atomic_inc(&adapter->running_cap_crqs);
	ibmvnic_send_crq(adapter, &crq);

	crq.query_capability.capability = cpu_to_be16(MAX_RX_QUEUES);
	atomic_inc(&adapter->running_cap_crqs);
	ibmvnic_send_crq(adapter, &crq);

	crq.query_capability.capability = cpu_to_be16(MAX_RX_ADD_QUEUES);
	atomic_inc(&adapter->running_cap_crqs);
	ibmvnic_send_crq(adapter, &crq);

	crq.query_capability.capability =
	    cpu_to_be16(MIN_TX_ENTRIES_PER_SUBCRQ);
	atomic_inc(&adapter->running_cap_crqs);
	ibmvnic_send_crq(adapter, &crq);

	crq.query_capability.capability =
	    cpu_to_be16(MIN_RX_ADD_ENTRIES_PER_SUBCRQ);
	atomic_inc(&adapter->running_cap_crqs);
	ibmvnic_send_crq(adapter, &crq);

	crq.query_capability.capability =
	    cpu_to_be16(MAX_TX_ENTRIES_PER_SUBCRQ);
	atomic_inc(&adapter->running_cap_crqs);
	ibmvnic_send_crq(adapter, &crq);

	crq.query_capability.capability =
	    cpu_to_be16(MAX_RX_ADD_ENTRIES_PER_SUBCRQ);
	atomic_inc(&adapter->running_cap_crqs);
	ibmvnic_send_crq(adapter, &crq);

	crq.query_capability.capability = cpu_to_be16(TCP_IP_OFFLOAD);
	atomic_inc(&adapter->running_cap_crqs);
	ibmvnic_send_crq(adapter, &crq);

	crq.query_capability.capability = cpu_to_be16(PROMISC_SUPPORTED);
	atomic_inc(&adapter->running_cap_crqs);
	ibmvnic_send_crq(adapter, &crq);

	crq.query_capability.capability = cpu_to_be16(MIN_MTU);
	atomic_inc(&adapter->running_cap_crqs);
	ibmvnic_send_crq(adapter, &crq);

	crq.query_capability.capability = cpu_to_be16(MAX_MTU);
	atomic_inc(&adapter->running_cap_crqs);
	ibmvnic_send_crq(adapter, &crq);

	crq.query_capability.capability = cpu_to_be16(MAX_MULTICAST_FILTERS);
	atomic_inc(&adapter->running_cap_crqs);
	ibmvnic_send_crq(adapter, &crq);

	crq.query_capability.capability = cpu_to_be16(VLAN_HEADER_INSERTION);
	atomic_inc(&adapter->running_cap_crqs);
	ibmvnic_send_crq(adapter, &crq);

	crq.query_capability.capability = cpu_to_be16(RX_VLAN_HEADER_INSERTION);
	atomic_inc(&adapter->running_cap_crqs);
	ibmvnic_send_crq(adapter, &crq);

	crq.query_capability.capability = cpu_to_be16(MAX_TX_SG_ENTRIES);
	atomic_inc(&adapter->running_cap_crqs);
	ibmvnic_send_crq(adapter, &crq);

	crq.query_capability.capability = cpu_to_be16(RX_SG_SUPPORTED);
	atomic_inc(&adapter->running_cap_crqs);
	ibmvnic_send_crq(adapter, &crq);

	crq.query_capability.capability = cpu_to_be16(OPT_TX_COMP_SUB_QUEUES);
	atomic_inc(&adapter->running_cap_crqs);
	ibmvnic_send_crq(adapter, &crq);

	crq.query_capability.capability = cpu_to_be16(OPT_RX_COMP_QUEUES);
	atomic_inc(&adapter->running_cap_crqs);
	ibmvnic_send_crq(adapter, &crq);

	crq.query_capability.capability =
			cpu_to_be16(OPT_RX_BUFADD_Q_PER_RX_COMP_Q);
	atomic_inc(&adapter->running_cap_crqs);
	ibmvnic_send_crq(adapter, &crq);

	crq.query_capability.capability =
			cpu_to_be16(OPT_TX_ENTRIES_PER_SUBCRQ);
	atomic_inc(&adapter->running_cap_crqs);
	ibmvnic_send_crq(adapter, &crq);

	crq.query_capability.capability =
			cpu_to_be16(OPT_RXBA_ENTRIES_PER_SUBCRQ);
	atomic_inc(&adapter->running_cap_crqs);
	ibmvnic_send_crq(adapter, &crq);

	crq.query_capability.capability = cpu_to_be16(TX_RX_DESC_REQ);
	atomic_inc(&adapter->running_cap_crqs);
	ibmvnic_send_crq(adapter, &crq);
}

static void send_query_ip_offload(struct ibmvnic_adapter *adapter)
{
	int buf_sz = sizeof(struct ibmvnic_query_ip_offload_buffer);
	struct device *dev = &adapter->vdev->dev;
	union ibmvnic_crq crq;

	adapter->ip_offload_tok =
		dma_map_single(dev,
			       &adapter->ip_offload_buf,
			       buf_sz,
			       DMA_FROM_DEVICE);

	if (dma_mapping_error(dev, adapter->ip_offload_tok)) {
		if (!firmware_has_feature(FW_FEATURE_CMO))
			dev_err(dev, "Couldn't map offload buffer\n");
		return;
	}

	memset(&crq, 0, sizeof(crq));
	crq.query_ip_offload.first = IBMVNIC_CRQ_CMD;
	crq.query_ip_offload.cmd = QUERY_IP_OFFLOAD;
	crq.query_ip_offload.len = cpu_to_be32(buf_sz);
	crq.query_ip_offload.ioba =
	    cpu_to_be32(adapter->ip_offload_tok);

	ibmvnic_send_crq(adapter, &crq);
}

static void send_control_ip_offload(struct ibmvnic_adapter *adapter)
{
	struct ibmvnic_control_ip_offload_buffer *ctrl_buf = &adapter->ip_offload_ctrl;
	struct ibmvnic_query_ip_offload_buffer *buf = &adapter->ip_offload_buf;
	struct device *dev = &adapter->vdev->dev;
	netdev_features_t old_hw_features = 0;
	union ibmvnic_crq crq;

	adapter->ip_offload_ctrl_tok =
		dma_map_single(dev,
			       ctrl_buf,
			       sizeof(adapter->ip_offload_ctrl),
			       DMA_TO_DEVICE);

	if (dma_mapping_error(dev, adapter->ip_offload_ctrl_tok)) {
		dev_err(dev, "Couldn't map ip offload control buffer\n");
		return;
	}

	ctrl_buf->len = cpu_to_be32(sizeof(adapter->ip_offload_ctrl));
	ctrl_buf->version = cpu_to_be32(INITIAL_VERSION_IOB);
	ctrl_buf->ipv4_chksum = buf->ipv4_chksum;
	ctrl_buf->ipv6_chksum = buf->ipv6_chksum;
	ctrl_buf->tcp_ipv4_chksum = buf->tcp_ipv4_chksum;
	ctrl_buf->udp_ipv4_chksum = buf->udp_ipv4_chksum;
	ctrl_buf->tcp_ipv6_chksum = buf->tcp_ipv6_chksum;
	ctrl_buf->udp_ipv6_chksum = buf->udp_ipv6_chksum;
	ctrl_buf->large_tx_ipv4 = buf->large_tx_ipv4;
	ctrl_buf->large_tx_ipv6 = buf->large_tx_ipv6;

	/* large_rx disabled for now, additional features needed */
	ctrl_buf->large_rx_ipv4 = 0;
	ctrl_buf->large_rx_ipv6 = 0;

	if (adapter->state != VNIC_PROBING) {
		old_hw_features = adapter->netdev->hw_features;
		adapter->netdev->hw_features = 0;
	}

	adapter->netdev->hw_features = NETIF_F_SG | NETIF_F_GSO | NETIF_F_GRO;

	if (buf->tcp_ipv4_chksum || buf->udp_ipv4_chksum)
		adapter->netdev->hw_features |= NETIF_F_IP_CSUM;

	if (buf->tcp_ipv6_chksum || buf->udp_ipv6_chksum)
		adapter->netdev->hw_features |= NETIF_F_IPV6_CSUM;

	if ((adapter->netdev->features &
	    (NETIF_F_IP_CSUM | NETIF_F_IPV6_CSUM)))
		adapter->netdev->hw_features |= NETIF_F_RXCSUM;

	if (buf->large_tx_ipv4)
		adapter->netdev->hw_features |= NETIF_F_TSO;
	if (buf->large_tx_ipv6)
		adapter->netdev->hw_features |= NETIF_F_TSO6;

	if (adapter->state == VNIC_PROBING) {
		adapter->netdev->features |= adapter->netdev->hw_features;
	} else if (old_hw_features != adapter->netdev->hw_features) {
		netdev_features_t tmp = 0;

		/* disable features no longer supported */
		adapter->netdev->features &= adapter->netdev->hw_features;
		/* turn on features now supported if previously enabled */
		tmp = (old_hw_features ^ adapter->netdev->hw_features) &
			adapter->netdev->hw_features;
		adapter->netdev->features |=
				tmp & adapter->netdev->wanted_features;
	}

	memset(&crq, 0, sizeof(crq));
	crq.control_ip_offload.first = IBMVNIC_CRQ_CMD;
	crq.control_ip_offload.cmd = CONTROL_IP_OFFLOAD;
	crq.control_ip_offload.len =
	    cpu_to_be32(sizeof(adapter->ip_offload_ctrl));
	crq.control_ip_offload.ioba = cpu_to_be32(adapter->ip_offload_ctrl_tok);
	ibmvnic_send_crq(adapter, &crq);
}

static void handle_vpd_size_rsp(union ibmvnic_crq *crq,
				struct ibmvnic_adapter *adapter)
{
	struct device *dev = &adapter->vdev->dev;

	if (crq->get_vpd_size_rsp.rc.code) {
		dev_err(dev, "Error retrieving VPD size, rc=%x\n",
			crq->get_vpd_size_rsp.rc.code);
		complete(&adapter->fw_done);
		return;
	}

	adapter->vpd->len = be64_to_cpu(crq->get_vpd_size_rsp.len);
	complete(&adapter->fw_done);
}

static void handle_vpd_rsp(union ibmvnic_crq *crq,
			   struct ibmvnic_adapter *adapter)
{
	struct device *dev = &adapter->vdev->dev;
	unsigned char *substr = NULL;
	u8 fw_level_len = 0;

	memset(adapter->fw_version, 0, 32);

	dma_unmap_single(dev, adapter->vpd->dma_addr, adapter->vpd->len,
			 DMA_FROM_DEVICE);

	if (crq->get_vpd_rsp.rc.code) {
		dev_err(dev, "Error retrieving VPD from device, rc=%x\n",
			crq->get_vpd_rsp.rc.code);
		goto complete;
	}

	/* get the position of the firmware version info
	 * located after the ASCII 'RM' substring in the buffer
	 */
	substr = strnstr(adapter->vpd->buff, "RM", adapter->vpd->len);
	if (!substr) {
		dev_info(dev, "Warning - No FW level has been provided in the VPD buffer by the VIOS Server\n");
		goto complete;
	}

	/* get length of firmware level ASCII substring */
	if ((substr + 2) < (adapter->vpd->buff + adapter->vpd->len)) {
		fw_level_len = *(substr + 2);
	} else {
		dev_info(dev, "Length of FW substr extrapolated VDP buff\n");
		goto complete;
	}

	/* copy firmware version string from vpd into adapter */
	if ((substr + 3 + fw_level_len) <
	    (adapter->vpd->buff + adapter->vpd->len)) {
		strncpy((char *)adapter->fw_version, substr + 3, fw_level_len);
	} else {
		dev_info(dev, "FW substr extrapolated VPD buff\n");
	}

complete:
	if (adapter->fw_version[0] == '\0')
		strncpy((char *)adapter->fw_version, "N/A", 3 * sizeof(char));
	complete(&adapter->fw_done);
}

static void handle_query_ip_offload_rsp(struct ibmvnic_adapter *adapter)
{
	struct device *dev = &adapter->vdev->dev;
	struct ibmvnic_query_ip_offload_buffer *buf = &adapter->ip_offload_buf;
	int i;

	dma_unmap_single(dev, adapter->ip_offload_tok,
			 sizeof(adapter->ip_offload_buf), DMA_FROM_DEVICE);

	netdev_dbg(adapter->netdev, "Query IP Offload Buffer:\n");
	for (i = 0; i < (sizeof(adapter->ip_offload_buf) - 1) / 8 + 1; i++)
		netdev_dbg(adapter->netdev, "%016lx\n",
			   ((unsigned long int *)(buf))[i]);

	netdev_dbg(adapter->netdev, "ipv4_chksum = %d\n", buf->ipv4_chksum);
	netdev_dbg(adapter->netdev, "ipv6_chksum = %d\n", buf->ipv6_chksum);
	netdev_dbg(adapter->netdev, "tcp_ipv4_chksum = %d\n",
		   buf->tcp_ipv4_chksum);
	netdev_dbg(adapter->netdev, "tcp_ipv6_chksum = %d\n",
		   buf->tcp_ipv6_chksum);
	netdev_dbg(adapter->netdev, "udp_ipv4_chksum = %d\n",
		   buf->udp_ipv4_chksum);
	netdev_dbg(adapter->netdev, "udp_ipv6_chksum = %d\n",
		   buf->udp_ipv6_chksum);
	netdev_dbg(adapter->netdev, "large_tx_ipv4 = %d\n",
		   buf->large_tx_ipv4);
	netdev_dbg(adapter->netdev, "large_tx_ipv6 = %d\n",
		   buf->large_tx_ipv6);
	netdev_dbg(adapter->netdev, "large_rx_ipv4 = %d\n",
		   buf->large_rx_ipv4);
	netdev_dbg(adapter->netdev, "large_rx_ipv6 = %d\n",
		   buf->large_rx_ipv6);
	netdev_dbg(adapter->netdev, "max_ipv4_hdr_sz = %d\n",
		   buf->max_ipv4_header_size);
	netdev_dbg(adapter->netdev, "max_ipv6_hdr_sz = %d\n",
		   buf->max_ipv6_header_size);
	netdev_dbg(adapter->netdev, "max_tcp_hdr_size = %d\n",
		   buf->max_tcp_header_size);
	netdev_dbg(adapter->netdev, "max_udp_hdr_size = %d\n",
		   buf->max_udp_header_size);
	netdev_dbg(adapter->netdev, "max_large_tx_size = %d\n",
		   buf->max_large_tx_size);
	netdev_dbg(adapter->netdev, "max_large_rx_size = %d\n",
		   buf->max_large_rx_size);
	netdev_dbg(adapter->netdev, "ipv6_ext_hdr = %d\n",
		   buf->ipv6_extension_header);
	netdev_dbg(adapter->netdev, "tcp_pseudosum_req = %d\n",
		   buf->tcp_pseudosum_req);
	netdev_dbg(adapter->netdev, "num_ipv6_ext_hd = %d\n",
		   buf->num_ipv6_ext_headers);
	netdev_dbg(adapter->netdev, "off_ipv6_ext_hd = %d\n",
		   buf->off_ipv6_ext_headers);

	send_control_ip_offload(adapter);
}

static const char *ibmvnic_fw_err_cause(u16 cause)
{
	switch (cause) {
	case ADAPTER_PROBLEM:
		return "adapter problem";
	case BUS_PROBLEM:
		return "bus problem";
	case FW_PROBLEM:
		return "firmware problem";
	case DD_PROBLEM:
		return "device driver problem";
	case EEH_RECOVERY:
		return "EEH recovery";
	case FW_UPDATED:
		return "firmware updated";
	case LOW_MEMORY:
		return "low Memory";
	default:
		return "unknown";
	}
}

static void handle_error_indication(union ibmvnic_crq *crq,
				    struct ibmvnic_adapter *adapter)
{
	struct device *dev = &adapter->vdev->dev;
	u16 cause;

	cause = be16_to_cpu(crq->error_indication.error_cause);

	dev_warn_ratelimited(dev,
			     "Firmware reports %serror, cause: %s. Starting recovery...\n",
			     crq->error_indication.flags
				& IBMVNIC_FATAL_ERROR ? "FATAL " : "",
			     ibmvnic_fw_err_cause(cause));

	if (crq->error_indication.flags & IBMVNIC_FATAL_ERROR)
		ibmvnic_reset(adapter, VNIC_RESET_FATAL);
	else
		ibmvnic_reset(adapter, VNIC_RESET_NON_FATAL);
}

static int handle_change_mac_rsp(union ibmvnic_crq *crq,
				 struct ibmvnic_adapter *adapter)
{
	struct net_device *netdev = adapter->netdev;
	struct device *dev = &adapter->vdev->dev;
	long rc;

	rc = crq->change_mac_addr_rsp.rc.code;
	if (rc) {
		dev_err(dev, "Error %ld in CHANGE_MAC_ADDR_RSP\n", rc);
		goto out;
	}
	/* crq->change_mac_addr.mac_addr is the requested one
	 * crq->change_mac_addr_rsp.mac_addr is the returned valid one.
	 */
	ether_addr_copy(netdev->dev_addr,
			&crq->change_mac_addr_rsp.mac_addr[0]);
	ether_addr_copy(adapter->mac_addr,
			&crq->change_mac_addr_rsp.mac_addr[0]);
out:
	complete(&adapter->fw_done);
	return rc;
}

static void handle_request_cap_rsp(union ibmvnic_crq *crq,
				   struct ibmvnic_adapter *adapter)
{
	struct device *dev = &adapter->vdev->dev;
	u64 *req_value;
	char *name;

	atomic_dec(&adapter->running_cap_crqs);
	switch (be16_to_cpu(crq->request_capability_rsp.capability)) {
	case REQ_TX_QUEUES:
		req_value = &adapter->req_tx_queues;
		name = "tx";
		break;
	case REQ_RX_QUEUES:
		req_value = &adapter->req_rx_queues;
		name = "rx";
		break;
	case REQ_RX_ADD_QUEUES:
		req_value = &adapter->req_rx_add_queues;
		name = "rx_add";
		break;
	case REQ_TX_ENTRIES_PER_SUBCRQ:
		req_value = &adapter->req_tx_entries_per_subcrq;
		name = "tx_entries_per_subcrq";
		break;
	case REQ_RX_ADD_ENTRIES_PER_SUBCRQ:
		req_value = &adapter->req_rx_add_entries_per_subcrq;
		name = "rx_add_entries_per_subcrq";
		break;
	case REQ_MTU:
		req_value = &adapter->req_mtu;
		name = "mtu";
		break;
	case PROMISC_REQUESTED:
		req_value = &adapter->promisc;
		name = "promisc";
		break;
	default:
		dev_err(dev, "Got invalid cap request rsp %d\n",
			crq->request_capability.capability);
		return;
	}

	switch (crq->request_capability_rsp.rc.code) {
	case SUCCESS:
		break;
	case PARTIALSUCCESS:
		dev_info(dev, "req=%lld, rsp=%ld in %s queue, retrying.\n",
			 *req_value,
			 (long int)be64_to_cpu(crq->request_capability_rsp.
					       number), name);

		if (be16_to_cpu(crq->request_capability_rsp.capability) ==
		    REQ_MTU) {
			pr_err("mtu of %llu is not supported. Reverting.\n",
			       *req_value);
			*req_value = adapter->fallback.mtu;
		} else {
			*req_value =
				be64_to_cpu(crq->request_capability_rsp.number);
		}

		send_request_cap(adapter, 1);
		return;
	default:
		dev_err(dev, "Error %d in request cap rsp\n",
			crq->request_capability_rsp.rc.code);
		return;
	}

	/* Done receiving requested capabilities, query IP offload support */
	if (atomic_read(&adapter->running_cap_crqs) == 0) {
		adapter->wait_capability = false;
		send_query_ip_offload(adapter);
	}
}

static int handle_login_rsp(union ibmvnic_crq *login_rsp_crq,
			    struct ibmvnic_adapter *adapter)
{
	struct device *dev = &adapter->vdev->dev;
	struct net_device *netdev = adapter->netdev;
	struct ibmvnic_login_rsp_buffer *login_rsp = adapter->login_rsp_buf;
	struct ibmvnic_login_buffer *login = adapter->login_buf;
	u64 *tx_handle_array;
	u64 *rx_handle_array;
	int num_tx_pools;
	int num_rx_pools;
	u64 *size_array;
	int i;

	/* CHECK: Test/set of login_pending does not need to be atomic
	 * because only ibmvnic_tasklet tests/clears this.
	 */
	if (!adapter->login_pending) {
		netdev_warn(netdev, "Ignoring unexpected login response\n");
		return 0;
	}
	adapter->login_pending = false;

	dma_unmap_single(dev, adapter->login_buf_token, adapter->login_buf_sz,
			 DMA_TO_DEVICE);
	dma_unmap_single(dev, adapter->login_rsp_buf_token,
			 adapter->login_rsp_buf_sz, DMA_FROM_DEVICE);

	/* If the number of queues requested can't be allocated by the
	 * server, the login response will return with code 1. We will need
	 * to resend the login buffer with fewer queues requested.
	 */
	if (login_rsp_crq->generic.rc.code) {
		adapter->init_done_rc = login_rsp_crq->generic.rc.code;
		complete(&adapter->init_done);
		return 0;
	}

	netdev->mtu = adapter->req_mtu - ETH_HLEN;

	netdev_dbg(adapter->netdev, "Login Response Buffer:\n");
	for (i = 0; i < (adapter->login_rsp_buf_sz - 1) / 8 + 1; i++) {
		netdev_dbg(adapter->netdev, "%016lx\n",
			   ((unsigned long int *)(adapter->login_rsp_buf))[i]);
	}

	/* Sanity checks */
	if (login->num_txcomp_subcrqs != login_rsp->num_txsubm_subcrqs ||
	    (be32_to_cpu(login->num_rxcomp_subcrqs) *
	     adapter->req_rx_add_queues !=
	     be32_to_cpu(login_rsp->num_rxadd_subcrqs))) {
		dev_err(dev, "FATAL: Inconsistent login and login rsp\n");
		ibmvnic_reset(adapter, VNIC_RESET_FATAL);
		return -EIO;
	}
	size_array = (u64 *)((u8 *)(adapter->login_rsp_buf) +
		be32_to_cpu(adapter->login_rsp_buf->off_rxadd_buff_size));
	/* variable buffer sizes are not supported, so just read the
	 * first entry.
	 */
	adapter->cur_rx_buf_sz = be64_to_cpu(size_array[0]);

	num_tx_pools = be32_to_cpu(adapter->login_rsp_buf->num_txsubm_subcrqs);
	num_rx_pools = be32_to_cpu(adapter->login_rsp_buf->num_rxadd_subcrqs);

	tx_handle_array = (u64 *)((u8 *)(adapter->login_rsp_buf) +
				  be32_to_cpu(adapter->login_rsp_buf->off_txsubm_subcrqs));
	rx_handle_array = (u64 *)((u8 *)(adapter->login_rsp_buf) +
				  be32_to_cpu(adapter->login_rsp_buf->off_rxadd_subcrqs));

	for (i = 0; i < num_tx_pools; i++)
		adapter->tx_scrq[i]->handle = tx_handle_array[i];

	for (i = 0; i < num_rx_pools; i++)
		adapter->rx_scrq[i]->handle = rx_handle_array[i];

	adapter->num_active_tx_scrqs = num_tx_pools;
	adapter->num_active_rx_scrqs = num_rx_pools;
	release_login_rsp_buffer(adapter);
	release_login_buffer(adapter);
	complete(&adapter->init_done);

	return 0;
}

static void handle_request_unmap_rsp(union ibmvnic_crq *crq,
				     struct ibmvnic_adapter *adapter)
{
	struct device *dev = &adapter->vdev->dev;
	long rc;

	rc = crq->request_unmap_rsp.rc.code;
	if (rc)
		dev_err(dev, "Error %ld in REQUEST_UNMAP_RSP\n", rc);
}

static void handle_query_map_rsp(union ibmvnic_crq *crq,
				 struct ibmvnic_adapter *adapter)
{
	struct net_device *netdev = adapter->netdev;
	struct device *dev = &adapter->vdev->dev;
	long rc;

	rc = crq->query_map_rsp.rc.code;
	if (rc) {
		dev_err(dev, "Error %ld in QUERY_MAP_RSP\n", rc);
		return;
	}
	netdev_dbg(netdev, "page_size = %d\ntot_pages = %d\nfree_pages = %d\n",
		   crq->query_map_rsp.page_size, crq->query_map_rsp.tot_pages,
		   crq->query_map_rsp.free_pages);
}

static void handle_query_cap_rsp(union ibmvnic_crq *crq,
				 struct ibmvnic_adapter *adapter)
{
	struct net_device *netdev = adapter->netdev;
	struct device *dev = &adapter->vdev->dev;
	long rc;

	atomic_dec(&adapter->running_cap_crqs);
	netdev_dbg(netdev, "Outstanding queries: %d\n",
		   atomic_read(&adapter->running_cap_crqs));
	rc = crq->query_capability.rc.code;
	if (rc) {
		dev_err(dev, "Error %ld in QUERY_CAP_RSP\n", rc);
		goto out;
	}

	switch (be16_to_cpu(crq->query_capability.capability)) {
	case MIN_TX_QUEUES:
		adapter->min_tx_queues =
		    be64_to_cpu(crq->query_capability.number);
		netdev_dbg(netdev, "min_tx_queues = %lld\n",
			   adapter->min_tx_queues);
		break;
	case MIN_RX_QUEUES:
		adapter->min_rx_queues =
		    be64_to_cpu(crq->query_capability.number);
		netdev_dbg(netdev, "min_rx_queues = %lld\n",
			   adapter->min_rx_queues);
		break;
	case MIN_RX_ADD_QUEUES:
		adapter->min_rx_add_queues =
		    be64_to_cpu(crq->query_capability.number);
		netdev_dbg(netdev, "min_rx_add_queues = %lld\n",
			   adapter->min_rx_add_queues);
		break;
	case MAX_TX_QUEUES:
		adapter->max_tx_queues =
		    be64_to_cpu(crq->query_capability.number);
		netdev_dbg(netdev, "max_tx_queues = %lld\n",
			   adapter->max_tx_queues);
		break;
	case MAX_RX_QUEUES:
		adapter->max_rx_queues =
		    be64_to_cpu(crq->query_capability.number);
		netdev_dbg(netdev, "max_rx_queues = %lld\n",
			   adapter->max_rx_queues);
		break;
	case MAX_RX_ADD_QUEUES:
		adapter->max_rx_add_queues =
		    be64_to_cpu(crq->query_capability.number);
		netdev_dbg(netdev, "max_rx_add_queues = %lld\n",
			   adapter->max_rx_add_queues);
		break;
	case MIN_TX_ENTRIES_PER_SUBCRQ:
		adapter->min_tx_entries_per_subcrq =
		    be64_to_cpu(crq->query_capability.number);
		netdev_dbg(netdev, "min_tx_entries_per_subcrq = %lld\n",
			   adapter->min_tx_entries_per_subcrq);
		break;
	case MIN_RX_ADD_ENTRIES_PER_SUBCRQ:
		adapter->min_rx_add_entries_per_subcrq =
		    be64_to_cpu(crq->query_capability.number);
		netdev_dbg(netdev, "min_rx_add_entrs_per_subcrq = %lld\n",
			   adapter->min_rx_add_entries_per_subcrq);
		break;
	case MAX_TX_ENTRIES_PER_SUBCRQ:
		adapter->max_tx_entries_per_subcrq =
		    be64_to_cpu(crq->query_capability.number);
		netdev_dbg(netdev, "max_tx_entries_per_subcrq = %lld\n",
			   adapter->max_tx_entries_per_subcrq);
		break;
	case MAX_RX_ADD_ENTRIES_PER_SUBCRQ:
		adapter->max_rx_add_entries_per_subcrq =
		    be64_to_cpu(crq->query_capability.number);
		netdev_dbg(netdev, "max_rx_add_entrs_per_subcrq = %lld\n",
			   adapter->max_rx_add_entries_per_subcrq);
		break;
	case TCP_IP_OFFLOAD:
		adapter->tcp_ip_offload =
		    be64_to_cpu(crq->query_capability.number);
		netdev_dbg(netdev, "tcp_ip_offload = %lld\n",
			   adapter->tcp_ip_offload);
		break;
	case PROMISC_SUPPORTED:
		adapter->promisc_supported =
		    be64_to_cpu(crq->query_capability.number);
		netdev_dbg(netdev, "promisc_supported = %lld\n",
			   adapter->promisc_supported);
		break;
	case MIN_MTU:
		adapter->min_mtu = be64_to_cpu(crq->query_capability.number);
		netdev->min_mtu = adapter->min_mtu - ETH_HLEN;
		netdev_dbg(netdev, "min_mtu = %lld\n", adapter->min_mtu);
		break;
	case MAX_MTU:
		adapter->max_mtu = be64_to_cpu(crq->query_capability.number);
		netdev->max_mtu = adapter->max_mtu - ETH_HLEN;
		netdev_dbg(netdev, "max_mtu = %lld\n", adapter->max_mtu);
		break;
	case MAX_MULTICAST_FILTERS:
		adapter->max_multicast_filters =
		    be64_to_cpu(crq->query_capability.number);
		netdev_dbg(netdev, "max_multicast_filters = %lld\n",
			   adapter->max_multicast_filters);
		break;
	case VLAN_HEADER_INSERTION:
		adapter->vlan_header_insertion =
		    be64_to_cpu(crq->query_capability.number);
		if (adapter->vlan_header_insertion)
			netdev->features |= NETIF_F_HW_VLAN_STAG_TX;
		netdev_dbg(netdev, "vlan_header_insertion = %lld\n",
			   adapter->vlan_header_insertion);
		break;
	case RX_VLAN_HEADER_INSERTION:
		adapter->rx_vlan_header_insertion =
		    be64_to_cpu(crq->query_capability.number);
		netdev_dbg(netdev, "rx_vlan_header_insertion = %lld\n",
			   adapter->rx_vlan_header_insertion);
		break;
	case MAX_TX_SG_ENTRIES:
		adapter->max_tx_sg_entries =
		    be64_to_cpu(crq->query_capability.number);
		netdev_dbg(netdev, "max_tx_sg_entries = %lld\n",
			   adapter->max_tx_sg_entries);
		break;
	case RX_SG_SUPPORTED:
		adapter->rx_sg_supported =
		    be64_to_cpu(crq->query_capability.number);
		netdev_dbg(netdev, "rx_sg_supported = %lld\n",
			   adapter->rx_sg_supported);
		break;
	case OPT_TX_COMP_SUB_QUEUES:
		adapter->opt_tx_comp_sub_queues =
		    be64_to_cpu(crq->query_capability.number);
		netdev_dbg(netdev, "opt_tx_comp_sub_queues = %lld\n",
			   adapter->opt_tx_comp_sub_queues);
		break;
	case OPT_RX_COMP_QUEUES:
		adapter->opt_rx_comp_queues =
		    be64_to_cpu(crq->query_capability.number);
		netdev_dbg(netdev, "opt_rx_comp_queues = %lld\n",
			   adapter->opt_rx_comp_queues);
		break;
	case OPT_RX_BUFADD_Q_PER_RX_COMP_Q:
		adapter->opt_rx_bufadd_q_per_rx_comp_q =
		    be64_to_cpu(crq->query_capability.number);
		netdev_dbg(netdev, "opt_rx_bufadd_q_per_rx_comp_q = %lld\n",
			   adapter->opt_rx_bufadd_q_per_rx_comp_q);
		break;
	case OPT_TX_ENTRIES_PER_SUBCRQ:
		adapter->opt_tx_entries_per_subcrq =
		    be64_to_cpu(crq->query_capability.number);
		netdev_dbg(netdev, "opt_tx_entries_per_subcrq = %lld\n",
			   adapter->opt_tx_entries_per_subcrq);
		break;
	case OPT_RXBA_ENTRIES_PER_SUBCRQ:
		adapter->opt_rxba_entries_per_subcrq =
		    be64_to_cpu(crq->query_capability.number);
		netdev_dbg(netdev, "opt_rxba_entries_per_subcrq = %lld\n",
			   adapter->opt_rxba_entries_per_subcrq);
		break;
	case TX_RX_DESC_REQ:
		adapter->tx_rx_desc_req = crq->query_capability.number;
		netdev_dbg(netdev, "tx_rx_desc_req = %llx\n",
			   adapter->tx_rx_desc_req);
		break;

	default:
		netdev_err(netdev, "Got invalid cap rsp %d\n",
			   crq->query_capability.capability);
	}

out:
	if (atomic_read(&adapter->running_cap_crqs) == 0) {
		adapter->wait_capability = false;
		send_request_cap(adapter, 0);
	}
}

static int send_query_phys_parms(struct ibmvnic_adapter *adapter)
{
	union ibmvnic_crq crq;
	int rc;

	memset(&crq, 0, sizeof(crq));
	crq.query_phys_parms.first = IBMVNIC_CRQ_CMD;
	crq.query_phys_parms.cmd = QUERY_PHYS_PARMS;

	mutex_lock(&adapter->fw_lock);
	adapter->fw_done_rc = 0;
	reinit_completion(&adapter->fw_done);

	rc = ibmvnic_send_crq(adapter, &crq);
	if (rc) {
		mutex_unlock(&adapter->fw_lock);
		return rc;
	}

	rc = ibmvnic_wait_for_completion(adapter, &adapter->fw_done, 10000);
	if (rc) {
		mutex_unlock(&adapter->fw_lock);
		return rc;
	}

	mutex_unlock(&adapter->fw_lock);
	return adapter->fw_done_rc ? -EIO : 0;
}

static int handle_query_phys_parms_rsp(union ibmvnic_crq *crq,
				       struct ibmvnic_adapter *adapter)
{
	struct net_device *netdev = adapter->netdev;
	int rc;
	__be32 rspeed = cpu_to_be32(crq->query_phys_parms_rsp.speed);

	rc = crq->query_phys_parms_rsp.rc.code;
	if (rc) {
		netdev_err(netdev, "Error %d in QUERY_PHYS_PARMS\n", rc);
		return rc;
	}
	switch (rspeed) {
	case IBMVNIC_10MBPS:
		adapter->speed = SPEED_10;
		break;
	case IBMVNIC_100MBPS:
		adapter->speed = SPEED_100;
		break;
	case IBMVNIC_1GBPS:
		adapter->speed = SPEED_1000;
		break;
	case IBMVNIC_10GBPS:
		adapter->speed = SPEED_10000;
		break;
	case IBMVNIC_25GBPS:
		adapter->speed = SPEED_25000;
		break;
	case IBMVNIC_40GBPS:
		adapter->speed = SPEED_40000;
		break;
	case IBMVNIC_50GBPS:
		adapter->speed = SPEED_50000;
		break;
	case IBMVNIC_100GBPS:
		adapter->speed = SPEED_100000;
		break;
	case IBMVNIC_200GBPS:
		adapter->speed = SPEED_200000;
		break;
	default:
		if (netif_carrier_ok(netdev))
			netdev_warn(netdev, "Unknown speed 0x%08x\n", rspeed);
		adapter->speed = SPEED_UNKNOWN;
	}
	if (crq->query_phys_parms_rsp.flags1 & IBMVNIC_FULL_DUPLEX)
		adapter->duplex = DUPLEX_FULL;
	else if (crq->query_phys_parms_rsp.flags1 & IBMVNIC_HALF_DUPLEX)
		adapter->duplex = DUPLEX_HALF;
	else
		adapter->duplex = DUPLEX_UNKNOWN;

	return rc;
}

static void ibmvnic_handle_crq(union ibmvnic_crq *crq,
			       struct ibmvnic_adapter *adapter)
{
	struct ibmvnic_generic_crq *gen_crq = &crq->generic;
	struct net_device *netdev = adapter->netdev;
	struct device *dev = &adapter->vdev->dev;
	u64 *u64_crq = (u64 *)crq;
	long rc;

	netdev_dbg(netdev, "Handling CRQ: %016lx %016lx\n",
		   (unsigned long int)cpu_to_be64(u64_crq[0]),
		   (unsigned long int)cpu_to_be64(u64_crq[1]));
	switch (gen_crq->first) {
	case IBMVNIC_CRQ_INIT_RSP:
		switch (gen_crq->cmd) {
		case IBMVNIC_CRQ_INIT:
			dev_info(dev, "Partner initialized\n");
			adapter->from_passive_init = true;
			/* Discard any stale login responses from prev reset.
			 * CHECK: should we clear even on INIT_COMPLETE?
			 */
			adapter->login_pending = false;

			if (!completion_done(&adapter->init_done)) {
				complete(&adapter->init_done);
				adapter->init_done_rc = -EIO;
			}
			ibmvnic_reset(adapter, VNIC_RESET_FAILOVER);
			break;
		case IBMVNIC_CRQ_INIT_COMPLETE:
			dev_info(dev, "Partner initialization complete\n");
			adapter->crq.active = true;
			send_version_xchg(adapter);
			break;
		default:
			dev_err(dev, "Unknown crq cmd: %d\n", gen_crq->cmd);
		}
		return;
	case IBMVNIC_CRQ_XPORT_EVENT:
		netif_carrier_off(netdev);
		adapter->crq.active = false;
		/* terminate any thread waiting for a response
		 * from the device
		 */
		if (!completion_done(&adapter->fw_done)) {
			adapter->fw_done_rc = -EIO;
			complete(&adapter->fw_done);
		}
		if (!completion_done(&adapter->stats_done))
			complete(&adapter->stats_done);
		if (test_bit(0, &adapter->resetting))
			adapter->force_reset_recovery = true;
		if (gen_crq->cmd == IBMVNIC_PARTITION_MIGRATED) {
			dev_info(dev, "Migrated, re-enabling adapter\n");
			ibmvnic_reset(adapter, VNIC_RESET_MOBILITY);
		} else if (gen_crq->cmd == IBMVNIC_DEVICE_FAILOVER) {
			dev_info(dev, "Backing device failover detected\n");
			adapter->failover_pending = true;
		} else {
			/* The adapter lost the connection */
			dev_err(dev, "Virtual Adapter failed (rc=%d)\n",
				gen_crq->cmd);
			ibmvnic_reset(adapter, VNIC_RESET_FATAL);
		}
		return;
	case IBMVNIC_CRQ_CMD_RSP:
		break;
	default:
		dev_err(dev, "Got an invalid msg type 0x%02x\n",
			gen_crq->first);
		return;
	}

	switch (gen_crq->cmd) {
	case VERSION_EXCHANGE_RSP:
		rc = crq->version_exchange_rsp.rc.code;
		if (rc) {
			dev_err(dev, "Error %ld in VERSION_EXCHG_RSP\n", rc);
			break;
		}
		ibmvnic_version =
			    be16_to_cpu(crq->version_exchange_rsp.version);
		dev_info(dev, "Partner protocol version is %d\n",
			 ibmvnic_version);
		send_query_cap(adapter);
		break;
	case QUERY_CAPABILITY_RSP:
		handle_query_cap_rsp(crq, adapter);
		break;
	case QUERY_MAP_RSP:
		handle_query_map_rsp(crq, adapter);
		break;
	case REQUEST_MAP_RSP:
		adapter->fw_done_rc = crq->request_map_rsp.rc.code;
		complete(&adapter->fw_done);
		break;
	case REQUEST_UNMAP_RSP:
		handle_request_unmap_rsp(crq, adapter);
		break;
	case REQUEST_CAPABILITY_RSP:
		handle_request_cap_rsp(crq, adapter);
		break;
	case LOGIN_RSP:
		netdev_dbg(netdev, "Got Login Response\n");
		handle_login_rsp(crq, adapter);
		break;
	case LOGICAL_LINK_STATE_RSP:
		netdev_dbg(netdev,
			   "Got Logical Link State Response, state: %d rc: %d\n",
			   crq->logical_link_state_rsp.link_state,
			   crq->logical_link_state_rsp.rc.code);
		adapter->logical_link_state =
		    crq->logical_link_state_rsp.link_state;
		adapter->init_done_rc = crq->logical_link_state_rsp.rc.code;
		complete(&adapter->init_done);
		break;
	case LINK_STATE_INDICATION:
		netdev_dbg(netdev, "Got Logical Link State Indication\n");
		adapter->phys_link_state =
		    crq->link_state_indication.phys_link_state;
		adapter->logical_link_state =
		    crq->link_state_indication.logical_link_state;
		if (adapter->phys_link_state && adapter->logical_link_state)
			netif_carrier_on(netdev);
		else
			netif_carrier_off(netdev);
		break;
	case CHANGE_MAC_ADDR_RSP:
		netdev_dbg(netdev, "Got MAC address change Response\n");
		adapter->fw_done_rc = handle_change_mac_rsp(crq, adapter);
		break;
	case ERROR_INDICATION:
		netdev_dbg(netdev, "Got Error Indication\n");
		handle_error_indication(crq, adapter);
		break;
	case REQUEST_STATISTICS_RSP:
		netdev_dbg(netdev, "Got Statistics Response\n");
		complete(&adapter->stats_done);
		break;
	case QUERY_IP_OFFLOAD_RSP:
		netdev_dbg(netdev, "Got Query IP offload Response\n");
		handle_query_ip_offload_rsp(adapter);
		break;
	case MULTICAST_CTRL_RSP:
		netdev_dbg(netdev, "Got multicast control Response\n");
		break;
	case CONTROL_IP_OFFLOAD_RSP:
		netdev_dbg(netdev, "Got Control IP offload Response\n");
		dma_unmap_single(dev, adapter->ip_offload_ctrl_tok,
				 sizeof(adapter->ip_offload_ctrl),
				 DMA_TO_DEVICE);
		complete(&adapter->init_done);
		break;
	case COLLECT_FW_TRACE_RSP:
		netdev_dbg(netdev, "Got Collect firmware trace Response\n");
		complete(&adapter->fw_done);
		break;
	case GET_VPD_SIZE_RSP:
		handle_vpd_size_rsp(crq, adapter);
		break;
	case GET_VPD_RSP:
		handle_vpd_rsp(crq, adapter);
		break;
	case QUERY_PHYS_PARMS_RSP:
		adapter->fw_done_rc = handle_query_phys_parms_rsp(crq, adapter);
		complete(&adapter->fw_done);
		break;
	default:
		netdev_err(netdev, "Got an invalid cmd type 0x%02x\n",
			   gen_crq->cmd);
	}
}

static irqreturn_t ibmvnic_interrupt(int irq, void *instance)
{
	struct ibmvnic_adapter *adapter = instance;

	tasklet_schedule(&adapter->tasklet);
	return IRQ_HANDLED;
}

static void ibmvnic_tasklet(struct tasklet_struct *t)
{
	struct ibmvnic_adapter *adapter = from_tasklet(adapter, t, tasklet);
	struct ibmvnic_crq_queue *queue = &adapter->crq;
	union ibmvnic_crq *crq;
	unsigned long flags;
	bool done = false;

	spin_lock_irqsave(&queue->lock, flags);
	while (!done) {
		/* Pull all the valid messages off the CRQ */
		while ((crq = ibmvnic_next_crq(adapter)) != NULL) {
			ibmvnic_handle_crq(crq, adapter);
			crq->generic.first = 0;
		}

		/* remain in tasklet until all
		 * capabilities responses are received
		 */
		if (!adapter->wait_capability)
			done = true;
	}
	/* if capabilities CRQ's were sent in this tasklet, the following
	 * tasklet must wait until all responses are received
	 */
	if (atomic_read(&adapter->running_cap_crqs) != 0)
		adapter->wait_capability = true;
	spin_unlock_irqrestore(&queue->lock, flags);
}

static int ibmvnic_reenable_crq_queue(struct ibmvnic_adapter *adapter)
{
	struct vio_dev *vdev = adapter->vdev;
	int rc;

	do {
		rc = plpar_hcall_norets(H_ENABLE_CRQ, vdev->unit_address);
	} while (rc == H_IN_PROGRESS || rc == H_BUSY || H_IS_LONG_BUSY(rc));

	if (rc)
		dev_err(&vdev->dev, "Error enabling adapter (rc=%d)\n", rc);

	return rc;
}

static int ibmvnic_reset_crq(struct ibmvnic_adapter *adapter)
{
	struct ibmvnic_crq_queue *crq = &adapter->crq;
	struct device *dev = &adapter->vdev->dev;
	struct vio_dev *vdev = adapter->vdev;
	int rc;

	/* Close the CRQ */
	do {
		rc = plpar_hcall_norets(H_FREE_CRQ, vdev->unit_address);
	} while (rc == H_BUSY || H_IS_LONG_BUSY(rc));

	/* Clean out the queue */
	if (!crq->msgs)
		return -EINVAL;

	memset(crq->msgs, 0, PAGE_SIZE);
	crq->cur = 0;
	crq->active = false;

	/* And re-open it again */
	rc = plpar_hcall_norets(H_REG_CRQ, vdev->unit_address,
				crq->msg_token, PAGE_SIZE);

	if (rc == H_CLOSED)
		/* Adapter is good, but other end is not ready */
		dev_warn(dev, "Partner adapter not ready\n");
	else if (rc != 0)
		dev_warn(dev, "Couldn't register crq (rc=%d)\n", rc);

	return rc;
}

static void release_crq_queue(struct ibmvnic_adapter *adapter)
{
	struct ibmvnic_crq_queue *crq = &adapter->crq;
	struct vio_dev *vdev = adapter->vdev;
	long rc;

	if (!crq->msgs)
		return;

	netdev_dbg(adapter->netdev, "Releasing CRQ\n");
	free_irq(vdev->irq, adapter);
	tasklet_kill(&adapter->tasklet);
	do {
		rc = plpar_hcall_norets(H_FREE_CRQ, vdev->unit_address);
	} while (rc == H_BUSY || H_IS_LONG_BUSY(rc));

	dma_unmap_single(&vdev->dev, crq->msg_token, PAGE_SIZE,
			 DMA_BIDIRECTIONAL);
	free_page((unsigned long)crq->msgs);
	crq->msgs = NULL;
	crq->active = false;
}

static int init_crq_queue(struct ibmvnic_adapter *adapter)
{
	struct ibmvnic_crq_queue *crq = &adapter->crq;
	struct device *dev = &adapter->vdev->dev;
	struct vio_dev *vdev = adapter->vdev;
	int rc, retrc = -ENOMEM;

	if (crq->msgs)
		return 0;

	crq->msgs = (union ibmvnic_crq *)get_zeroed_page(GFP_KERNEL);
	/* Should we allocate more than one page? */

	if (!crq->msgs)
		return -ENOMEM;

	crq->size = PAGE_SIZE / sizeof(*crq->msgs);
	crq->msg_token = dma_map_single(dev, crq->msgs, PAGE_SIZE,
					DMA_BIDIRECTIONAL);
	if (dma_mapping_error(dev, crq->msg_token))
		goto map_failed;

	rc = plpar_hcall_norets(H_REG_CRQ, vdev->unit_address,
				crq->msg_token, PAGE_SIZE);

	if (rc == H_RESOURCE)
		/* maybe kexecing and resource is busy. try a reset */
		rc = ibmvnic_reset_crq(adapter);
	retrc = rc;

	if (rc == H_CLOSED) {
		dev_warn(dev, "Partner adapter not ready\n");
	} else if (rc) {
		dev_warn(dev, "Error %d opening adapter\n", rc);
		goto reg_crq_failed;
	}

	retrc = 0;

	tasklet_setup(&adapter->tasklet, (void *)ibmvnic_tasklet);

	netdev_dbg(adapter->netdev, "registering irq 0x%x\n", vdev->irq);
	snprintf(crq->name, sizeof(crq->name), "ibmvnic-%x",
		 adapter->vdev->unit_address);
	rc = request_irq(vdev->irq, ibmvnic_interrupt, 0, crq->name, adapter);
	if (rc) {
		dev_err(dev, "Couldn't register irq 0x%x. rc=%d\n",
			vdev->irq, rc);
		goto req_irq_failed;
	}

	rc = vio_enable_interrupts(vdev);
	if (rc) {
		dev_err(dev, "Error %d enabling interrupts\n", rc);
		goto req_irq_failed;
	}

	crq->cur = 0;
	spin_lock_init(&crq->lock);

	return retrc;

req_irq_failed:
	tasklet_kill(&adapter->tasklet);
	do {
		rc = plpar_hcall_norets(H_FREE_CRQ, vdev->unit_address);
	} while (rc == H_BUSY || H_IS_LONG_BUSY(rc));
reg_crq_failed:
	dma_unmap_single(dev, crq->msg_token, PAGE_SIZE, DMA_BIDIRECTIONAL);
map_failed:
	free_page((unsigned long)crq->msgs);
	crq->msgs = NULL;
	return retrc;
}

static int ibmvnic_reset_init(struct ibmvnic_adapter *adapter, bool reset)
{
	struct device *dev = &adapter->vdev->dev;
	unsigned long timeout = msecs_to_jiffies(20000);
	u64 old_num_rx_queues, old_num_tx_queues;
	int rc;

	adapter->from_passive_init = false;

	if (reset) {
		old_num_rx_queues = adapter->req_rx_queues;
		old_num_tx_queues = adapter->req_tx_queues;
		reinit_completion(&adapter->init_done);
	}

	adapter->init_done_rc = 0;
	rc = ibmvnic_send_crq_init(adapter);
	if (rc) {
		dev_err(dev, "Send crq init failed with error %d\n", rc);
		return rc;
	}

	if (!wait_for_completion_timeout(&adapter->init_done, timeout)) {
		dev_err(dev, "Initialization sequence timed out\n");
		return -1;
	}

	if (adapter->init_done_rc) {
		release_crq_queue(adapter);
		return adapter->init_done_rc;
	}

	if (adapter->from_passive_init) {
		adapter->state = VNIC_OPEN;
		adapter->from_passive_init = false;
		return -1;
	}

	if (reset &&
	    test_bit(0, &adapter->resetting) && !adapter->wait_for_reset &&
	    adapter->reset_reason != VNIC_RESET_MOBILITY) {
		if (adapter->req_rx_queues != old_num_rx_queues ||
		    adapter->req_tx_queues != old_num_tx_queues) {
			release_sub_crqs(adapter, 0);
			rc = init_sub_crqs(adapter);
		} else {
			rc = reset_sub_crq_queues(adapter);
		}
	} else {
		rc = init_sub_crqs(adapter);
	}

	if (rc) {
		dev_err(dev, "Initialization of sub crqs failed\n");
		release_crq_queue(adapter);
		return rc;
	}

	rc = init_sub_crq_irqs(adapter);
	if (rc) {
		dev_err(dev, "Failed to initialize sub crq irqs\n");
		release_crq_queue(adapter);
	}

	return rc;
}

static struct device_attribute dev_attr_failover;

static int ibmvnic_probe(struct vio_dev *dev, const struct vio_device_id *id)
{
	struct ibmvnic_adapter *adapter;
	struct net_device *netdev;
	unsigned char *mac_addr_p;
	int rc;

	dev_dbg(&dev->dev, "entering ibmvnic_probe for UA 0x%x\n",
		dev->unit_address);

	mac_addr_p = (unsigned char *)vio_get_attribute(dev,
							VETH_MAC_ADDR, NULL);
	if (!mac_addr_p) {
		dev_err(&dev->dev,
			"(%s:%3.3d) ERROR: Can't find MAC_ADDR attribute\n",
			__FILE__, __LINE__);
		return 0;
	}

	netdev = alloc_etherdev_mq(sizeof(struct ibmvnic_adapter),
				   IBMVNIC_MAX_QUEUES);
	if (!netdev)
		return -ENOMEM;

	adapter = netdev_priv(netdev);
	adapter->state = VNIC_PROBING;
	dev_set_drvdata(&dev->dev, netdev);
	adapter->vdev = dev;
	adapter->netdev = netdev;
	adapter->login_pending = false;

	ether_addr_copy(adapter->mac_addr, mac_addr_p);
	ether_addr_copy(netdev->dev_addr, adapter->mac_addr);
	netdev->irq = dev->irq;
	netdev->netdev_ops = &ibmvnic_netdev_ops;
	netdev->ethtool_ops = &ibmvnic_ethtool_ops;
	SET_NETDEV_DEV(netdev, &dev->dev);

	spin_lock_init(&adapter->stats_lock);

	INIT_WORK(&adapter->ibmvnic_reset, __ibmvnic_reset);
	INIT_DELAYED_WORK(&adapter->ibmvnic_delayed_reset,
			  __ibmvnic_delayed_reset);
	INIT_LIST_HEAD(&adapter->rwi_list);
	spin_lock_init(&adapter->rwi_lock);
	spin_lock_init(&adapter->state_lock);
	mutex_init(&adapter->fw_lock);
	init_completion(&adapter->init_done);
	init_completion(&adapter->fw_done);
	init_completion(&adapter->reset_done);
	init_completion(&adapter->stats_done);
	clear_bit(0, &adapter->resetting);

	do {
		rc = init_crq_queue(adapter);
		if (rc) {
			dev_err(&dev->dev, "Couldn't initialize crq. rc=%d\n",
				rc);
			goto ibmvnic_init_fail;
		}

		rc = ibmvnic_reset_init(adapter, false);
		if (rc && rc != EAGAIN)
			goto ibmvnic_init_fail;
	} while (rc == EAGAIN);

	rc = init_stats_buffers(adapter);
	if (rc)
		goto ibmvnic_init_fail;

	rc = init_stats_token(adapter);
	if (rc)
		goto ibmvnic_stats_fail;

	netdev->mtu = adapter->req_mtu - ETH_HLEN;
	netdev->min_mtu = adapter->min_mtu - ETH_HLEN;
	netdev->max_mtu = adapter->max_mtu - ETH_HLEN;

	rc = device_create_file(&dev->dev, &dev_attr_failover);
	if (rc)
		goto ibmvnic_dev_file_err;

	netif_carrier_off(netdev);
	rc = register_netdev(netdev);
	if (rc) {
		dev_err(&dev->dev, "failed to register netdev rc=%d\n", rc);
		goto ibmvnic_register_fail;
	}
	dev_info(&dev->dev, "ibmvnic registered\n");

	adapter->state = VNIC_PROBED;

	adapter->wait_for_reset = false;
	adapter->last_reset_time = jiffies;
	return 0;

ibmvnic_register_fail:
	device_remove_file(&dev->dev, &dev_attr_failover);

ibmvnic_dev_file_err:
	release_stats_token(adapter);

ibmvnic_stats_fail:
	release_stats_buffers(adapter);

ibmvnic_init_fail:
	release_sub_crqs(adapter, 1);
	release_crq_queue(adapter);
	mutex_destroy(&adapter->fw_lock);
	free_netdev(netdev);

	return rc;
}

static int ibmvnic_remove(struct vio_dev *dev)
{
	struct net_device *netdev = dev_get_drvdata(&dev->dev);
	struct ibmvnic_adapter *adapter = netdev_priv(netdev);
	unsigned long flags;

	spin_lock_irqsave(&adapter->state_lock, flags);
	if (test_bit(0, &adapter->resetting)) {
		spin_unlock_irqrestore(&adapter->state_lock, flags);
		return -EBUSY;
	}

	adapter->state = VNIC_REMOVING;
	spin_unlock_irqrestore(&adapter->state_lock, flags);

	flush_work(&adapter->ibmvnic_reset);
	flush_delayed_work(&adapter->ibmvnic_delayed_reset);

	rtnl_lock();
	unregister_netdevice(netdev);

	release_resources(adapter);
	release_sub_crqs(adapter, 1);
	release_crq_queue(adapter);

	release_stats_token(adapter);
	release_stats_buffers(adapter);

	adapter->state = VNIC_REMOVED;

	rtnl_unlock();
	mutex_destroy(&adapter->fw_lock);
	device_remove_file(&dev->dev, &dev_attr_failover);
	free_netdev(netdev);
	dev_set_drvdata(&dev->dev, NULL);

	return 0;
}

static ssize_t failover_store(struct device *dev, struct device_attribute *attr,
			      const char *buf, size_t count)
{
	struct net_device *netdev = dev_get_drvdata(dev);
	struct ibmvnic_adapter *adapter = netdev_priv(netdev);
	unsigned long retbuf[PLPAR_HCALL_BUFSIZE];
	__be64 session_token;
	long rc;

	if (!sysfs_streq(buf, "1"))
		return -EINVAL;

	rc = plpar_hcall(H_VIOCTL, retbuf, adapter->vdev->unit_address,
			 H_GET_SESSION_TOKEN, 0, 0, 0);
	if (rc) {
		netdev_err(netdev, "Couldn't retrieve session token, rc %ld\n",
			   rc);
		return -EINVAL;
	}

	session_token = (__be64)retbuf[0];
	netdev_dbg(netdev, "Initiating client failover, session id %llx\n",
		   be64_to_cpu(session_token));
	rc = plpar_hcall_norets(H_VIOCTL, adapter->vdev->unit_address,
				H_SESSION_ERR_DETECTED, session_token, 0, 0);
	if (rc) {
		netdev_err(netdev, "Client initiated failover failed, rc %ld\n",
			   rc);
		return -EINVAL;
	}

	return count;
}

static DEVICE_ATTR_WO(failover);

static unsigned long ibmvnic_get_desired_dma(struct vio_dev *vdev)
{
	struct net_device *netdev = dev_get_drvdata(&vdev->dev);
	struct ibmvnic_adapter *adapter;
	struct iommu_table *tbl;
	unsigned long ret = 0;
	int i;

	tbl = get_iommu_table_base(&vdev->dev);

	/* netdev inits at probe time along with the structures we need below*/
	if (!netdev)
		return IOMMU_PAGE_ALIGN(IBMVNIC_IO_ENTITLEMENT_DEFAULT, tbl);

	adapter = netdev_priv(netdev);

	ret += PAGE_SIZE; /* the crq message queue */
	ret += IOMMU_PAGE_ALIGN(sizeof(struct ibmvnic_statistics), tbl);

	for (i = 0; i < adapter->req_tx_queues + adapter->req_rx_queues; i++)
		ret += 4 * PAGE_SIZE; /* the scrq message queue */

	for (i = 0; i < adapter->num_active_rx_pools; i++)
		ret += adapter->rx_pool[i].size *
		    IOMMU_PAGE_ALIGN(adapter->rx_pool[i].buff_size, tbl);

	return ret;
}

static int ibmvnic_resume(struct device *dev)
{
	struct net_device *netdev = dev_get_drvdata(dev);
	struct ibmvnic_adapter *adapter = netdev_priv(netdev);

	if (adapter->state != VNIC_OPEN)
		return 0;

	tasklet_schedule(&adapter->tasklet);

	return 0;
}

static const struct vio_device_id ibmvnic_device_table[] = {
	{"network", "IBM,vnic"},
	{"", "" }
};
MODULE_DEVICE_TABLE(vio, ibmvnic_device_table);

static const struct dev_pm_ops ibmvnic_pm_ops = {
	.resume = ibmvnic_resume
};

static struct vio_driver ibmvnic_driver = {
	.id_table       = ibmvnic_device_table,
	.probe          = ibmvnic_probe,
	.remove         = ibmvnic_remove,
	.get_desired_dma = ibmvnic_get_desired_dma,
	.name		= ibmvnic_driver_name,
	.pm		= &ibmvnic_pm_ops,
};

/* module functions */
static int __init ibmvnic_module_init(void)
{
	pr_info("%s: %s %s\n", ibmvnic_driver_name, ibmvnic_driver_string,
		IBMVNIC_DRIVER_VERSION);

	return vio_register_driver(&ibmvnic_driver);
}

static void __exit ibmvnic_module_exit(void)
{
	vio_unregister_driver(&ibmvnic_driver);
}

module_init(ibmvnic_module_init);
module_exit(ibmvnic_module_exit);<|MERGE_RESOLUTION|>--- conflicted
+++ resolved
@@ -2493,17 +2493,13 @@
 
 		if (!pending_scrq(adapter, rx_scrq))
 			break;
-<<<<<<< HEAD
-		next = ibmvnic_next_scrq(adapter, rx_scrq);
-=======
 		/* The queue entry at the current index is peeked at above
 		 * to determine that there is a valid descriptor awaiting
 		 * processing. We want to be sure that the current slot
 		 * holds a valid descriptor before reading its contents.
 		 */
 		dma_rmb();
-		next = ibmvnic_next_scrq(adapter, adapter->rx_scrq[scrq_num]);
->>>>>>> bbe2ba04
+		next = ibmvnic_next_scrq(adapter, rx_scrq);
 		rx_buff =
 		    (struct ibmvnic_rx_buff *)be64_to_cpu(next->
 							  rx_comp.correlator);
@@ -2978,22 +2974,16 @@
 		irq_dispose_mapping(scrq->irq);
 		scrq->irq = 0;
 	}
-<<<<<<< HEAD
-
-	memset(scrq->msgs, 0, 4 * PAGE_SIZE);
-	atomic_set(&scrq->used, 0);
-	scrq->cur = 0;
-	scrq->ind_buf.index = 0;
-=======
+
 	if (scrq->msgs) {
 		memset(scrq->msgs, 0, 4 * PAGE_SIZE);
 		atomic_set(&scrq->used, 0);
 		scrq->cur = 0;
+		scrq->ind_buf.index = 0;
 	} else {
 		netdev_dbg(adapter->netdev, "Invalid scrq reset\n");
 		return -EINVAL;
 	}
->>>>>>> bbe2ba04
 
 	rc = h_reg_sub_crq(adapter->vdev->unit_address, scrq->msg_token,
 			   4 * PAGE_SIZE, &scrq->crq_num, &scrq->hw_irq);
