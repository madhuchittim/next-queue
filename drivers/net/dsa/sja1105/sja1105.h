--- conflicted
+++ resolved
@@ -261,12 +261,9 @@
 	 * the switch doesn't confuse them with one another.
 	 */
 	struct mutex mgmt_lock;
-<<<<<<< HEAD
-=======
 	/* PTP two-step TX timestamp ID, and its serialization lock */
 	spinlock_t ts_id_lock;
 	u8 ts_id;
->>>>>>> 754e0b0e
 	/* Serializes access to the dynamic config interface */
 	struct mutex dynamic_config_lock;
 	struct devlink_region **regions;
