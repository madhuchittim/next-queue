--- conflicted
+++ resolved
@@ -96,13 +96,9 @@
 
 #define I915_MAX_VCS	8
 #define I915_MAX_VECS	4
-<<<<<<< HEAD
-#define I915_MAX_CCS	4
-=======
 #define I915_MAX_SFC	(I915_MAX_VCS / 2)
 #define I915_MAX_CCS	4
 #define I915_MAX_RCS	1
->>>>>>> 88084a3d
 
 /*
  * Engine IDs definitions.
@@ -532,11 +528,8 @@
 #define I915_ENGINE_WANT_FORCED_PREEMPTION BIT(8)
 #define I915_ENGINE_HAS_RCS_REG_STATE  BIT(9)
 #define I915_ENGINE_HAS_EU_PRIORITY    BIT(10)
-<<<<<<< HEAD
-=======
 #define I915_ENGINE_FIRST_RENDER_COMPUTE BIT(11)
 #define I915_ENGINE_USES_WA_HOLD_CCS_SWITCHOUT BIT(12)
->>>>>>> 88084a3d
 	unsigned int flags;
 
 	/*
