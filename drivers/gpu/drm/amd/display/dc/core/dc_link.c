/*
 * Copyright 2012-15 Advanced Micro Devices, Inc.
 *
 * Permission is hereby granted, free of charge, to any person obtaining a
 * copy of this software and associated documentation files (the "Software"),
 * to deal in the Software without restriction, including without limitation
 * the rights to use, copy, modify, merge, publish, distribute, sublicense,
 * and/or sell copies of the Software, and to permit persons to whom the
 * Software is furnished to do so, subject to the following conditions:
 *
 * The above copyright notice and this permission notice shall be included in
 * all copies or substantial portions of the Software.
 *
 * THE SOFTWARE IS PROVIDED "AS IS", WITHOUT WARRANTY OF ANY KIND, EXPRESS OR
 * IMPLIED, INCLUDING BUT NOT LIMITED TO THE WARRANTIES OF MERCHANTABILITY,
 * FITNESS FOR A PARTICULAR PURPOSE AND NONINFRINGEMENT.  IN NO EVENT SHALL
 * THE COPYRIGHT HOLDER(S) OR AUTHOR(S) BE LIABLE FOR ANY CLAIM, DAMAGES OR
 * OTHER LIABILITY, WHETHER IN AN ACTION OF CONTRACT, TORT OR OTHERWISE,
 * ARISING FROM, OUT OF OR IN CONNECTION WITH THE SOFTWARE OR THE USE OR
 * OTHER DEALINGS IN THE SOFTWARE.
 *
 * Authors: AMD
 *
 */

#include <linux/slab.h>

#include "dm_services.h"
#include "atom.h"
#include "dm_helpers.h"
#include "dc.h"
#include "grph_object_id.h"
#include "gpio_service_interface.h"
#include "core_status.h"
#include "dc_link_dp.h"
#include "dc_link_ddc.h"
#include "link_hwss.h"
#include "opp.h"

#include "link_encoder.h"
#include "hw_sequencer.h"
#include "resource.h"
#include "abm.h"
#include "fixed31_32.h"
#include "dpcd_defs.h"
#include "dmcu.h"
#include "hw/clk_mgr.h"
#if defined(CONFIG_DRM_AMD_DC_DCN2_0)
#include "resource.h"
#endif
#include "hw/clk_mgr.h"

#define DC_LOGGER_INIT(logger)


#define LINK_INFO(...) \
	DC_LOG_HW_HOTPLUG(  \
		__VA_ARGS__)

#define RETIMER_REDRIVER_INFO(...) \
	DC_LOG_RETIMER_REDRIVER(  \
		__VA_ARGS__)
/*******************************************************************************
 * Private structures
 ******************************************************************************/

enum {
	PEAK_FACTOR_X1000 = 1006,
	/*
	* Some receivers fail to train on first try and are good
	* on subsequent tries. 2 retries should be plenty. If we
	* don't have a successful training then we don't expect to
	* ever get one.
	*/
	LINK_TRAINING_MAX_VERIFY_RETRY = 2
};

/*******************************************************************************
 * Private functions
 ******************************************************************************/
static void destruct(struct dc_link *link)
{
	int i;

	if (link->hpd_gpio != NULL) {
		dal_gpio_close(link->hpd_gpio);
		dal_gpio_destroy_irq(&link->hpd_gpio);
		link->hpd_gpio = NULL;
	}

	if (link->ddc)
		dal_ddc_service_destroy(&link->ddc);

	if(link->link_enc)
		link->link_enc->funcs->destroy(&link->link_enc);

	if (link->local_sink)
		dc_sink_release(link->local_sink);

	for (i = 0; i < link->sink_count; ++i)
		dc_sink_release(link->remote_sinks[i]);
}

struct gpio *get_hpd_gpio(struct dc_bios *dcb,
		struct graphics_object_id link_id,
		struct gpio_service *gpio_service)
{
	enum bp_result bp_result;
	struct graphics_object_hpd_info hpd_info;
	struct gpio_pin_info pin_info;

	if (dcb->funcs->get_hpd_info(dcb, link_id, &hpd_info) != BP_RESULT_OK)
		return NULL;

	bp_result = dcb->funcs->get_gpio_pin_info(dcb,
		hpd_info.hpd_int_gpio_uid, &pin_info);

	if (bp_result != BP_RESULT_OK) {
		ASSERT(bp_result == BP_RESULT_NORECORD);
		return NULL;
	}

	return dal_gpio_service_create_irq(
		gpio_service,
		pin_info.offset,
		pin_info.mask);
}

/*
 *  Function: program_hpd_filter
 *
 *  @brief
 *     Programs HPD filter on associated HPD line
 *
 *  @param [in] delay_on_connect_in_ms: Connect filter timeout
 *  @param [in] delay_on_disconnect_in_ms: Disconnect filter timeout
 *
 *  @return
 *     true on success, false otherwise
 */
static bool program_hpd_filter(
	const struct dc_link *link)
{
	bool result = false;

	struct gpio *hpd;

	int delay_on_connect_in_ms = 0;
	int delay_on_disconnect_in_ms = 0;

	if (link->is_hpd_filter_disabled)
		return false;
	/* Verify feature is supported */
	switch (link->connector_signal) {
	case SIGNAL_TYPE_DVI_SINGLE_LINK:
	case SIGNAL_TYPE_DVI_DUAL_LINK:
	case SIGNAL_TYPE_HDMI_TYPE_A:
		/* Program hpd filter */
		delay_on_connect_in_ms = 500;
		delay_on_disconnect_in_ms = 100;
		break;
	case SIGNAL_TYPE_DISPLAY_PORT:
	case SIGNAL_TYPE_DISPLAY_PORT_MST:
		/* Program hpd filter to allow DP signal to settle */
		/* 500:	not able to detect MST <-> SST switch as HPD is low for
		 * 	only 100ms on DELL U2413
		 * 0:	some passive dongle still show aux mode instead of i2c
		 * 20-50:not enough to hide bouncing HPD with passive dongle.
		 * 	also see intermittent i2c read issues.
		 */
		delay_on_connect_in_ms = 80;
		delay_on_disconnect_in_ms = 0;
		break;
	case SIGNAL_TYPE_LVDS:
	case SIGNAL_TYPE_EDP:
	default:
		/* Don't program hpd filter */
		return false;
	}

	/* Obtain HPD handle */
	hpd = get_hpd_gpio(link->ctx->dc_bios, link->link_id, link->ctx->gpio_service);

	if (!hpd)
		return result;

	/* Setup HPD filtering */
	if (dal_gpio_open(hpd, GPIO_MODE_INTERRUPT) == GPIO_RESULT_OK) {
		struct gpio_hpd_config config;

		config.delay_on_connect = delay_on_connect_in_ms;
		config.delay_on_disconnect = delay_on_disconnect_in_ms;

		dal_irq_setup_hpd_filter(hpd, &config);

		dal_gpio_close(hpd);

		result = true;
	} else {
		ASSERT_CRITICAL(false);
	}

	/* Release HPD handle */
	dal_gpio_destroy_irq(&hpd);

	return result;
}

/**
 * dc_link_detect_sink() - Determine if there is a sink connected
 *
 * @type: Returned connection type
 * Does not detect downstream devices, such as MST sinks
 * or display connected through active dongles
 */
bool dc_link_detect_sink(struct dc_link *link, enum dc_connection_type *type)
{
	uint32_t is_hpd_high = 0;
	struct gpio *hpd_pin;

	if (link->connector_signal == SIGNAL_TYPE_LVDS) {
		*type = dc_connection_single;
		return true;
	}

	if (link->connector_signal == SIGNAL_TYPE_EDP) {
		/*in case it is not on*/
		link->dc->hwss.edp_power_control(link, true);
		link->dc->hwss.edp_wait_for_hpd_ready(link, true);
	}

	/* todo: may need to lock gpio access */
	hpd_pin = get_hpd_gpio(link->ctx->dc_bios, link->link_id, link->ctx->gpio_service);
	if (hpd_pin == NULL)
		goto hpd_gpio_failure;

	dal_gpio_open(hpd_pin, GPIO_MODE_INTERRUPT);
	dal_gpio_get_value(hpd_pin, &is_hpd_high);
	dal_gpio_close(hpd_pin);
	dal_gpio_destroy_irq(&hpd_pin);

	if (is_hpd_high) {
		*type = dc_connection_single;
		/* TODO: need to do the actual detection */
	} else {
		*type = dc_connection_none;
	}

	return true;

hpd_gpio_failure:
	return false;
}

static enum ddc_transaction_type get_ddc_transaction_type(
		enum signal_type sink_signal)
{
	enum ddc_transaction_type transaction_type = DDC_TRANSACTION_TYPE_NONE;

	switch (sink_signal) {
	case SIGNAL_TYPE_DVI_SINGLE_LINK:
	case SIGNAL_TYPE_DVI_DUAL_LINK:
	case SIGNAL_TYPE_HDMI_TYPE_A:
	case SIGNAL_TYPE_LVDS:
	case SIGNAL_TYPE_RGB:
		transaction_type = DDC_TRANSACTION_TYPE_I2C;
		break;

	case SIGNAL_TYPE_DISPLAY_PORT:
	case SIGNAL_TYPE_EDP:
		transaction_type = DDC_TRANSACTION_TYPE_I2C_OVER_AUX;
		break;

	case SIGNAL_TYPE_DISPLAY_PORT_MST:
		/* MST does not use I2COverAux, but there is the
		 * SPECIAL use case for "immediate dwnstrm device
		 * access" (EPR#370830). */
		transaction_type = DDC_TRANSACTION_TYPE_I2C_OVER_AUX;
		break;

	default:
		break;
	}

	return transaction_type;
}

static enum signal_type get_basic_signal_type(
	struct graphics_object_id encoder,
	struct graphics_object_id downstream)
{
	if (downstream.type == OBJECT_TYPE_CONNECTOR) {
		switch (downstream.id) {
		case CONNECTOR_ID_SINGLE_LINK_DVII:
			switch (encoder.id) {
			case ENCODER_ID_INTERNAL_DAC1:
			case ENCODER_ID_INTERNAL_KLDSCP_DAC1:
			case ENCODER_ID_INTERNAL_DAC2:
			case ENCODER_ID_INTERNAL_KLDSCP_DAC2:
				return SIGNAL_TYPE_RGB;
			default:
				return SIGNAL_TYPE_DVI_SINGLE_LINK;
			}
		break;
		case CONNECTOR_ID_DUAL_LINK_DVII:
		{
			switch (encoder.id) {
			case ENCODER_ID_INTERNAL_DAC1:
			case ENCODER_ID_INTERNAL_KLDSCP_DAC1:
			case ENCODER_ID_INTERNAL_DAC2:
			case ENCODER_ID_INTERNAL_KLDSCP_DAC2:
				return SIGNAL_TYPE_RGB;
			default:
				return SIGNAL_TYPE_DVI_DUAL_LINK;
			}
		}
		break;
		case CONNECTOR_ID_SINGLE_LINK_DVID:
			return SIGNAL_TYPE_DVI_SINGLE_LINK;
		case CONNECTOR_ID_DUAL_LINK_DVID:
			return SIGNAL_TYPE_DVI_DUAL_LINK;
		case CONNECTOR_ID_VGA:
			return SIGNAL_TYPE_RGB;
		case CONNECTOR_ID_HDMI_TYPE_A:
			return SIGNAL_TYPE_HDMI_TYPE_A;
		case CONNECTOR_ID_LVDS:
			return SIGNAL_TYPE_LVDS;
		case CONNECTOR_ID_DISPLAY_PORT:
			return SIGNAL_TYPE_DISPLAY_PORT;
		case CONNECTOR_ID_EDP:
			return SIGNAL_TYPE_EDP;
		default:
			return SIGNAL_TYPE_NONE;
		}
	} else if (downstream.type == OBJECT_TYPE_ENCODER) {
		switch (downstream.id) {
		case ENCODER_ID_EXTERNAL_NUTMEG:
		case ENCODER_ID_EXTERNAL_TRAVIS:
			return SIGNAL_TYPE_DISPLAY_PORT;
		default:
			return SIGNAL_TYPE_NONE;
		}
	}

	return SIGNAL_TYPE_NONE;
}

/**
 * dc_link_is_dp_sink_present() - Check if there is a native DP
 * or passive DP-HDMI dongle connected
 */
bool dc_link_is_dp_sink_present(struct dc_link *link)
{
	enum gpio_result gpio_result;
	uint32_t clock_pin = 0;
	uint8_t retry = 0;
	struct ddc *ddc;

	enum connector_id connector_id =
		dal_graphics_object_id_get_connector_id(link->link_id);

	bool present =
		((connector_id == CONNECTOR_ID_DISPLAY_PORT) ||
		(connector_id == CONNECTOR_ID_EDP));

	ddc = dal_ddc_service_get_ddc_pin(link->ddc);

	if (!ddc) {
		BREAK_TO_DEBUGGER();
		return present;
	}

	/* Open GPIO and set it to I2C mode */
	/* Note: this GpioMode_Input will be converted
	 * to GpioConfigType_I2cAuxDualMode in GPIO component,
	 * which indicates we need additional delay */

	if (GPIO_RESULT_OK != dal_ddc_open(
		ddc, GPIO_MODE_INPUT, GPIO_DDC_CONFIG_TYPE_MODE_I2C)) {
		dal_gpio_destroy_ddc(&ddc);

		return present;
	}

	/*
	 * Read GPIO: DP sink is present if both clock and data pins are zero
	 *
	 * [W/A] plug-unplug DP cable, sometimes customer board has
	 * one short pulse on clk_pin(1V, < 1ms). DP will be config to HDMI/DVI
	 * then monitor can't br light up. Add retry 3 times
	 * But in real passive dongle, it need additional 3ms to detect
	 */
	do {
		gpio_result = dal_gpio_get_value(ddc->pin_clock, &clock_pin);
		ASSERT(gpio_result == GPIO_RESULT_OK);
		if (clock_pin)
			udelay(1000);
		else
			break;
	} while (retry++ < 3);

	present = (gpio_result == GPIO_RESULT_OK) && !clock_pin;

	dal_ddc_close(ddc);

	return present;
}

/*
 * @brief
 * Detect output sink type
 */
static enum signal_type link_detect_sink(
	struct dc_link *link,
	enum dc_detect_reason reason)
{
	enum signal_type result = get_basic_signal_type(
		link->link_enc->id, link->link_id);

	/* Internal digital encoder will detect only dongles
	 * that require digital signal */

	/* Detection mechanism is different
	 * for different native connectors.
	 * LVDS connector supports only LVDS signal;
	 * PCIE is a bus slot, the actual connector needs to be detected first;
	 * eDP connector supports only eDP signal;
	 * HDMI should check straps for audio */

	/* PCIE detects the actual connector on add-on board */

	if (link->link_id.id == CONNECTOR_ID_PCIE) {
		/* ZAZTODO implement PCIE add-on card detection */
	}

	switch (link->link_id.id) {
	case CONNECTOR_ID_HDMI_TYPE_A: {
		/* check audio support:
		 * if native HDMI is not supported, switch to DVI */
		struct audio_support *aud_support = &link->dc->res_pool->audio_support;

		if (!aud_support->hdmi_audio_native)
			if (link->link_id.id == CONNECTOR_ID_HDMI_TYPE_A)
				result = SIGNAL_TYPE_DVI_SINGLE_LINK;
	}
	break;
	case CONNECTOR_ID_DISPLAY_PORT: {
		/* DP HPD short pulse. Passive DP dongle will not
		 * have short pulse
		 */
		if (reason != DETECT_REASON_HPDRX) {
			/* Check whether DP signal detected: if not -
			 * we assume signal is DVI; it could be corrected
			 * to HDMI after dongle detection
			 */
			if (!dm_helpers_is_dp_sink_present(link))
				result = SIGNAL_TYPE_DVI_SINGLE_LINK;
		}
	}
	break;
	default:
	break;
	}

	return result;
}

static enum signal_type decide_signal_from_strap_and_dongle_type(
		enum display_dongle_type dongle_type,
		struct audio_support *audio_support)
{
	enum signal_type signal = SIGNAL_TYPE_NONE;

	switch (dongle_type) {
	case DISPLAY_DONGLE_DP_HDMI_DONGLE:
		if (audio_support->hdmi_audio_on_dongle)
			signal =  SIGNAL_TYPE_HDMI_TYPE_A;
		else
			signal = SIGNAL_TYPE_DVI_SINGLE_LINK;
		break;
	case DISPLAY_DONGLE_DP_DVI_DONGLE:
		signal = SIGNAL_TYPE_DVI_SINGLE_LINK;
		break;
	case DISPLAY_DONGLE_DP_HDMI_MISMATCHED_DONGLE:
		if (audio_support->hdmi_audio_native)
			signal =  SIGNAL_TYPE_HDMI_TYPE_A;
		else
			signal = SIGNAL_TYPE_DVI_SINGLE_LINK;
		break;
	default:
		signal = SIGNAL_TYPE_NONE;
		break;
	}

	return signal;
}

static enum signal_type dp_passive_dongle_detection(
		struct ddc_service *ddc,
		struct display_sink_capability *sink_cap,
		struct audio_support *audio_support)
{
	dal_ddc_service_i2c_query_dp_dual_mode_adaptor(
						ddc, sink_cap);
	return decide_signal_from_strap_and_dongle_type(
			sink_cap->dongle_type,
			audio_support);
}

static void link_disconnect_sink(struct dc_link *link)
{
	if (link->local_sink) {
		dc_sink_release(link->local_sink);
		link->local_sink = NULL;
	}

	link->dpcd_sink_count = 0;
}

static void link_disconnect_remap(struct dc_sink *prev_sink, struct dc_link *link)
{
	dc_sink_release(link->local_sink);
	link->local_sink = prev_sink;
}


static void read_edp_current_link_settings_on_detect(struct dc_link *link)
{
	union lane_count_set lane_count_set = { {0} };
	uint8_t link_bw_set;
	uint8_t link_rate_set;
	uint32_t read_dpcd_retry_cnt = 10;
	enum dc_status status = DC_ERROR_UNEXPECTED;
	int i;
<<<<<<< HEAD
=======
	union max_down_spread max_down_spread = { {0} };
>>>>>>> ff42df49

	// Read DPCD 00101h to find out the number of lanes currently set
	for (i = 0; i < read_dpcd_retry_cnt; i++) {
		status = core_link_read_dpcd(
				link,
				DP_LANE_COUNT_SET,
				&lane_count_set.raw,
				sizeof(lane_count_set));
		/* First DPCD read after VDD ON can fail if the particular board
		 * does not have HPD pin wired correctly. So if DPCD read fails,
		 * which it should never happen, retry a few times. Target worst
		 * case scenario of 80 ms.
		 */
		if (status == DC_OK) {
			link->cur_link_settings.lane_count = lane_count_set.bits.LANE_COUNT_SET;
			break;
		}

		msleep(8);
	}
<<<<<<< HEAD

	ASSERT(status == DC_OK);
=======
>>>>>>> ff42df49

	// Read DPCD 00100h to find if standard link rates are set
	core_link_read_dpcd(link, DP_LINK_BW_SET,
			&link_bw_set, sizeof(link_bw_set));

	if (link_bw_set == 0) {
		/* If standard link rates are not being used,
		 * Read DPCD 00115h to find the link rate set used
		 */
		core_link_read_dpcd(link, DP_LINK_RATE_SET,
				&link_rate_set, sizeof(link_rate_set));

		if (link_rate_set < link->dpcd_caps.edp_supported_link_rates_count) {
			link->cur_link_settings.link_rate =
				link->dpcd_caps.edp_supported_link_rates[link_rate_set];
			link->cur_link_settings.link_rate_set = link_rate_set;
			link->cur_link_settings.use_link_rate_set = true;
		}
	} else {
		link->cur_link_settings.link_rate = link_bw_set;
		link->cur_link_settings.use_link_rate_set = false;
	}
	// Read DPCD 00003h to find the max down spread.
	core_link_read_dpcd(link, DP_MAX_DOWNSPREAD,
			&max_down_spread.raw, sizeof(max_down_spread));
	link->cur_link_settings.link_spread =
		max_down_spread.bits.MAX_DOWN_SPREAD ?
		LINK_SPREAD_05_DOWNSPREAD_30KHZ : LINK_SPREAD_DISABLED;
}

static bool detect_dp(
	struct dc_link *link,
	struct display_sink_capability *sink_caps,
	bool *converter_disable_audio,
	struct audio_support *audio_support,
	enum dc_detect_reason reason)
{
	bool boot = false;
	sink_caps->signal = link_detect_sink(link, reason);
	sink_caps->transaction_type =
		get_ddc_transaction_type(sink_caps->signal);

	if (sink_caps->transaction_type == DDC_TRANSACTION_TYPE_I2C_OVER_AUX) {
		sink_caps->signal = SIGNAL_TYPE_DISPLAY_PORT;
		if (!detect_dp_sink_caps(link))
			return false;

		if (is_mst_supported(link)) {
			sink_caps->signal = SIGNAL_TYPE_DISPLAY_PORT_MST;
			link->type = dc_connection_mst_branch;

			dal_ddc_service_set_transaction_type(
							link->ddc,
							sink_caps->transaction_type);

			/*
			 * This call will initiate MST topology discovery. Which
			 * will detect MST ports and add new DRM connector DRM
			 * framework. Then read EDID via remote i2c over aux. In
			 * the end, will notify DRM detect result and save EDID
			 * into DRM framework.
			 *
			 * .detect is called by .fill_modes.
			 * .fill_modes is called by user mode ioctl
			 * DRM_IOCTL_MODE_GETCONNECTOR.
			 *
			 * .get_modes is called by .fill_modes.
			 *
			 * call .get_modes, AMDGPU DM implementation will create
			 * new dc_sink and add to dc_link. For long HPD plug
			 * in/out, MST has its own handle.
			 *
			 * Therefore, just after dc_create, link->sink is not
			 * created for MST until user mode app calls
			 * DRM_IOCTL_MODE_GETCONNECTOR.
			 *
			 * Need check ->sink usages in case ->sink = NULL
			 * TODO: s3 resume check
			 */
			if (reason == DETECT_REASON_BOOT)
				boot = true;

			dm_helpers_dp_update_branch_info(
				link->ctx,
				link);

			if (!dm_helpers_dp_mst_start_top_mgr(
				link->ctx,
				link, boot)) {
				/* MST not supported */
				link->type = dc_connection_single;
				sink_caps->signal = SIGNAL_TYPE_DISPLAY_PORT;
			}
		}

		if (link->type != dc_connection_mst_branch &&
			is_dp_active_dongle(link)) {
			/* DP active dongles */
			link->type = dc_connection_active_dongle;
			if (!link->dpcd_caps.sink_count.bits.SINK_COUNT) {
				/*
				 * active dongle unplug processing for short irq
				 */
				link_disconnect_sink(link);
				return true;
			}

			if (link->dpcd_caps.dongle_type != DISPLAY_DONGLE_DP_HDMI_CONVERTER)
				*converter_disable_audio = true;
		}
	} else {
		/* DP passive dongles */
		sink_caps->signal = dp_passive_dongle_detection(link->ddc,
				sink_caps,
				audio_support);
	}

	return true;
}

static bool is_same_edid(struct dc_edid *old_edid, struct dc_edid *new_edid)
{
	if (old_edid->length != new_edid->length)
		return false;

	if (new_edid->length == 0)
		return false;

	return (memcmp(old_edid->raw_edid, new_edid->raw_edid, new_edid->length) == 0);
}

/**
 * dc_link_detect() - Detect if a sink is attached to a given link
 *
 * link->local_sink is created or destroyed as needed.
 *
 * This does not create remote sinks but will trigger DM
 * to start MST detection if a branch is detected.
 */
bool dc_link_detect(struct dc_link *link, enum dc_detect_reason reason)
{
	struct dc_sink_init_data sink_init_data = { 0 };
	struct display_sink_capability sink_caps = { 0 };
	uint8_t i;
	bool converter_disable_audio = false;
	struct audio_support *aud_support = &link->dc->res_pool->audio_support;
	bool same_edid = false;
	enum dc_edid_status edid_status;
	struct dc_context *dc_ctx = link->ctx;
	struct dc_sink *sink = NULL;
	struct dc_sink *prev_sink = NULL;
	struct dpcd_caps prev_dpcd_caps;
	bool same_dpcd = true;
	enum dc_connection_type new_connection_type = dc_connection_none;
	DC_LOGGER_INIT(link->ctx->logger);

	if (dc_is_virtual_signal(link->connector_signal))
		return false;

	if ((link->connector_signal == SIGNAL_TYPE_LVDS ||
			link->connector_signal == SIGNAL_TYPE_EDP) &&
			link->local_sink)
		return true;

	if (false == dc_link_detect_sink(link, &new_connection_type)) {
		BREAK_TO_DEBUGGER();
		return false;
	}

<<<<<<< HEAD
	if (link->connector_signal == SIGNAL_TYPE_EDP) {
		/* On detect, we want to make sure current link settings are
		 * up to date, especially if link was powered on by GOP.
		 */
		read_edp_current_link_settings_on_detect(link);
	}

=======
>>>>>>> ff42df49
	prev_sink = link->local_sink;
	if (prev_sink != NULL) {
		dc_sink_retain(prev_sink);
		memcpy(&prev_dpcd_caps, &link->dpcd_caps, sizeof(struct dpcd_caps));
	}
	link_disconnect_sink(link);

	if (new_connection_type != dc_connection_none) {
		link->type = new_connection_type;
		link->link_state_valid = false;

		/* From Disconnected-to-Connected. */
		switch (link->connector_signal) {
		case SIGNAL_TYPE_HDMI_TYPE_A: {
			sink_caps.transaction_type = DDC_TRANSACTION_TYPE_I2C;
			if (aud_support->hdmi_audio_native)
				sink_caps.signal = SIGNAL_TYPE_HDMI_TYPE_A;
			else
				sink_caps.signal = SIGNAL_TYPE_DVI_SINGLE_LINK;
			break;
		}

		case SIGNAL_TYPE_DVI_SINGLE_LINK: {
			sink_caps.transaction_type = DDC_TRANSACTION_TYPE_I2C;
			sink_caps.signal = SIGNAL_TYPE_DVI_SINGLE_LINK;
			break;
		}

		case SIGNAL_TYPE_DVI_DUAL_LINK: {
			sink_caps.transaction_type = DDC_TRANSACTION_TYPE_I2C;
			sink_caps.signal = SIGNAL_TYPE_DVI_DUAL_LINK;
			break;
		}

		case SIGNAL_TYPE_LVDS: {
			sink_caps.transaction_type = DDC_TRANSACTION_TYPE_I2C;
			sink_caps.signal = SIGNAL_TYPE_LVDS;
			break;
		}

		case SIGNAL_TYPE_EDP: {
			read_edp_current_link_settings_on_detect(link);
			detect_edp_sink_caps(link);
			sink_caps.transaction_type =
				DDC_TRANSACTION_TYPE_I2C_OVER_AUX;
			sink_caps.signal = SIGNAL_TYPE_EDP;
			break;
		}

		case SIGNAL_TYPE_DISPLAY_PORT: {
			if (!detect_dp(
				link,
				&sink_caps,
				&converter_disable_audio,
				aud_support, reason)) {
				if (prev_sink != NULL)
					dc_sink_release(prev_sink);
				return false;
			}

			// Check if dpcp block is the same
			if (prev_sink != NULL) {
				if (memcmp(&link->dpcd_caps, &prev_dpcd_caps, sizeof(struct dpcd_caps)))
					same_dpcd = false;
			}
			/* Active dongle plug in without display or downstream unplug*/
			if (link->type == dc_connection_active_dongle &&
				link->dpcd_caps.sink_count.bits.SINK_COUNT == 0) {
				if (prev_sink != NULL) {
					/* Downstream unplug */
					dc_sink_release(prev_sink);
				} else {
					/* Empty dongle plug in */
					for (i = 0; i < LINK_TRAINING_MAX_VERIFY_RETRY; i++) {
						int fail_count = 0;

						dp_verify_link_cap(link,
								  &link->reported_link_cap,
								  &fail_count);

						if (fail_count == 0)
							break;
					}
				}
				return true;
			}

			if (link->type == dc_connection_mst_branch) {
				LINK_INFO("link=%d, mst branch is now Connected\n",
					link->link_index);
				/* Need to setup mst link_cap struct here
				 * otherwise dc_link_detect() will leave mst link_cap
				 * empty which leads to allocate_mst_payload() has "0"
				 * pbn_per_slot value leading to exception on dc_fixpt_div()
				 */
				link->verified_link_cap = link->reported_link_cap;
				if (prev_sink != NULL)
					dc_sink_release(prev_sink);
				return false;
			}

			break;
		}

		default:
			DC_ERROR("Invalid connector type! signal:%d\n",
				link->connector_signal);
			if (prev_sink != NULL)
				dc_sink_release(prev_sink);
			return false;
		} /* switch() */

		if (link->dpcd_caps.sink_count.bits.SINK_COUNT)
			link->dpcd_sink_count = link->dpcd_caps.sink_count.
					bits.SINK_COUNT;
		else
			link->dpcd_sink_count = 1;

		dal_ddc_service_set_transaction_type(
						link->ddc,
						sink_caps.transaction_type);

		link->aux_mode = dal_ddc_service_is_in_aux_transaction_mode(
				link->ddc);

		sink_init_data.link = link;
		sink_init_data.sink_signal = sink_caps.signal;

		sink = dc_sink_create(&sink_init_data);
		if (!sink) {
			DC_ERROR("Failed to create sink!\n");
			if (prev_sink != NULL)
				dc_sink_release(prev_sink);
			return false;
		}

		sink->link->dongle_max_pix_clk = sink_caps.max_hdmi_pixel_clock;
		sink->converter_disable_audio = converter_disable_audio;

		/* dc_sink_create returns a new reference */
		link->local_sink = sink;

		edid_status = dm_helpers_read_local_edid(
				link->ctx,
				link,
				sink);

		switch (edid_status) {
		case EDID_BAD_CHECKSUM:
			DC_LOG_ERROR("EDID checksum invalid.\n");
			break;
		case EDID_NO_RESPONSE:
			DC_LOG_ERROR("No EDID read.\n");

			/*
			 * Abort detection for non-DP connectors if we have
			 * no EDID
			 *
			 * DP needs to report as connected if HDP is high
			 * even if we have no EDID in order to go to
			 * fail-safe mode
			 */
			if (dc_is_hdmi_signal(link->connector_signal) ||
			    dc_is_dvi_signal(link->connector_signal)) {
				if (prev_sink != NULL)
					dc_sink_release(prev_sink);

				return false;
			}
		default:
			break;
		}

		// Check if edid is the same
		if ((prev_sink != NULL) && ((edid_status == EDID_THE_SAME) || (edid_status == EDID_OK)))
			same_edid = is_same_edid(&prev_sink->dc_edid, &sink->dc_edid);

		if (link->connector_signal == SIGNAL_TYPE_DISPLAY_PORT &&
			sink_caps.transaction_type == DDC_TRANSACTION_TYPE_I2C_OVER_AUX &&
			reason != DETECT_REASON_HPDRX) {
			/*
			 * TODO debug why Dell 2413 doesn't like
			 *  two link trainings
			 */

			/* deal with non-mst cases */
			for (i = 0; i < LINK_TRAINING_MAX_VERIFY_RETRY; i++) {
				int fail_count = 0;

				dp_verify_link_cap(link,
						  &link->reported_link_cap,
						  &fail_count);

				if (fail_count == 0)
					break;
			}

		} else {
			// If edid is the same, then discard new sink and revert back to original sink
			if (same_edid) {
				link_disconnect_remap(prev_sink, link);
				sink = prev_sink;
				prev_sink = NULL;

			}
		}

		/* HDMI-DVI Dongle */
		if (sink->sink_signal == SIGNAL_TYPE_HDMI_TYPE_A &&
				!sink->edid_caps.edid_hdmi)
			sink->sink_signal = SIGNAL_TYPE_DVI_SINGLE_LINK;

		/* Connectivity log: detection */
		for (i = 0; i < sink->dc_edid.length / DC_EDID_BLOCK_SIZE; i++) {
			CONN_DATA_DETECT(link,
					&sink->dc_edid.raw_edid[i * DC_EDID_BLOCK_SIZE],
					DC_EDID_BLOCK_SIZE,
					"%s: [Block %d] ", sink->edid_caps.display_name, i);
		}

		DC_LOG_DETECTION_EDID_PARSER("%s: "
			"manufacturer_id = %X, "
			"product_id = %X, "
			"serial_number = %X, "
			"manufacture_week = %d, "
			"manufacture_year = %d, "
			"display_name = %s, "
			"speaker_flag = %d, "
			"audio_mode_count = %d\n",
			__func__,
			sink->edid_caps.manufacturer_id,
			sink->edid_caps.product_id,
			sink->edid_caps.serial_number,
			sink->edid_caps.manufacture_week,
			sink->edid_caps.manufacture_year,
			sink->edid_caps.display_name,
			sink->edid_caps.speaker_flags,
			sink->edid_caps.audio_mode_count);

		for (i = 0; i < sink->edid_caps.audio_mode_count; i++) {
			DC_LOG_DETECTION_EDID_PARSER("%s: mode number = %d, "
				"format_code = %d, "
				"channel_count = %d, "
				"sample_rate = %d, "
				"sample_size = %d\n",
				__func__,
				i,
				sink->edid_caps.audio_modes[i].format_code,
				sink->edid_caps.audio_modes[i].channel_count,
				sink->edid_caps.audio_modes[i].sample_rate,
				sink->edid_caps.audio_modes[i].sample_size);
		}

	} else {
		/* From Connected-to-Disconnected. */
		if (link->type == dc_connection_mst_branch) {
			LINK_INFO("link=%d, mst branch is now Disconnected\n",
				link->link_index);

			dm_helpers_dp_mst_stop_top_mgr(link->ctx, link);

			link->mst_stream_alloc_table.stream_count = 0;
			memset(link->mst_stream_alloc_table.stream_allocations, 0, sizeof(link->mst_stream_alloc_table.stream_allocations));
		}

		link->type = dc_connection_none;
		sink_caps.signal = SIGNAL_TYPE_NONE;
		/* When we unplug a passive DP-HDMI dongle connection, dongle_max_pix_clk
		 *  is not cleared. If we emulate a DP signal on this connection, it thinks
		 *  the dongle is still there and limits the number of modes we can emulate.
		 *  Clear dongle_max_pix_clk on disconnect to fix this
		 */
		link->dongle_max_pix_clk = 0;
	}

	LINK_INFO("link=%d, dc_sink_in=%p is now %s prev_sink=%p dpcd same=%d edid same=%d\n",
		link->link_index, sink,
		(sink_caps.signal == SIGNAL_TYPE_NONE ?
			"Disconnected":"Connected"), prev_sink,
			same_dpcd, same_edid);

	if (prev_sink != NULL)
		dc_sink_release(prev_sink);

	return true;
}

bool dc_link_get_hpd_state(struct dc_link *dc_link)
{
	uint32_t state;

	dal_gpio_lock_pin(dc_link->hpd_gpio);
	dal_gpio_get_value(dc_link->hpd_gpio, &state);
	dal_gpio_unlock_pin(dc_link->hpd_gpio);

	return state;
}

static enum hpd_source_id get_hpd_line(
		struct dc_link *link)
{
	struct gpio *hpd;
	enum hpd_source_id hpd_id = HPD_SOURCEID_UNKNOWN;

	hpd = get_hpd_gpio(link->ctx->dc_bios, link->link_id, link->ctx->gpio_service);

	if (hpd) {
		switch (dal_irq_get_source(hpd)) {
		case DC_IRQ_SOURCE_HPD1:
			hpd_id = HPD_SOURCEID1;
		break;
		case DC_IRQ_SOURCE_HPD2:
			hpd_id = HPD_SOURCEID2;
		break;
		case DC_IRQ_SOURCE_HPD3:
			hpd_id = HPD_SOURCEID3;
		break;
		case DC_IRQ_SOURCE_HPD4:
			hpd_id = HPD_SOURCEID4;
		break;
		case DC_IRQ_SOURCE_HPD5:
			hpd_id = HPD_SOURCEID5;
		break;
		case DC_IRQ_SOURCE_HPD6:
			hpd_id = HPD_SOURCEID6;
		break;
		default:
			BREAK_TO_DEBUGGER();
		break;
		}

		dal_gpio_destroy_irq(&hpd);
	}

	return hpd_id;
}

static enum channel_id get_ddc_line(struct dc_link *link)
{
	struct ddc *ddc;
	enum channel_id channel = CHANNEL_ID_UNKNOWN;

	ddc = dal_ddc_service_get_ddc_pin(link->ddc);

	if (ddc) {
		switch (dal_ddc_get_line(ddc)) {
		case GPIO_DDC_LINE_DDC1:
			channel = CHANNEL_ID_DDC1;
			break;
		case GPIO_DDC_LINE_DDC2:
			channel = CHANNEL_ID_DDC2;
			break;
		case GPIO_DDC_LINE_DDC3:
			channel = CHANNEL_ID_DDC3;
			break;
		case GPIO_DDC_LINE_DDC4:
			channel = CHANNEL_ID_DDC4;
			break;
		case GPIO_DDC_LINE_DDC5:
			channel = CHANNEL_ID_DDC5;
			break;
		case GPIO_DDC_LINE_DDC6:
			channel = CHANNEL_ID_DDC6;
			break;
		case GPIO_DDC_LINE_DDC_VGA:
			channel = CHANNEL_ID_DDC_VGA;
			break;
		case GPIO_DDC_LINE_I2C_PAD:
			channel = CHANNEL_ID_I2C_PAD;
			break;
		default:
			BREAK_TO_DEBUGGER();
			break;
		}
	}

	return channel;
}

static enum transmitter translate_encoder_to_transmitter(
	struct graphics_object_id encoder)
{
	switch (encoder.id) {
	case ENCODER_ID_INTERNAL_UNIPHY:
		switch (encoder.enum_id) {
		case ENUM_ID_1:
			return TRANSMITTER_UNIPHY_A;
		case ENUM_ID_2:
			return TRANSMITTER_UNIPHY_B;
		default:
			return TRANSMITTER_UNKNOWN;
		}
	break;
	case ENCODER_ID_INTERNAL_UNIPHY1:
		switch (encoder.enum_id) {
		case ENUM_ID_1:
			return TRANSMITTER_UNIPHY_C;
		case ENUM_ID_2:
			return TRANSMITTER_UNIPHY_D;
		default:
			return TRANSMITTER_UNKNOWN;
		}
	break;
	case ENCODER_ID_INTERNAL_UNIPHY2:
		switch (encoder.enum_id) {
		case ENUM_ID_1:
			return TRANSMITTER_UNIPHY_E;
		case ENUM_ID_2:
			return TRANSMITTER_UNIPHY_F;
		default:
			return TRANSMITTER_UNKNOWN;
		}
	break;
	case ENCODER_ID_INTERNAL_UNIPHY3:
		switch (encoder.enum_id) {
		case ENUM_ID_1:
			return TRANSMITTER_UNIPHY_G;
		default:
			return TRANSMITTER_UNKNOWN;
		}
	break;
	case ENCODER_ID_EXTERNAL_NUTMEG:
		switch (encoder.enum_id) {
		case ENUM_ID_1:
			return TRANSMITTER_NUTMEG_CRT;
		default:
			return TRANSMITTER_UNKNOWN;
		}
	break;
	case ENCODER_ID_EXTERNAL_TRAVIS:
		switch (encoder.enum_id) {
		case ENUM_ID_1:
			return TRANSMITTER_TRAVIS_CRT;
		case ENUM_ID_2:
			return TRANSMITTER_TRAVIS_LCD;
		default:
			return TRANSMITTER_UNKNOWN;
		}
	break;
	default:
		return TRANSMITTER_UNKNOWN;
	}
}

static bool construct(
	struct dc_link *link,
	const struct link_init_data *init_params)
{
	uint8_t i;
	struct ddc_service_init_data ddc_service_init_data = { { 0 } };
	struct dc_context *dc_ctx = init_params->ctx;
	struct encoder_init_data enc_init_data = { 0 };
	struct integrated_info info = {{{ 0 }}};
	struct dc_bios *bios = init_params->dc->ctx->dc_bios;
	const struct dc_vbios_funcs *bp_funcs = bios->funcs;
	DC_LOGGER_INIT(dc_ctx->logger);

	link->irq_source_hpd = DC_IRQ_SOURCE_INVALID;
	link->irq_source_hpd_rx = DC_IRQ_SOURCE_INVALID;

	link->link_status.dpcd_caps = &link->dpcd_caps;

	link->dc = init_params->dc;
	link->ctx = dc_ctx;
	link->link_index = init_params->link_index;

	link->link_id = bios->funcs->get_connector_id(bios, init_params->connector_index);

	if (link->link_id.type != OBJECT_TYPE_CONNECTOR) {
		dm_output_to_console("%s: Invalid Connector ObjectID from Adapter Service for connector index:%d! type %d expected %d\n",
			 __func__, init_params->connector_index,
			 link->link_id.type, OBJECT_TYPE_CONNECTOR);
		goto create_fail;
	}

	if (link->dc->res_pool->funcs->link_init)
		link->dc->res_pool->funcs->link_init(link);

	link->hpd_gpio = get_hpd_gpio(link->ctx->dc_bios, link->link_id, link->ctx->gpio_service);
	if (link->hpd_gpio != NULL) {
		dal_gpio_open(link->hpd_gpio, GPIO_MODE_INTERRUPT);
		dal_gpio_unlock_pin(link->hpd_gpio);
		link->irq_source_hpd = dal_irq_get_source(link->hpd_gpio);
	}

	switch (link->link_id.id) {
	case CONNECTOR_ID_HDMI_TYPE_A:
		link->connector_signal = SIGNAL_TYPE_HDMI_TYPE_A;

		break;
	case CONNECTOR_ID_SINGLE_LINK_DVID:
	case CONNECTOR_ID_SINGLE_LINK_DVII:
		link->connector_signal = SIGNAL_TYPE_DVI_SINGLE_LINK;
		break;
	case CONNECTOR_ID_DUAL_LINK_DVID:
	case CONNECTOR_ID_DUAL_LINK_DVII:
		link->connector_signal = SIGNAL_TYPE_DVI_DUAL_LINK;
		break;
	case CONNECTOR_ID_DISPLAY_PORT:
		link->connector_signal =	SIGNAL_TYPE_DISPLAY_PORT;

		if (link->hpd_gpio != NULL)
			link->irq_source_hpd_rx =
					dal_irq_get_rx_source(link->hpd_gpio);

		break;
	case CONNECTOR_ID_EDP:
		link->connector_signal = SIGNAL_TYPE_EDP;

		if (link->hpd_gpio != NULL) {
			link->irq_source_hpd = DC_IRQ_SOURCE_INVALID;
			link->irq_source_hpd_rx =
					dal_irq_get_rx_source(link->hpd_gpio);
		}
		break;
	case CONNECTOR_ID_LVDS:
		link->connector_signal = SIGNAL_TYPE_LVDS;
		break;
	default:
		DC_LOG_WARNING("Unsupported Connector type:%d!\n", link->link_id.id);
		goto create_fail;
	}

	/* TODO: #DAL3 Implement id to str function.*/
	LINK_INFO("Connector[%d] description:"
			"signal %d\n",
			init_params->connector_index,
			link->connector_signal);

	ddc_service_init_data.ctx = link->ctx;
	ddc_service_init_data.id = link->link_id;
	ddc_service_init_data.link = link;
	link->ddc = dal_ddc_service_create(&ddc_service_init_data);

	if (link->ddc == NULL) {
		DC_ERROR("Failed to create ddc_service!\n");
		goto ddc_create_fail;
	}

	link->ddc_hw_inst =
		dal_ddc_get_line(
			dal_ddc_service_get_ddc_pin(link->ddc));

	enc_init_data.ctx = dc_ctx;
	bp_funcs->get_src_obj(dc_ctx->dc_bios, link->link_id, 0, &enc_init_data.encoder);
	enc_init_data.connector = link->link_id;
	enc_init_data.channel = get_ddc_line(link);
	enc_init_data.hpd_source = get_hpd_line(link);

	link->hpd_src = enc_init_data.hpd_source;

	enc_init_data.transmitter =
			translate_encoder_to_transmitter(enc_init_data.encoder);
	link->link_enc = link->dc->res_pool->funcs->link_enc_create(
								&enc_init_data);

	if (link->link_enc == NULL) {
		DC_ERROR("Failed to create link encoder!\n");
		goto link_enc_create_fail;
	}

	link->link_enc_hw_inst = link->link_enc->transmitter;

	for (i = 0; i < 4; i++) {
		if (BP_RESULT_OK !=
				bp_funcs->get_device_tag(dc_ctx->dc_bios, link->link_id, i, &link->device_tag)) {
			DC_ERROR("Failed to find device tag!\n");
			goto device_tag_fail;
		}

		/* Look for device tag that matches connector signal,
		 * CRT for rgb, LCD for other supported signal tyes
		 */
		if (!bp_funcs->is_device_id_supported(dc_ctx->dc_bios, link->device_tag.dev_id))
			continue;
		if (link->device_tag.dev_id.device_type == DEVICE_TYPE_CRT
			&& link->connector_signal != SIGNAL_TYPE_RGB)
			continue;
		if (link->device_tag.dev_id.device_type == DEVICE_TYPE_LCD
			&& link->connector_signal == SIGNAL_TYPE_RGB)
			continue;
		break;
	}

	if (bios->integrated_info)
		info = *bios->integrated_info;

	/* Look for channel mapping corresponding to connector and device tag */
	for (i = 0; i < MAX_NUMBER_OF_EXT_DISPLAY_PATH; i++) {
		struct external_display_path *path =
			&info.ext_disp_conn_info.path[i];
		if (path->device_connector_id.enum_id == link->link_id.enum_id
			&& path->device_connector_id.id == link->link_id.id
			&& path->device_connector_id.type == link->link_id.type) {

			if (link->device_tag.acpi_device != 0
				&& path->device_acpi_enum == link->device_tag.acpi_device) {
				link->ddi_channel_mapping = path->channel_mapping;
				link->chip_caps = path->caps;
			} else if (path->device_tag ==
					link->device_tag.dev_id.raw_device_tag) {
				link->ddi_channel_mapping = path->channel_mapping;
				link->chip_caps = path->caps;
			}
			break;
		}
	}

	/*
	 * TODO check if GPIO programmed correctly
	 *
	 * If GPIO isn't programmed correctly HPD might not rise or drain
	 * fast enough, leading to bounces.
	 */
	program_hpd_filter(link);

	return true;
device_tag_fail:
	link->link_enc->funcs->destroy(&link->link_enc);
link_enc_create_fail:
	dal_ddc_service_destroy(&link->ddc);
ddc_create_fail:
create_fail:

	if (link->hpd_gpio != NULL) {
		dal_gpio_destroy_irq(&link->hpd_gpio);
		link->hpd_gpio = NULL;
	}

	return false;
}

/*******************************************************************************
 * Public functions
 ******************************************************************************/
struct dc_link *link_create(const struct link_init_data *init_params)
{
	struct dc_link *link =
			kzalloc(sizeof(*link), GFP_KERNEL);

	if (NULL == link)
		goto alloc_fail;

	if (false == construct(link, init_params))
		goto construct_fail;

	return link;

construct_fail:
	kfree(link);

alloc_fail:
	return NULL;
}

void link_destroy(struct dc_link **link)
{
	destruct(*link);
	kfree(*link);
	*link = NULL;
}

static void dpcd_configure_panel_mode(
	struct dc_link *link,
	enum dp_panel_mode panel_mode)
{
	union dpcd_edp_config edp_config_set;
	bool panel_mode_edp = false;
	DC_LOGGER_INIT(link->ctx->logger);

	memset(&edp_config_set, '\0', sizeof(union dpcd_edp_config));

	if (DP_PANEL_MODE_DEFAULT != panel_mode) {

		switch (panel_mode) {
		case DP_PANEL_MODE_EDP:
		case DP_PANEL_MODE_SPECIAL:
			panel_mode_edp = true;
			break;

		default:
			break;
		}

		/*set edp panel mode in receiver*/
		core_link_read_dpcd(
			link,
			DP_EDP_CONFIGURATION_SET,
			&edp_config_set.raw,
			sizeof(edp_config_set.raw));

		if (edp_config_set.bits.PANEL_MODE_EDP
			!= panel_mode_edp) {
			enum ddc_result result = DDC_RESULT_UNKNOWN;

			edp_config_set.bits.PANEL_MODE_EDP =
			panel_mode_edp;
			result = core_link_write_dpcd(
				link,
				DP_EDP_CONFIGURATION_SET,
				&edp_config_set.raw,
				sizeof(edp_config_set.raw));

			ASSERT(result == DDC_RESULT_SUCESSFULL);
		}
	}
	DC_LOG_DETECTION_DP_CAPS("Link: %d eDP panel mode supported: %d "
			"eDP panel mode enabled: %d \n",
			link->link_index,
			link->dpcd_caps.panel_mode_edp,
			panel_mode_edp);
}

static void enable_stream_features(struct pipe_ctx *pipe_ctx)
{
	struct dc_stream_state *stream = pipe_ctx->stream;
	struct dc_link *link = stream->link;
	union down_spread_ctrl old_downspread;
	union down_spread_ctrl new_downspread;

	core_link_read_dpcd(link, DP_DOWNSPREAD_CTRL,
			&old_downspread.raw, sizeof(old_downspread));

	new_downspread.raw = old_downspread.raw;

	new_downspread.bits.IGNORE_MSA_TIMING_PARAM =
			(stream->ignore_msa_timing_param) ? 1 : 0;

	if (new_downspread.raw != old_downspread.raw) {
		core_link_write_dpcd(link, DP_DOWNSPREAD_CTRL,
			&new_downspread.raw, sizeof(new_downspread));
	}
}

static enum dc_status enable_link_dp(
		struct dc_state *state,
		struct pipe_ctx *pipe_ctx)
{
	struct dc_stream_state *stream = pipe_ctx->stream;
	enum dc_status status;
	bool skip_video_pattern;
	struct dc_link *link = stream->link;
	struct dc_link_settings link_settings = {0};
	enum dp_panel_mode panel_mode;

	/* get link settings for video mode timing */
	decide_link_settings(stream, &link_settings);

	if (pipe_ctx->stream->signal == SIGNAL_TYPE_EDP) {
		/* If link settings are different than current and link already enabled
		 * then need to disable before programming to new rate.
		 */
		if (link->link_status.link_active &&
			(link->cur_link_settings.lane_count != link_settings.lane_count ||
			 link->cur_link_settings.link_rate != link_settings.link_rate)) {
			dp_disable_link_phy(link, pipe_ctx->stream->signal);
		}

		/*in case it is not on*/
		link->dc->hwss.edp_power_control(link, true);
		link->dc->hwss.edp_wait_for_hpd_ready(link, true);
	}

	pipe_ctx->stream_res.pix_clk_params.requested_sym_clk =
			link_settings.link_rate * LINK_RATE_REF_FREQ_IN_KHZ;
	state->clk_mgr->funcs->update_clocks(state->clk_mgr, state, false);

	dp_enable_link_phy(
		link,
		pipe_ctx->stream->signal,
		pipe_ctx->clock_source->id,
		&link_settings);

	if (stream->sink_patches.dppowerup_delay > 0) {
		int delay_dp_power_up_in_ms = stream->sink_patches.dppowerup_delay;

		msleep(delay_dp_power_up_in_ms);
	}

	panel_mode = dp_get_panel_mode(link);
	dpcd_configure_panel_mode(link, panel_mode);

	skip_video_pattern = true;

	if (link_settings.link_rate == LINK_RATE_LOW)
			skip_video_pattern = false;

#ifdef CONFIG_DRM_AMD_DC_DSC_SUPPORT
	dp_set_fec_ready(link, true);
#endif

	if (perform_link_training_with_retries(
			link,
			&link_settings,
			skip_video_pattern,
			LINK_TRAINING_ATTEMPTS)) {
		link->cur_link_settings = link_settings;
		status = DC_OK;
	}
	else
		status = DC_FAIL_DP_LINK_TRAINING;

#ifdef CONFIG_DRM_AMD_DC_DSC_SUPPORT
	dp_set_fec_enable(link, true);
#endif
	return status;
}

static enum dc_status enable_link_edp(
		struct dc_state *state,
		struct pipe_ctx *pipe_ctx)
{
	enum dc_status status;

	status = enable_link_dp(state, pipe_ctx);

	return status;
}

static enum dc_status enable_link_dp_mst(
		struct dc_state *state,
		struct pipe_ctx *pipe_ctx)
{
	struct dc_link *link = pipe_ctx->stream->link;

	/* sink signal type after MST branch is MST. Multiple MST sinks
	 * share one link. Link DP PHY is enable or training only once.
	 */
	if (link->cur_link_settings.lane_count != LANE_COUNT_UNKNOWN)
		return DC_OK;

	/* clear payload table */
	dm_helpers_dp_mst_clear_payload_allocation_table(link->ctx, link);

	/* to make sure the pending down rep can be processed
	 * before enabling the link
	 */
	dm_helpers_dp_mst_poll_pending_down_reply(link->ctx, link);

	/* set the sink to MST mode before enabling the link */
	dp_enable_mst_on_sink(link, true);

	return enable_link_dp(state, pipe_ctx);
}

static bool get_ext_hdmi_settings(struct pipe_ctx *pipe_ctx,
		enum engine_id eng_id,
		struct ext_hdmi_settings *settings)
{
	bool result = false;
	int i = 0;
	struct integrated_info *integrated_info =
			pipe_ctx->stream->ctx->dc_bios->integrated_info;

	if (integrated_info == NULL)
		return false;

	/*
	 * Get retimer settings from sbios for passing SI eye test for DCE11
	 * The setting values are varied based on board revision and port id
	 * Therefore the setting values of each ports is passed by sbios.
	 */

	// Check if current bios contains ext Hdmi settings
	if (integrated_info->gpu_cap_info & 0x20) {
		switch (eng_id) {
		case ENGINE_ID_DIGA:
			settings->slv_addr = integrated_info->dp0_ext_hdmi_slv_addr;
			settings->reg_num = integrated_info->dp0_ext_hdmi_6g_reg_num;
			settings->reg_num_6g = integrated_info->dp0_ext_hdmi_6g_reg_num;
			memmove(settings->reg_settings,
					integrated_info->dp0_ext_hdmi_reg_settings,
					sizeof(integrated_info->dp0_ext_hdmi_reg_settings));
			memmove(settings->reg_settings_6g,
					integrated_info->dp0_ext_hdmi_6g_reg_settings,
					sizeof(integrated_info->dp0_ext_hdmi_6g_reg_settings));
			result = true;
			break;
		case ENGINE_ID_DIGB:
			settings->slv_addr = integrated_info->dp1_ext_hdmi_slv_addr;
			settings->reg_num = integrated_info->dp1_ext_hdmi_6g_reg_num;
			settings->reg_num_6g = integrated_info->dp1_ext_hdmi_6g_reg_num;
			memmove(settings->reg_settings,
					integrated_info->dp1_ext_hdmi_reg_settings,
					sizeof(integrated_info->dp1_ext_hdmi_reg_settings));
			memmove(settings->reg_settings_6g,
					integrated_info->dp1_ext_hdmi_6g_reg_settings,
					sizeof(integrated_info->dp1_ext_hdmi_6g_reg_settings));
			result = true;
			break;
		case ENGINE_ID_DIGC:
			settings->slv_addr = integrated_info->dp2_ext_hdmi_slv_addr;
			settings->reg_num = integrated_info->dp2_ext_hdmi_6g_reg_num;
			settings->reg_num_6g = integrated_info->dp2_ext_hdmi_6g_reg_num;
			memmove(settings->reg_settings,
					integrated_info->dp2_ext_hdmi_reg_settings,
					sizeof(integrated_info->dp2_ext_hdmi_reg_settings));
			memmove(settings->reg_settings_6g,
					integrated_info->dp2_ext_hdmi_6g_reg_settings,
					sizeof(integrated_info->dp2_ext_hdmi_6g_reg_settings));
			result = true;
			break;
		case ENGINE_ID_DIGD:
			settings->slv_addr = integrated_info->dp3_ext_hdmi_slv_addr;
			settings->reg_num = integrated_info->dp3_ext_hdmi_6g_reg_num;
			settings->reg_num_6g = integrated_info->dp3_ext_hdmi_6g_reg_num;
			memmove(settings->reg_settings,
					integrated_info->dp3_ext_hdmi_reg_settings,
					sizeof(integrated_info->dp3_ext_hdmi_reg_settings));
			memmove(settings->reg_settings_6g,
					integrated_info->dp3_ext_hdmi_6g_reg_settings,
					sizeof(integrated_info->dp3_ext_hdmi_6g_reg_settings));
			result = true;
			break;
		default:
			break;
		}

		if (result == true) {
			// Validate settings from bios integrated info table
			if (settings->slv_addr == 0)
				return false;
			if (settings->reg_num > 9)
				return false;
			if (settings->reg_num_6g > 3)
				return false;

			for (i = 0; i < settings->reg_num; i++) {
				if (settings->reg_settings[i].i2c_reg_index > 0x20)
					return false;
			}

			for (i = 0; i < settings->reg_num_6g; i++) {
				if (settings->reg_settings_6g[i].i2c_reg_index > 0x20)
					return false;
			}
		}
	}

	return result;
}

static bool i2c_write(struct pipe_ctx *pipe_ctx,
		uint8_t address, uint8_t *buffer, uint32_t length)
{
	struct i2c_command cmd = {0};
	struct i2c_payload payload = {0};

	memset(&payload, 0, sizeof(payload));
	memset(&cmd, 0, sizeof(cmd));

	cmd.number_of_payloads = 1;
	cmd.engine = I2C_COMMAND_ENGINE_DEFAULT;
	cmd.speed = pipe_ctx->stream->ctx->dc->caps.i2c_speed_in_khz;

	payload.address = address;
	payload.data = buffer;
	payload.length = length;
	payload.write = true;
	cmd.payloads = &payload;

	if (dm_helpers_submit_i2c(pipe_ctx->stream->ctx,
			pipe_ctx->stream->link, &cmd))
		return true;

	return false;
}

static void write_i2c_retimer_setting(
		struct pipe_ctx *pipe_ctx,
		bool is_vga_mode,
		bool is_over_340mhz,
		struct ext_hdmi_settings *settings)
{
	uint8_t slave_address = (settings->slv_addr >> 1);
	uint8_t buffer[2];
	const uint8_t apply_rx_tx_change = 0x4;
	uint8_t offset = 0xA;
	uint8_t value = 0;
	int i = 0;
	bool i2c_success = false;
	DC_LOGGER_INIT(pipe_ctx->stream->ctx->logger);

	memset(&buffer, 0, sizeof(buffer));

	/* Start Ext-Hdmi programming*/

	for (i = 0; i < settings->reg_num; i++) {
		/* Apply 3G settings */
		if (settings->reg_settings[i].i2c_reg_index <= 0x20) {

			buffer[0] = settings->reg_settings[i].i2c_reg_index;
			buffer[1] = settings->reg_settings[i].i2c_reg_val;
			i2c_success = i2c_write(pipe_ctx, slave_address,
						buffer, sizeof(buffer));
			RETIMER_REDRIVER_INFO("retimer write to slave_address = 0x%x,\
				offset = 0x%x, reg_val= 0x%x, i2c_success = %d\n",
				slave_address, buffer[0], buffer[1], i2c_success?1:0);

			if (!i2c_success)
				/* Write failure */
				ASSERT(i2c_success);

			/* Based on DP159 specs, APPLY_RX_TX_CHANGE bit in 0x0A
			 * needs to be set to 1 on every 0xA-0xC write.
			 */
			if (settings->reg_settings[i].i2c_reg_index == 0xA ||
				settings->reg_settings[i].i2c_reg_index == 0xB ||
				settings->reg_settings[i].i2c_reg_index == 0xC) {

				/* Query current value from offset 0xA */
				if (settings->reg_settings[i].i2c_reg_index == 0xA)
					value = settings->reg_settings[i].i2c_reg_val;
				else {
					i2c_success =
						dal_ddc_service_query_ddc_data(
						pipe_ctx->stream->link->ddc,
						slave_address, &offset, 1, &value, 1);
					if (!i2c_success)
						/* Write failure */
						ASSERT(i2c_success);
				}

				buffer[0] = offset;
				/* Set APPLY_RX_TX_CHANGE bit to 1 */
				buffer[1] = value | apply_rx_tx_change;
				i2c_success = i2c_write(pipe_ctx, slave_address,
						buffer, sizeof(buffer));
				RETIMER_REDRIVER_INFO("retimer write to slave_address = 0x%x,\
					offset = 0x%x, reg_val = 0x%x, i2c_success = %d\n",
					slave_address, buffer[0], buffer[1], i2c_success?1:0);
				if (!i2c_success)
					/* Write failure */
					ASSERT(i2c_success);
			}
		}
	}

	/* Apply 3G settings */
	if (is_over_340mhz) {
		for (i = 0; i < settings->reg_num_6g; i++) {
			/* Apply 3G settings */
			if (settings->reg_settings[i].i2c_reg_index <= 0x20) {

				buffer[0] = settings->reg_settings_6g[i].i2c_reg_index;
				buffer[1] = settings->reg_settings_6g[i].i2c_reg_val;
				i2c_success = i2c_write(pipe_ctx, slave_address,
							buffer, sizeof(buffer));
				RETIMER_REDRIVER_INFO("above 340Mhz: retimer write to slave_address = 0x%x,\
					offset = 0x%x, reg_val = 0x%x, i2c_success = %d\n",
					slave_address, buffer[0], buffer[1], i2c_success?1:0);

				if (!i2c_success)
					/* Write failure */
					ASSERT(i2c_success);

				/* Based on DP159 specs, APPLY_RX_TX_CHANGE bit in 0x0A
				 * needs to be set to 1 on every 0xA-0xC write.
				 */
				if (settings->reg_settings_6g[i].i2c_reg_index == 0xA ||
					settings->reg_settings_6g[i].i2c_reg_index == 0xB ||
					settings->reg_settings_6g[i].i2c_reg_index == 0xC) {

					/* Query current value from offset 0xA */
					if (settings->reg_settings_6g[i].i2c_reg_index == 0xA)
						value = settings->reg_settings_6g[i].i2c_reg_val;
					else {
						i2c_success =
								dal_ddc_service_query_ddc_data(
								pipe_ctx->stream->link->ddc,
								slave_address, &offset, 1, &value, 1);
						if (!i2c_success)
							/* Write failure */
							ASSERT(i2c_success);
					}

					buffer[0] = offset;
					/* Set APPLY_RX_TX_CHANGE bit to 1 */
					buffer[1] = value | apply_rx_tx_change;
					i2c_success = i2c_write(pipe_ctx, slave_address,
							buffer, sizeof(buffer));
					RETIMER_REDRIVER_INFO("retimer write to slave_address = 0x%x,\
						offset = 0x%x, reg_val = 0x%x, i2c_success = %d\n",
						slave_address, buffer[0], buffer[1], i2c_success?1:0);
					if (!i2c_success)
						/* Write failure */
						ASSERT(i2c_success);
				}
			}
		}
	}

	if (is_vga_mode) {
		/* Program additional settings if using 640x480 resolution */

		/* Write offset 0xFF to 0x01 */
		buffer[0] = 0xff;
		buffer[1] = 0x01;
		i2c_success = i2c_write(pipe_ctx, slave_address,
				buffer, sizeof(buffer));
		RETIMER_REDRIVER_INFO("retimer write to slave_address = 0x%x,\
				offset = 0x%x, reg_val = 0x%x, i2c_success = %d\n",
				slave_address, buffer[0], buffer[1], i2c_success?1:0);
		if (!i2c_success)
			/* Write failure */
			ASSERT(i2c_success);

		/* Write offset 0x00 to 0x23 */
		buffer[0] = 0x00;
		buffer[1] = 0x23;
		i2c_success = i2c_write(pipe_ctx, slave_address,
				buffer, sizeof(buffer));
		RETIMER_REDRIVER_INFO("retimer write to slave_address = 0x%x,\
			offset = 0x%x, reg_val = 0x%x, i2c_success = %d\n",
			slave_address, buffer[0], buffer[1], i2c_success?1:0);
		if (!i2c_success)
			/* Write failure */
			ASSERT(i2c_success);

		/* Write offset 0xff to 0x00 */
		buffer[0] = 0xff;
		buffer[1] = 0x00;
		i2c_success = i2c_write(pipe_ctx, slave_address,
				buffer, sizeof(buffer));
		RETIMER_REDRIVER_INFO("retimer write to slave_address = 0x%x,\
			offset = 0x%x, reg_val = 0x%x, i2c_success = %d\n",
			slave_address, buffer[0], buffer[1], i2c_success?1:0);
		if (!i2c_success)
			/* Write failure */
			ASSERT(i2c_success);

	}
}

static void write_i2c_default_retimer_setting(
		struct pipe_ctx *pipe_ctx,
		bool is_vga_mode,
		bool is_over_340mhz)
{
	uint8_t slave_address = (0xBA >> 1);
	uint8_t buffer[2];
	bool i2c_success = false;
	DC_LOGGER_INIT(pipe_ctx->stream->ctx->logger);

	memset(&buffer, 0, sizeof(buffer));

	/* Program Slave Address for tuning single integrity */
	/* Write offset 0x0A to 0x13 */
	buffer[0] = 0x0A;
	buffer[1] = 0x13;
	i2c_success = i2c_write(pipe_ctx, slave_address,
			buffer, sizeof(buffer));
	RETIMER_REDRIVER_INFO("retimer writes default setting to slave_address = 0x%x,\
		offset = 0x%x, reg_val = 0x%x, i2c_success = %d\n",
		slave_address, buffer[0], buffer[1], i2c_success?1:0);
	if (!i2c_success)
		/* Write failure */
		ASSERT(i2c_success);

	/* Write offset 0x0A to 0x17 */
	buffer[0] = 0x0A;
	buffer[1] = 0x17;
	i2c_success = i2c_write(pipe_ctx, slave_address,
			buffer, sizeof(buffer));
	RETIMER_REDRIVER_INFO("retimer write to slave_addr = 0x%x,\
		offset = 0x%x, reg_val = 0x%x, i2c_success = %d\n",
		slave_address, buffer[0], buffer[1], i2c_success?1:0);
	if (!i2c_success)
		/* Write failure */
		ASSERT(i2c_success);

	/* Write offset 0x0B to 0xDA or 0xD8 */
	buffer[0] = 0x0B;
	buffer[1] = is_over_340mhz ? 0xDA : 0xD8;
	i2c_success = i2c_write(pipe_ctx, slave_address,
			buffer, sizeof(buffer));
	RETIMER_REDRIVER_INFO("retimer write to slave_addr = 0x%x,\
		offset = 0x%x, reg_val = 0x%x, i2c_success = %d\n",
		slave_address, buffer[0], buffer[1], i2c_success?1:0);
	if (!i2c_success)
		/* Write failure */
		ASSERT(i2c_success);

	/* Write offset 0x0A to 0x17 */
	buffer[0] = 0x0A;
	buffer[1] = 0x17;
	i2c_success = i2c_write(pipe_ctx, slave_address,
			buffer, sizeof(buffer));
	RETIMER_REDRIVER_INFO("retimer write to slave_addr = 0x%x,\
		offset = 0x%x, reg_val= 0x%x, i2c_success = %d\n",
		slave_address, buffer[0], buffer[1], i2c_success?1:0);
	if (!i2c_success)
		/* Write failure */
		ASSERT(i2c_success);

	/* Write offset 0x0C to 0x1D or 0x91 */
	buffer[0] = 0x0C;
	buffer[1] = is_over_340mhz ? 0x1D : 0x91;
	i2c_success = i2c_write(pipe_ctx, slave_address,
			buffer, sizeof(buffer));
	RETIMER_REDRIVER_INFO("retimer write to slave_addr = 0x%x,\
		offset = 0x%x, reg_val = 0x%x, i2c_success = %d\n",
		slave_address, buffer[0], buffer[1], i2c_success?1:0);
	if (!i2c_success)
		/* Write failure */
		ASSERT(i2c_success);

	/* Write offset 0x0A to 0x17 */
	buffer[0] = 0x0A;
	buffer[1] = 0x17;
	i2c_success = i2c_write(pipe_ctx, slave_address,
			buffer, sizeof(buffer));
	RETIMER_REDRIVER_INFO("retimer write to slave_addr = 0x%x,\
		offset = 0x%x, reg_val = 0x%x, i2c_success = %d\n",
		slave_address, buffer[0], buffer[1], i2c_success?1:0);
	if (!i2c_success)
		/* Write failure */
		ASSERT(i2c_success);


	if (is_vga_mode) {
		/* Program additional settings if using 640x480 resolution */

		/* Write offset 0xFF to 0x01 */
		buffer[0] = 0xff;
		buffer[1] = 0x01;
		i2c_success = i2c_write(pipe_ctx, slave_address,
				buffer, sizeof(buffer));
		RETIMER_REDRIVER_INFO("retimer write to slave_addr = 0x%x,\
			offset = 0x%x, reg_val = 0x%x, i2c_success = %d\n",
			slave_address, buffer[0], buffer[1], i2c_success?1:0);
		if (!i2c_success)
			/* Write failure */
			ASSERT(i2c_success);

		/* Write offset 0x00 to 0x23 */
		buffer[0] = 0x00;
		buffer[1] = 0x23;
		i2c_success = i2c_write(pipe_ctx, slave_address,
				buffer, sizeof(buffer));
		RETIMER_REDRIVER_INFO("retimer write to slave_addr = 0x%x,\
			offset = 0x%x, reg_val= 0x%x, i2c_success = %d\n",
			slave_address, buffer[0], buffer[1], i2c_success?1:0);
		if (!i2c_success)
			/* Write failure */
			ASSERT(i2c_success);

		/* Write offset 0xff to 0x00 */
		buffer[0] = 0xff;
		buffer[1] = 0x00;
		i2c_success = i2c_write(pipe_ctx, slave_address,
				buffer, sizeof(buffer));
		RETIMER_REDRIVER_INFO("retimer write default setting to slave_addr = 0x%x,\
			offset = 0x%x, reg_val= 0x%x, i2c_success = %d end here\n",
			slave_address, buffer[0], buffer[1], i2c_success?1:0);
		if (!i2c_success)
			/* Write failure */
			ASSERT(i2c_success);
	}
}

static void write_i2c_redriver_setting(
		struct pipe_ctx *pipe_ctx,
		bool is_over_340mhz)
{
	uint8_t slave_address = (0xF0 >> 1);
	uint8_t buffer[16];
	bool i2c_success = false;
	DC_LOGGER_INIT(pipe_ctx->stream->ctx->logger);

	memset(&buffer, 0, sizeof(buffer));

	// Program Slave Address for tuning single integrity
	buffer[3] = 0x4E;
	buffer[4] = 0x4E;
	buffer[5] = 0x4E;
	buffer[6] = is_over_340mhz ? 0x4E : 0x4A;

	i2c_success = i2c_write(pipe_ctx, slave_address,
					buffer, sizeof(buffer));
	RETIMER_REDRIVER_INFO("redriver write 0 to all 16 reg offset expect following:\n\
		\t slave_addr = 0x%x, offset[3] = 0x%x, offset[4] = 0x%x,\
		offset[5] = 0x%x,offset[6] is_over_340mhz = 0x%x,\
		i2c_success = %d\n",
		slave_address, buffer[3], buffer[4], buffer[5], buffer[6], i2c_success?1:0);

	if (!i2c_success)
		/* Write failure */
		ASSERT(i2c_success);
}

static void enable_link_hdmi(struct pipe_ctx *pipe_ctx)
{
	struct dc_stream_state *stream = pipe_ctx->stream;
	struct dc_link *link = stream->link;
	enum dc_color_depth display_color_depth;
	enum engine_id eng_id;
	struct ext_hdmi_settings settings = {0};
	bool is_over_340mhz = false;
	bool is_vga_mode = (stream->timing.h_addressable == 640)
			&& (stream->timing.v_addressable == 480);

	if (stream->phy_pix_clk == 0)
		stream->phy_pix_clk = stream->timing.pix_clk_100hz / 10;
	if (stream->phy_pix_clk > 340000)
		is_over_340mhz = true;

	if (dc_is_hdmi_signal(pipe_ctx->stream->signal)) {
		unsigned short masked_chip_caps = pipe_ctx->stream->link->chip_caps &
				EXT_DISPLAY_PATH_CAPS__EXT_CHIP_MASK;
		if (masked_chip_caps == EXT_DISPLAY_PATH_CAPS__HDMI20_TISN65DP159RSBT) {
			/* DP159, Retimer settings */
			eng_id = pipe_ctx->stream_res.stream_enc->id;

			if (get_ext_hdmi_settings(pipe_ctx, eng_id, &settings)) {
				write_i2c_retimer_setting(pipe_ctx,
						is_vga_mode, is_over_340mhz, &settings);
			} else {
				write_i2c_default_retimer_setting(pipe_ctx,
						is_vga_mode, is_over_340mhz);
			}
		} else if (masked_chip_caps == EXT_DISPLAY_PATH_CAPS__HDMI20_PI3EQX1204) {
			/* PI3EQX1204, Redriver settings */
			write_i2c_redriver_setting(pipe_ctx, is_over_340mhz);
		}
	}

	if (dc_is_hdmi_signal(pipe_ctx->stream->signal))
		dal_ddc_service_write_scdc_data(
			stream->link->ddc,
			stream->phy_pix_clk,
			stream->timing.flags.LTE_340MCSC_SCRAMBLE);

	memset(&stream->link->cur_link_settings, 0,
			sizeof(struct dc_link_settings));

	display_color_depth = stream->timing.display_color_depth;
	if (stream->timing.pixel_encoding == PIXEL_ENCODING_YCBCR422)
		display_color_depth = COLOR_DEPTH_888;

	link->link_enc->funcs->enable_tmds_output(
			link->link_enc,
			pipe_ctx->clock_source->id,
			display_color_depth,
			pipe_ctx->stream->signal,
			stream->phy_pix_clk);

	if (dc_is_hdmi_signal(pipe_ctx->stream->signal))
		dal_ddc_service_read_scdc_data(link->ddc);
}

static void enable_link_lvds(struct pipe_ctx *pipe_ctx)
{
	struct dc_stream_state *stream = pipe_ctx->stream;
	struct dc_link *link = stream->link;

	if (stream->phy_pix_clk == 0)
		stream->phy_pix_clk = stream->timing.pix_clk_100hz / 10;

	memset(&stream->link->cur_link_settings, 0,
			sizeof(struct dc_link_settings));

	link->link_enc->funcs->enable_lvds_output(
			link->link_enc,
			pipe_ctx->clock_source->id,
			stream->phy_pix_clk);

}

/****************************enable_link***********************************/
static enum dc_status enable_link(
		struct dc_state *state,
		struct pipe_ctx *pipe_ctx)
{
	enum dc_status status = DC_ERROR_UNEXPECTED;
	switch (pipe_ctx->stream->signal) {
	case SIGNAL_TYPE_DISPLAY_PORT:
		status = enable_link_dp(state, pipe_ctx);
		break;
	case SIGNAL_TYPE_EDP:
		status = enable_link_edp(state, pipe_ctx);
		break;
	case SIGNAL_TYPE_DISPLAY_PORT_MST:
		status = enable_link_dp_mst(state, pipe_ctx);
		msleep(200);
		break;
	case SIGNAL_TYPE_DVI_SINGLE_LINK:
	case SIGNAL_TYPE_DVI_DUAL_LINK:
	case SIGNAL_TYPE_HDMI_TYPE_A:
		enable_link_hdmi(pipe_ctx);
		status = DC_OK;
		break;
	case SIGNAL_TYPE_LVDS:
		enable_link_lvds(pipe_ctx);
		status = DC_OK;
		break;
	case SIGNAL_TYPE_VIRTUAL:
		status = DC_OK;
		break;
	default:
		break;
	}

	if (status == DC_OK)
		pipe_ctx->stream->link->link_status.link_active = true;

	return status;
}

static void disable_link(struct dc_link *link, enum signal_type signal)
{
	/*
	 * TODO: implement call for dp_set_hw_test_pattern
	 * it is needed for compliance testing
	 */

	/* here we need to specify that encoder output settings
	 * need to be calculated as for the set mode,
	 * it will lead to querying dynamic link capabilities
	 * which should be done before enable output */

	if (dc_is_dp_signal(signal)) {
		/* SST DP, eDP */
		if (dc_is_dp_sst_signal(signal))
			dp_disable_link_phy(link, signal);
		else
			dp_disable_link_phy_mst(link, signal);
#ifdef CONFIG_DRM_AMD_DC_DSC_SUPPORT

		if (dc_is_dp_sst_signal(signal) ||
				link->mst_stream_alloc_table.stream_count == 0) {
			dp_set_fec_enable(link, false);
			dp_set_fec_ready(link, false);
		}
#endif
	} else
		link->link_enc->funcs->disable_output(link->link_enc, signal);

	if (signal == SIGNAL_TYPE_DISPLAY_PORT_MST) {
		/* MST disable link only when no stream use the link */
		if (link->mst_stream_alloc_table.stream_count <= 0)
			link->link_status.link_active = false;
	} else {
		link->link_status.link_active = false;
	}
}

static uint32_t get_timing_pixel_clock_100hz(const struct dc_crtc_timing *timing)
{

	uint32_t pxl_clk = timing->pix_clk_100hz;

	if (timing->pixel_encoding == PIXEL_ENCODING_YCBCR420)
		pxl_clk /= 2;
	else if (timing->pixel_encoding == PIXEL_ENCODING_YCBCR422)
		pxl_clk = pxl_clk * 2 / 3;

	if (timing->display_color_depth == COLOR_DEPTH_101010)
		pxl_clk = pxl_clk * 10 / 8;
	else if (timing->display_color_depth == COLOR_DEPTH_121212)
		pxl_clk = pxl_clk * 12 / 8;

	return pxl_clk;
}

static bool dp_active_dongle_validate_timing(
		const struct dc_crtc_timing *timing,
		const struct dpcd_caps *dpcd_caps)
{
	const struct dc_dongle_caps *dongle_caps = &dpcd_caps->dongle_caps;

	switch (dpcd_caps->dongle_type) {
	case DISPLAY_DONGLE_DP_VGA_CONVERTER:
	case DISPLAY_DONGLE_DP_DVI_CONVERTER:
	case DISPLAY_DONGLE_DP_DVI_DONGLE:
		if (timing->pixel_encoding == PIXEL_ENCODING_RGB)
			return true;
		else
			return false;
	default:
		break;
	}

	if (dongle_caps->dongle_type != DISPLAY_DONGLE_DP_HDMI_CONVERTER ||
		dongle_caps->extendedCapValid == false)
		return true;

	/* Check Pixel Encoding */
	switch (timing->pixel_encoding) {
	case PIXEL_ENCODING_RGB:
	case PIXEL_ENCODING_YCBCR444:
		break;
	case PIXEL_ENCODING_YCBCR422:
		if (!dongle_caps->is_dp_hdmi_ycbcr422_pass_through)
			return false;
		break;
	case PIXEL_ENCODING_YCBCR420:
		if (!dongle_caps->is_dp_hdmi_ycbcr420_pass_through)
			return false;
		break;
	default:
		/* Invalid Pixel Encoding*/
		return false;
	}

	switch (timing->display_color_depth) {
	case COLOR_DEPTH_666:
	case COLOR_DEPTH_888:
		/*888 and 666 should always be supported*/
		break;
	case COLOR_DEPTH_101010:
		if (dongle_caps->dp_hdmi_max_bpc < 10)
			return false;
		break;
	case COLOR_DEPTH_121212:
		if (dongle_caps->dp_hdmi_max_bpc < 12)
			return false;
		break;
	case COLOR_DEPTH_141414:
	case COLOR_DEPTH_161616:
	default:
		/* These color depths are currently not supported */
		return false;
	}

	if (get_timing_pixel_clock_100hz(timing) > (dongle_caps->dp_hdmi_max_pixel_clk_in_khz * 10))
		return false;

	return true;
}

enum dc_status dc_link_validate_mode_timing(
		const struct dc_stream_state *stream,
		struct dc_link *link,
		const struct dc_crtc_timing *timing)
{
	uint32_t max_pix_clk = stream->link->dongle_max_pix_clk * 10;
	struct dpcd_caps *dpcd_caps = &link->dpcd_caps;

	/* A hack to avoid failing any modes for EDID override feature on
	 * topology change such as lower quality cable for DP or different dongle
	 */
	if (link->remote_sinks[0])
		return DC_OK;

	/* Passive Dongle */
	if (max_pix_clk != 0 && get_timing_pixel_clock_100hz(timing) > max_pix_clk)
		return DC_EXCEED_DONGLE_CAP;

	/* Active Dongle*/
	if (!dp_active_dongle_validate_timing(timing, dpcd_caps))
		return DC_EXCEED_DONGLE_CAP;

	switch (stream->signal) {
	case SIGNAL_TYPE_EDP:
	case SIGNAL_TYPE_DISPLAY_PORT:
		if (!dp_validate_mode_timing(
				link,
				timing))
			return DC_NO_DP_LINK_BANDWIDTH;
		break;

	default:
		break;
	}

	return DC_OK;
}

int dc_link_get_backlight_level(const struct dc_link *link)
{
	struct abm *abm = link->ctx->dc->res_pool->abm;

	if (abm == NULL || abm->funcs->get_current_backlight == NULL)
		return DC_ERROR_UNEXPECTED;

	return (int) abm->funcs->get_current_backlight(abm);
}

bool dc_link_set_backlight_level(const struct dc_link *link,
		uint32_t backlight_pwm_u16_16,
		uint32_t frame_ramp)
{
	struct dc  *core_dc = link->ctx->dc;
	struct abm *abm = core_dc->res_pool->abm;
	struct dmcu *dmcu = core_dc->res_pool->dmcu;
	unsigned int controller_id = 0;
	bool use_smooth_brightness = true;
	int i;
	DC_LOGGER_INIT(link->ctx->logger);

	if ((dmcu == NULL) ||
		(abm == NULL) ||
		(abm->funcs->set_backlight_level_pwm == NULL))
		return false;

	use_smooth_brightness = dmcu->funcs->is_dmcu_initialized(dmcu);

	DC_LOG_BACKLIGHT("New Backlight level: %d (0x%X)\n",
			backlight_pwm_u16_16, backlight_pwm_u16_16);

	if (dc_is_embedded_signal(link->connector_signal)) {
		for (i = 0; i < MAX_PIPES; i++) {
			if (core_dc->current_state->res_ctx.pipe_ctx[i].stream) {
				if (core_dc->current_state->res_ctx.
						pipe_ctx[i].stream->link
						== link) {
					/* DMCU -1 for all controller id values,
					 * therefore +1 here
					 */
					controller_id =
						core_dc->current_state->
						res_ctx.pipe_ctx[i].stream_res.tg->inst +
						1;

					/* Disable brightness ramping when the display is blanked
					 * as it can hang the DMCU
					 */
					if (core_dc->current_state->res_ctx.pipe_ctx[i].plane_state == NULL)
						frame_ramp = 0;
				}
			}
		}
		abm->funcs->set_backlight_level_pwm(
				abm,
				backlight_pwm_u16_16,
				frame_ramp,
				controller_id,
				use_smooth_brightness);
	}

	return true;
}

bool dc_link_set_abm_disable(const struct dc_link *link)
{
	struct dc  *core_dc = link->ctx->dc;
	struct abm *abm = core_dc->res_pool->abm;

	if ((abm == NULL) || (abm->funcs->set_backlight_level_pwm == NULL))
		return false;

	abm->funcs->set_abm_immediate_disable(abm);

	return true;
}

bool dc_link_set_psr_enable(const struct dc_link *link, bool enable, bool wait)
{
	struct dc  *core_dc = link->ctx->dc;
	struct dmcu *dmcu = core_dc->res_pool->dmcu;

	if ((dmcu != NULL && dmcu->funcs->is_dmcu_initialized(dmcu)) && link->psr_enabled)
		dmcu->funcs->set_psr_enable(dmcu, enable, wait);

	return true;
}

const struct dc_link_status *dc_link_get_status(const struct dc_link *link)
{
	return &link->link_status;
}

void core_link_resume(struct dc_link *link)
{
	if (link->connector_signal != SIGNAL_TYPE_VIRTUAL)
		program_hpd_filter(link);
}

static struct fixed31_32 get_pbn_per_slot(struct dc_stream_state *stream)
{
	struct fixed31_32 mbytes_per_sec;
	uint32_t link_rate_in_mbytes_per_sec = dc_link_bandwidth_kbps(stream->link,
			&stream->link->cur_link_settings);
	link_rate_in_mbytes_per_sec /= 8000; /* Kbits to MBytes */

	mbytes_per_sec = dc_fixpt_from_int(link_rate_in_mbytes_per_sec);

	return dc_fixpt_div_int(mbytes_per_sec, 54);
}

static int get_color_depth(enum dc_color_depth color_depth)
{
	switch (color_depth) {
	case COLOR_DEPTH_666: return 6;
	case COLOR_DEPTH_888: return 8;
	case COLOR_DEPTH_101010: return 10;
	case COLOR_DEPTH_121212: return 12;
	case COLOR_DEPTH_141414: return 14;
	case COLOR_DEPTH_161616: return 16;
	default: return 0;
	}
}

static struct fixed31_32 get_pbn_from_timing(struct pipe_ctx *pipe_ctx)
{
	uint32_t bpc;
	uint64_t kbps;
	struct fixed31_32 peak_kbps;
	uint32_t numerator;
	uint32_t denominator;

	bpc = get_color_depth(pipe_ctx->stream_res.pix_clk_params.color_depth);
	kbps = dc_bandwidth_in_kbps_from_timing(&pipe_ctx->stream->timing);

	/*
	 * margin 5300ppm + 300ppm ~ 0.6% as per spec, factor is 1.006
	 * The unit of 54/64Mbytes/sec is an arbitrary unit chosen based on
	 * common multiplier to render an integer PBN for all link rate/lane
	 * counts combinations
	 * calculate
	 * peak_kbps *= (1006/1000)
	 * peak_kbps *= (64/54)
	 * peak_kbps *= 8    convert to bytes
	 */

	numerator = 64 * PEAK_FACTOR_X1000;
	denominator = 54 * 8 * 1000 * 1000;
	kbps *= numerator;
	peak_kbps = dc_fixpt_from_fraction(kbps, denominator);

	return peak_kbps;
}

static void update_mst_stream_alloc_table(
	struct dc_link *link,
	struct stream_encoder *stream_enc,
	const struct dp_mst_stream_allocation_table *proposed_table)
{
	struct link_mst_stream_allocation work_table[MAX_CONTROLLER_NUM] = {
			{ 0 } };
	struct link_mst_stream_allocation *dc_alloc;

	int i;
	int j;

	/* if DRM proposed_table has more than one new payload */
	ASSERT(proposed_table->stream_count -
			link->mst_stream_alloc_table.stream_count < 2);

	/* copy proposed_table to link, add stream encoder */
	for (i = 0; i < proposed_table->stream_count; i++) {

		for (j = 0; j < link->mst_stream_alloc_table.stream_count; j++) {
			dc_alloc =
			&link->mst_stream_alloc_table.stream_allocations[j];

			if (dc_alloc->vcp_id ==
				proposed_table->stream_allocations[i].vcp_id) {

				work_table[i] = *dc_alloc;
				break; /* exit j loop */
			}
		}

		/* new vcp_id */
		if (j == link->mst_stream_alloc_table.stream_count) {
			work_table[i].vcp_id =
				proposed_table->stream_allocations[i].vcp_id;
			work_table[i].slot_count =
				proposed_table->stream_allocations[i].slot_count;
			work_table[i].stream_enc = stream_enc;
		}
	}

	/* update link->mst_stream_alloc_table with work_table */
	link->mst_stream_alloc_table.stream_count =
			proposed_table->stream_count;
	for (i = 0; i < MAX_CONTROLLER_NUM; i++)
		link->mst_stream_alloc_table.stream_allocations[i] =
				work_table[i];
}

/* convert link_mst_stream_alloc_table to dm dp_mst_stream_alloc_table
 * because stream_encoder is not exposed to dm
 */
static enum dc_status allocate_mst_payload(struct pipe_ctx *pipe_ctx)
{
	struct dc_stream_state *stream = pipe_ctx->stream;
	struct dc_link *link = stream->link;
	struct link_encoder *link_encoder = link->link_enc;
	struct stream_encoder *stream_encoder = pipe_ctx->stream_res.stream_enc;
	struct dp_mst_stream_allocation_table proposed_table = {0};
	struct fixed31_32 avg_time_slots_per_mtp;
	struct fixed31_32 pbn;
	struct fixed31_32 pbn_per_slot;
	uint8_t i;
	DC_LOGGER_INIT(link->ctx->logger);

	/* enable_link_dp_mst already check link->enabled_stream_count
	 * and stream is in link->stream[]. This is called during set mode,
	 * stream_enc is available.
	 */

	/* get calculate VC payload for stream: stream_alloc */
	if (dm_helpers_dp_mst_write_payload_allocation_table(
		stream->ctx,
		stream,
		&proposed_table,
		true)) {
		update_mst_stream_alloc_table(
					link, pipe_ctx->stream_res.stream_enc, &proposed_table);
	}
	else
		DC_LOG_WARNING("Failed to update"
				"MST allocation table for"
				"pipe idx:%d\n",
				pipe_ctx->pipe_idx);

	DC_LOG_MST("%s  "
			"stream_count: %d: \n ",
			__func__,
			link->mst_stream_alloc_table.stream_count);

	for (i = 0; i < MAX_CONTROLLER_NUM; i++) {
		DC_LOG_MST("stream_enc[%d]: %p      "
		"stream[%d].vcp_id: %d      "
		"stream[%d].slot_count: %d\n",
		i,
		(void *) link->mst_stream_alloc_table.stream_allocations[i].stream_enc,
		i,
		link->mst_stream_alloc_table.stream_allocations[i].vcp_id,
		i,
		link->mst_stream_alloc_table.stream_allocations[i].slot_count);
	}

	ASSERT(proposed_table.stream_count > 0);

	/* program DP source TX for payload */
	link_encoder->funcs->update_mst_stream_allocation_table(
		link_encoder,
		&link->mst_stream_alloc_table);

	/* send down message */
	dm_helpers_dp_mst_poll_for_allocation_change_trigger(
			stream->ctx,
			stream);

	dm_helpers_dp_mst_send_payload_allocation(
			stream->ctx,
			stream,
			true);

	/* slot X.Y for only current stream */
	pbn_per_slot = get_pbn_per_slot(stream);
	pbn = get_pbn_from_timing(pipe_ctx);
	avg_time_slots_per_mtp = dc_fixpt_div(pbn, pbn_per_slot);

	stream_encoder->funcs->set_mst_bandwidth(
		stream_encoder,
		avg_time_slots_per_mtp);

	return DC_OK;

}

static enum dc_status deallocate_mst_payload(struct pipe_ctx *pipe_ctx)
{
	struct dc_stream_state *stream = pipe_ctx->stream;
	struct dc_link *link = stream->link;
	struct link_encoder *link_encoder = link->link_enc;
	struct stream_encoder *stream_encoder = pipe_ctx->stream_res.stream_enc;
	struct dp_mst_stream_allocation_table proposed_table = {0};
	struct fixed31_32 avg_time_slots_per_mtp = dc_fixpt_from_int(0);
	uint8_t i;
	bool mst_mode = (link->type == dc_connection_mst_branch);
	DC_LOGGER_INIT(link->ctx->logger);

	/* deallocate_mst_payload is called before disable link. When mode or
	 * disable/enable monitor, new stream is created which is not in link
	 * stream[] yet. For this, payload is not allocated yet, so de-alloc
	 * should not done. For new mode set, map_resources will get engine
	 * for new stream, so stream_enc->id should be validated until here.
	 */

	/* slot X.Y */
	stream_encoder->funcs->set_mst_bandwidth(
		stream_encoder,
		avg_time_slots_per_mtp);

	/* TODO: which component is responsible for remove payload table? */
	if (mst_mode) {
		if (dm_helpers_dp_mst_write_payload_allocation_table(
				stream->ctx,
				stream,
				&proposed_table,
				false)) {

			update_mst_stream_alloc_table(
				link, pipe_ctx->stream_res.stream_enc, &proposed_table);
		}
		else {
				DC_LOG_WARNING("Failed to update"
						"MST allocation table for"
						"pipe idx:%d\n",
						pipe_ctx->pipe_idx);
		}
	}

	DC_LOG_MST("%s"
			"stream_count: %d: ",
			__func__,
			link->mst_stream_alloc_table.stream_count);

	for (i = 0; i < MAX_CONTROLLER_NUM; i++) {
		DC_LOG_MST("stream_enc[%d]: %p      "
		"stream[%d].vcp_id: %d      "
		"stream[%d].slot_count: %d\n",
		i,
		(void *) link->mst_stream_alloc_table.stream_allocations[i].stream_enc,
		i,
		link->mst_stream_alloc_table.stream_allocations[i].vcp_id,
		i,
		link->mst_stream_alloc_table.stream_allocations[i].slot_count);
	}

	link_encoder->funcs->update_mst_stream_allocation_table(
		link_encoder,
		&link->mst_stream_alloc_table);

	if (mst_mode) {
		dm_helpers_dp_mst_poll_for_allocation_change_trigger(
			stream->ctx,
			stream);

		dm_helpers_dp_mst_send_payload_allocation(
			stream->ctx,
			stream,
			false);
	}

	return DC_OK;
}

void core_link_enable_stream(
		struct dc_state *state,
		struct pipe_ctx *pipe_ctx)
{
	struct dc *core_dc = pipe_ctx->stream->ctx->dc;
	struct dc_stream_state *stream = pipe_ctx->stream;
	enum dc_status status;
	DC_LOGGER_INIT(pipe_ctx->stream->ctx->logger);

	if (!dc_is_virtual_signal(pipe_ctx->stream->signal)) {
		stream->link->link_enc->funcs->setup(
			stream->link->link_enc,
			pipe_ctx->stream->signal);
		pipe_ctx->stream_res.stream_enc->funcs->setup_stereo_sync(
			pipe_ctx->stream_res.stream_enc,
			pipe_ctx->stream_res.tg->inst,
			stream->timing.timing_3d_format != TIMING_3D_FORMAT_NONE);
	}

	if (dc_is_dp_signal(pipe_ctx->stream->signal))
		pipe_ctx->stream_res.stream_enc->funcs->dp_set_stream_attribute(
			pipe_ctx->stream_res.stream_enc,
			&stream->timing,
			stream->output_color_space,
			stream->link->dpcd_caps.dprx_feature.bits.SST_SPLIT_SDP_CAP);

	if (dc_is_hdmi_tmds_signal(pipe_ctx->stream->signal))
		pipe_ctx->stream_res.stream_enc->funcs->hdmi_set_stream_attribute(
			pipe_ctx->stream_res.stream_enc,
			&stream->timing,
			stream->phy_pix_clk,
			pipe_ctx->stream_res.audio != NULL);

	pipe_ctx->stream->link->link_state_valid = true;

	if (dc_is_dvi_signal(pipe_ctx->stream->signal))
		pipe_ctx->stream_res.stream_enc->funcs->dvi_set_stream_attribute(
			pipe_ctx->stream_res.stream_enc,
			&stream->timing,
			(pipe_ctx->stream->signal == SIGNAL_TYPE_DVI_DUAL_LINK) ?
			true : false);

	if (dc_is_lvds_signal(pipe_ctx->stream->signal))
		pipe_ctx->stream_res.stream_enc->funcs->lvds_set_stream_attribute(
			pipe_ctx->stream_res.stream_enc,
			&stream->timing);

	if (!IS_FPGA_MAXIMUS_DC(core_dc->ctx->dce_environment)) {
		bool apply_edp_fast_boot_optimization =
			pipe_ctx->stream->apply_edp_fast_boot_optimization;

		pipe_ctx->stream->apply_edp_fast_boot_optimization = false;

		resource_build_info_frame(pipe_ctx);
		core_dc->hwss.update_info_frame(pipe_ctx);

		/* Do not touch link on seamless boot optimization. */
		if (pipe_ctx->stream->apply_seamless_boot_optimization) {
			pipe_ctx->stream->dpms_off = false;
			return;
		}

		/* eDP lit up by bios already, no need to enable again. */
		if (pipe_ctx->stream->signal == SIGNAL_TYPE_EDP &&
					apply_edp_fast_boot_optimization) {
			pipe_ctx->stream->dpms_off = false;
			return;
		}

		if (pipe_ctx->stream->dpms_off)
			return;

		status = enable_link(state, pipe_ctx);

		if (status != DC_OK) {
			DC_LOG_WARNING("enabling link %u failed: %d\n",
			pipe_ctx->stream->link->link_index,
			status);

			/* Abort stream enable *unless* the failure was due to
			 * DP link training - some DP monitors will recover and
			 * show the stream anyway. But MST displays can't proceed
			 * without link training.
			 */
			if (status != DC_FAIL_DP_LINK_TRAINING ||
					pipe_ctx->stream->signal == SIGNAL_TYPE_DISPLAY_PORT_MST) {
				BREAK_TO_DEBUGGER();
				return;
			}
		}

		core_dc->hwss.enable_audio_stream(pipe_ctx);

		/* turn off otg test pattern if enable */
		if (pipe_ctx->stream_res.tg->funcs->set_test_pattern)
			pipe_ctx->stream_res.tg->funcs->set_test_pattern(pipe_ctx->stream_res.tg,
					CONTROLLER_DP_TEST_PATTERN_VIDEOMODE,
					COLOR_DEPTH_UNDEFINED);

		core_dc->hwss.enable_stream(pipe_ctx);

		if (pipe_ctx->stream->signal == SIGNAL_TYPE_DISPLAY_PORT_MST)
			allocate_mst_payload(pipe_ctx);

#ifdef CONFIG_DRM_AMD_DC_DSC_SUPPORT
		if (pipe_ctx->stream->timing.flags.DSC &&
				(dc_is_dp_signal(pipe_ctx->stream->signal) ||
				dc_is_virtual_signal(pipe_ctx->stream->signal))) {
			dp_set_dsc_enable(pipe_ctx, true);
			pipe_ctx->stream_res.tg->funcs->wait_for_state(
					pipe_ctx->stream_res.tg,
					CRTC_STATE_VBLANK);
		}
#endif
		core_dc->hwss.unblank_stream(pipe_ctx,
			&pipe_ctx->stream->link->cur_link_settings);

		if (dc_is_dp_signal(pipe_ctx->stream->signal))
			enable_stream_features(pipe_ctx);
	}
#ifdef CONFIG_DRM_AMD_DC_DSC_SUPPORT
	else { // if (IS_FPGA_MAXIMUS_DC(core_dc->ctx->dce_environment))
		if (dc_is_dp_signal(pipe_ctx->stream->signal) ||
				dc_is_virtual_signal(pipe_ctx->stream->signal))
			dp_set_dsc_enable(pipe_ctx, true);

	}
#endif
}

void core_link_disable_stream(struct pipe_ctx *pipe_ctx, int option)
{
	struct dc  *core_dc = pipe_ctx->stream->ctx->dc;
	struct dc_stream_state *stream = pipe_ctx->stream;
	struct dc_link *link = stream->sink->link;

	core_dc->hwss.blank_stream(pipe_ctx);

	if (pipe_ctx->stream->signal == SIGNAL_TYPE_DISPLAY_PORT_MST)
		deallocate_mst_payload(pipe_ctx);

	if (dc_is_hdmi_signal(pipe_ctx->stream->signal)) {
		struct ext_hdmi_settings settings = {0};
		enum engine_id eng_id = pipe_ctx->stream_res.stream_enc->id;

		unsigned short masked_chip_caps = link->chip_caps &
				EXT_DISPLAY_PATH_CAPS__EXT_CHIP_MASK;
		//Need to inform that sink is going to use legacy HDMI mode.
		dal_ddc_service_write_scdc_data(
			link->ddc,
			165000,//vbios only handles 165Mhz.
			false);
		if (masked_chip_caps == EXT_DISPLAY_PATH_CAPS__HDMI20_TISN65DP159RSBT) {
			/* DP159, Retimer settings */
			if (get_ext_hdmi_settings(pipe_ctx, eng_id, &settings))
				write_i2c_retimer_setting(pipe_ctx,
						false, false, &settings);
			else
				write_i2c_default_retimer_setting(pipe_ctx,
						false, false);
		} else if (masked_chip_caps == EXT_DISPLAY_PATH_CAPS__HDMI20_PI3EQX1204) {
			/* PI3EQX1204, Redriver settings */
			write_i2c_redriver_setting(pipe_ctx, false);
		}
	}
	core_dc->hwss.disable_stream(pipe_ctx, option);

	disable_link(pipe_ctx->stream->link, pipe_ctx->stream->signal);
#ifdef CONFIG_DRM_AMD_DC_DSC_SUPPORT
	if (pipe_ctx->stream->timing.flags.DSC &&
			dc_is_dp_signal(pipe_ctx->stream->signal)) {
		dp_set_dsc_enable(pipe_ctx, false);
	}
#endif
}

void core_link_set_avmute(struct pipe_ctx *pipe_ctx, bool enable)
{
	struct dc  *core_dc = pipe_ctx->stream->ctx->dc;

	if (pipe_ctx->stream->signal != SIGNAL_TYPE_HDMI_TYPE_A)
		return;

	core_dc->hwss.set_avmute(pipe_ctx, enable);
}

/**
 *****************************************************************************
 *  Function: dc_link_enable_hpd_filter
 *
 *  @brief
 *     If enable is true, programs HPD filter on associated HPD line using
 *     delay_on_disconnect/delay_on_connect values dependent on
 *     link->connector_signal
 *
 *     If enable is false, programs HPD filter on associated HPD line with no
 *     delays on connect or disconnect
 *
 *  @param [in] link: pointer to the dc link
 *  @param [in] enable: boolean specifying whether to enable hbd
 *****************************************************************************
 */
void dc_link_enable_hpd_filter(struct dc_link *link, bool enable)
{
	struct gpio *hpd;

	if (enable) {
		link->is_hpd_filter_disabled = false;
		program_hpd_filter(link);
	} else {
		link->is_hpd_filter_disabled = true;
		/* Obtain HPD handle */
		hpd = get_hpd_gpio(link->ctx->dc_bios, link->link_id, link->ctx->gpio_service);

		if (!hpd)
			return;

		/* Setup HPD filtering */
		if (dal_gpio_open(hpd, GPIO_MODE_INTERRUPT) == GPIO_RESULT_OK) {
			struct gpio_hpd_config config;

			config.delay_on_connect = 0;
			config.delay_on_disconnect = 0;

			dal_irq_setup_hpd_filter(hpd, &config);

			dal_gpio_close(hpd);
		} else {
			ASSERT_CRITICAL(false);
		}
		/* Release HPD handle */
		dal_gpio_destroy_irq(&hpd);
	}
}

uint32_t dc_bandwidth_in_kbps_from_timing(
	const struct dc_crtc_timing *timing)
{
	uint32_t bits_per_channel = 0;
	uint32_t kbps;

#ifdef CONFIG_DRM_AMD_DC_DSC_SUPPORT
	if (timing->flags.DSC) {
		kbps = (timing->pix_clk_100hz * timing->dsc_cfg.bits_per_pixel);
		kbps = kbps / 160 + ((kbps % 160) ? 1 : 0);
		return kbps;
	}
#endif

	switch (timing->display_color_depth) {
	case COLOR_DEPTH_666:
		bits_per_channel = 6;
		break;
	case COLOR_DEPTH_888:
		bits_per_channel = 8;
		break;
	case COLOR_DEPTH_101010:
		bits_per_channel = 10;
		break;
	case COLOR_DEPTH_121212:
		bits_per_channel = 12;
		break;
	case COLOR_DEPTH_141414:
		bits_per_channel = 14;
		break;
	case COLOR_DEPTH_161616:
		bits_per_channel = 16;
		break;
	default:
		break;
	}

	ASSERT(bits_per_channel != 0);

	kbps = timing->pix_clk_100hz / 10;
	kbps *= bits_per_channel;

	if (timing->flags.Y_ONLY != 1) {
		/*Only YOnly make reduce bandwidth by 1/3 compares to RGB*/
		kbps *= 3;
		if (timing->pixel_encoding == PIXEL_ENCODING_YCBCR420)
			kbps /= 2;
		else if (timing->pixel_encoding == PIXEL_ENCODING_YCBCR422)
			kbps = kbps * 2 / 3;
	}

	return kbps;

}

void dc_link_set_drive_settings(struct dc *dc,
				struct link_training_settings *lt_settings,
				const struct dc_link *link)
{

	int i;

	for (i = 0; i < dc->link_count; i++) {
		if (dc->links[i] == link)
			break;
	}

	if (i >= dc->link_count)
		ASSERT_CRITICAL(false);

	dc_link_dp_set_drive_settings(dc->links[i], lt_settings);
}

void dc_link_perform_link_training(struct dc *dc,
				   struct dc_link_settings *link_setting,
				   bool skip_video_pattern)
{
	int i;

	for (i = 0; i < dc->link_count; i++)
		dc_link_dp_perform_link_training(
			dc->links[i],
			link_setting,
			skip_video_pattern);
}

void dc_link_set_preferred_link_settings(struct dc *dc,
					 struct dc_link_settings *link_setting,
					 struct dc_link *link)
{
	int i;
	struct pipe_ctx *pipe;
	struct dc_stream_state *link_stream;
	struct dc_link_settings store_settings = *link_setting;

	link->preferred_link_setting = store_settings;

	/* Retrain with preferred link settings only relevant for
	 * DP signal type
<<<<<<< HEAD
	 */
	if (!dc_is_dp_signal(link->connector_signal))
=======
	 * Check for non-DP signal or if passive dongle present
	 */
	if (!dc_is_dp_signal(link->connector_signal) ||
		link->dongle_max_pix_clk > 0)
>>>>>>> ff42df49
		return;

	for (i = 0; i < MAX_PIPES; i++) {
		pipe = &dc->current_state->res_ctx.pipe_ctx[i];
		if (pipe->stream && pipe->stream->link) {
			if (pipe->stream->link == link)
				break;
		}
	}

	/* Stream not found */
	if (i == MAX_PIPES)
		return;

	link_stream = link->dc->current_state->res_ctx.pipe_ctx[i].stream;

	/* Cannot retrain link if backend is off */
	if (link_stream->dpms_off)
		return;

	if (link_stream)
		decide_link_settings(link_stream, &store_settings);

	if ((store_settings.lane_count != LANE_COUNT_UNKNOWN) &&
		(store_settings.link_rate != LINK_RATE_UNKNOWN))
		dp_retrain_link_dp_test(link, &store_settings, false);
}

void dc_link_enable_hpd(const struct dc_link *link)
{
	dc_link_dp_enable_hpd(link);
}

void dc_link_disable_hpd(const struct dc_link *link)
{
	dc_link_dp_disable_hpd(link);
}


void dc_link_set_test_pattern(struct dc_link *link,
			      enum dp_test_pattern test_pattern,
			      const struct link_training_settings *p_link_settings,
			      const unsigned char *p_custom_pattern,
			      unsigned int cust_pattern_size)
{
	if (link != NULL)
		dc_link_dp_set_test_pattern(
			link,
			test_pattern,
			p_link_settings,
			p_custom_pattern,
			cust_pattern_size);
}

uint32_t dc_link_bandwidth_kbps(
	const struct dc_link *link,
	const struct dc_link_settings *link_setting)
{
	uint32_t link_bw_kbps =
		link_setting->link_rate * LINK_RATE_REF_FREQ_IN_KHZ; /* bytes per sec */

	link_bw_kbps *= 8;   /* 8 bits per byte*/
	link_bw_kbps *= link_setting->lane_count;

#ifdef CONFIG_DRM_AMD_DC_DSC_SUPPORT
	if (link->dpcd_caps.fec_cap.bits.FEC_CAPABLE) {
		/* Account for FEC overhead.
		 * We have to do it based on caps,
		 * and not based on FEC being set ready,
		 * because FEC is set ready too late in
		 * the process to correctly be picked up
		 * by mode enumeration.
		 *
		 * There's enough zeros at the end of 'kbps'
		 * that make the below operation 100% precise
		 * for our purposes.
		 * 'long long' makes it work even for HDMI 2.1
		 * max bandwidth (and much, much bigger bandwidths
		 * than that, actually).
		 *
		 * NOTE: Reducing link BW by 3% may not be precise
		 * because it may be a stream BT that increases by 3%, and so
		 * 1/1.03 = 0.970873 factor should have been used instead,
		 * but the difference is minimal and is in a safe direction,
		 * which all works well around potential ambiguity of DP 1.4a spec.
		 */
		link_bw_kbps = mul_u64_u32_shr(BIT_ULL(32) * 970LL / 1000,
					       link_bw_kbps, 32);
	}
#endif

	return link_bw_kbps;

}

const struct dc_link_settings *dc_link_get_link_cap(
		const struct dc_link *link)
{
	if (link->preferred_link_setting.lane_count != LANE_COUNT_UNKNOWN &&
			link->preferred_link_setting.link_rate != LINK_RATE_UNKNOWN)
		return &link->preferred_link_setting;
	return &link->verified_link_cap;
}<|MERGE_RESOLUTION|>--- conflicted
+++ resolved
@@ -532,10 +532,7 @@
 	uint32_t read_dpcd_retry_cnt = 10;
 	enum dc_status status = DC_ERROR_UNEXPECTED;
 	int i;
-<<<<<<< HEAD
-=======
 	union max_down_spread max_down_spread = { {0} };
->>>>>>> ff42df49
 
 	// Read DPCD 00101h to find out the number of lanes currently set
 	for (i = 0; i < read_dpcd_retry_cnt; i++) {
@@ -556,11 +553,6 @@
 
 		msleep(8);
 	}
-<<<<<<< HEAD
-
-	ASSERT(status == DC_OK);
-=======
->>>>>>> ff42df49
 
 	// Read DPCD 00100h to find if standard link rates are set
 	core_link_read_dpcd(link, DP_LINK_BW_SET,
@@ -730,16 +722,6 @@
 		return false;
 	}
 
-<<<<<<< HEAD
-	if (link->connector_signal == SIGNAL_TYPE_EDP) {
-		/* On detect, we want to make sure current link settings are
-		 * up to date, especially if link was powered on by GOP.
-		 */
-		read_edp_current_link_settings_on_detect(link);
-	}
-
-=======
->>>>>>> ff42df49
 	prev_sink = link->local_sink;
 	if (prev_sink != NULL) {
 		dc_sink_retain(prev_sink);
@@ -3008,15 +2990,10 @@
 
 	/* Retrain with preferred link settings only relevant for
 	 * DP signal type
-<<<<<<< HEAD
-	 */
-	if (!dc_is_dp_signal(link->connector_signal))
-=======
 	 * Check for non-DP signal or if passive dongle present
 	 */
 	if (!dc_is_dp_signal(link->connector_signal) ||
 		link->dongle_max_pix_clk > 0)
->>>>>>> ff42df49
 		return;
 
 	for (i = 0; i < MAX_PIPES; i++) {
