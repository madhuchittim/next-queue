/*
 * Copyright 2018 Advanced Micro Devices, Inc.
 *
 * Permission is hereby granted, free of charge, to any person obtaining a
 * copy of this software and associated documentation files (the "Software"),
 * to deal in the Software without restriction, including without limitation
 * the rights to use, copy, modify, merge, publish, distribute, sublicense,
 * and/or sell copies of the Software, and to permit persons to whom the
 * Software is furnished to do so, subject to the following conditions:
 *
 * The above copyright notice and this permission notice shall be included in
 * all copies or substantial portions of the Software.
 *
 * THE SOFTWARE IS PROVIDED "AS IS", WITHOUT WARRANTY OF ANY KIND, EXPRESS OR
 * IMPLIED, INCLUDING BUT NOT LIMITED TO THE WARRANTIES OF MERCHANTABILITY,
 * FITNESS FOR A PARTICULAR PURPOSE AND NONINFRINGEMENT.  IN NO EVENT SHALL
 * THE COPYRIGHT HOLDER(S) OR AUTHOR(S) BE LIABLE FOR ANY CLAIM, DAMAGES OR
 * OTHER LIABILITY, WHETHER IN AN ACTION OF CONTRACT, TORT OR OTHERWISE,
 * ARISING FROM, OUT OF OR IN CONNECTION WITH THE SOFTWARE OR THE USE OR
 * OTHER DEALINGS IN THE SOFTWARE.
 *
 * Authors: AMD
 *
 */
#include "amdgpu.h"
#include "amdgpu_mode.h"
#include "amdgpu_dm.h"
#include "dc.h"
#include "modules/color/color_gamma.h"
#include "basics/conversion.h"

/**
 * DOC: overview
 *
 * The DC interface to HW gives us the following color management blocks
 * per pipe (surface):
 *
 * - Input gamma LUT (de-normalized)
 * - Input CSC (normalized)
 * - Surface degamma LUT (normalized)
 * - Surface CSC (normalized)
 * - Surface regamma LUT (normalized)
 * - Output CSC (normalized)
 *
 * But these aren't a direct mapping to DRM color properties. The current DRM
 * interface exposes CRTC degamma, CRTC CTM and CRTC regamma while our hardware
 * is essentially giving:
 *
 * Plane CTM -> Plane degamma -> Plane CTM -> Plane regamma -> Plane CTM
 *
 * The input gamma LUT block isn't really applicable here since it operates
 * on the actual input data itself rather than the HW fp representation. The
 * input and output CSC blocks are technically available to use as part of
 * the DC interface but are typically used internally by DC for conversions
 * between color spaces. These could be blended together with user
 * adjustments in the future but for now these should remain untouched.
 *
 * The pipe blending also happens after these blocks so we don't actually
 * support any CRTC props with correct blending with multiple planes - but we
 * can still support CRTC color management properties in DM in most single
 * plane cases correctly with clever management of the DC interface in DM.
 *
 * As per DRM documentation, blocks should be in hardware bypass when their
 * respective property is set to NULL. A linear DGM/RGM LUT should also
 * considered as putting the respective block into bypass mode.
 *
 * This means that the following
 * configuration is assumed to be the default:
 *
 * Plane DGM Bypass -> Plane CTM Bypass -> Plane RGM Bypass -> ...
 * CRTC DGM Bypass -> CRTC CTM Bypass -> CRTC RGM Bypass
 */

#define MAX_DRM_LUT_VALUE 0xFFFF
#define SDR_WHITE_LEVEL_INIT_VALUE 80

/**
 * amdgpu_dm_init_color_mod - Initialize the color module.
 *
 * We're not using the full color module, only certain components.
 * Only call setup functions for components that we need.
 */
void amdgpu_dm_init_color_mod(void)
{
	setup_x_points_distribution();
}

static inline struct fixed31_32 amdgpu_dm_fixpt_from_s3132(__u64 x)
{
	struct fixed31_32 val;

	/* If negative, convert to 2's complement. */
	if (x & (1ULL << 63))
		x = -(x & ~(1ULL << 63));

	val.value = x;
	return val;
}

#ifdef AMD_PRIVATE_COLOR
/* Pre-defined Transfer Functions (TF)
 *
 * AMD driver supports pre-defined mathematical functions for transferring
 * between encoded values and optical/linear space. Depending on HW color caps,
 * ROMs and curves built by the AMD color module support these transforms.
 *
 * The driver-specific color implementation exposes properties for pre-blending
 * degamma TF, shaper TF (before 3D LUT), and blend(dpp.ogam) TF and
 * post-blending regamma (mpc.ogam) TF. However, only pre-blending degamma
 * supports ROM curves. AMD color module uses pre-defined coefficients to build
 * curves for the other blocks. What can be done by each color block is
 * described by struct dpp_color_capsand struct mpc_color_caps.
 *
 * AMD driver-specific color API exposes the following pre-defined transfer
 * functions:
 *
 * - Identity: linear/identity relationship between pixel value and
 *   luminance value;
 * - Gamma 2.2, Gamma 2.4, Gamma 2.6: pure power functions;
 * - sRGB: 2.4: The piece-wise transfer function from IEC 61966-2-1:1999;
 * - BT.709: has a linear segment in the bottom part and then a power function
 *   with a 0.45 (~1/2.22) gamma for the rest of the range; standardized by
 *   ITU-R BT.709-6;
 * - PQ (Perceptual Quantizer): used for HDR display, allows luminance range
 *   capability of 0 to 10,000 nits; standardized by SMPTE ST 2084.
 *
 * The AMD color model is designed with an assumption that SDR (sRGB, BT.709,
 * Gamma 2.2, etc.) peak white maps (normalized to 1.0 FP) to 80 nits in the PQ
 * system. This has the implication that PQ EOTF (non-linear to linear) maps to
 * [0.0..125.0] where 125.0 = 10,000 nits / 80 nits.
 *
 * Non-linear and linear forms are described in the table below:
 *
 * ┌───────────┬─────────────────────┬──────────────────────┐
 * │           │     Non-linear      │   Linear             │
 * ├───────────┼─────────────────────┼──────────────────────┤
 * │      sRGB │ UNORM or [0.0, 1.0] │ [0.0, 1.0]           │
 * ├───────────┼─────────────────────┼──────────────────────┤
 * │     BT709 │ UNORM or [0.0, 1.0] │ [0.0, 1.0]           │
 * ├───────────┼─────────────────────┼──────────────────────┤
 * │ Gamma 2.x │ UNORM or [0.0, 1.0] │ [0.0, 1.0]           │
 * ├───────────┼─────────────────────┼──────────────────────┤
 * │        PQ │ UNORM or FP16 CCCS* │ [0.0, 125.0]         │
 * ├───────────┼─────────────────────┼──────────────────────┤
 * │  Identity │ UNORM or FP16 CCCS* │ [0.0, 1.0] or CCCS** │
 * └───────────┴─────────────────────┴──────────────────────┘
 * * CCCS: Windows canonical composition color space
 * ** Respectively
 *
 * In the driver-specific API, color block names attached to TF properties
 * suggest the intention regarding non-linear encoding pixel's luminance
 * values. As some newer encodings don't use gamma curve, we make encoding and
 * decoding explicit by defining an enum list of transfer functions supported
 * in terms of EOTF and inverse EOTF, where:
 *
 * - EOTF (electro-optical transfer function): is the transfer function to go
 *   from the encoded value to an optical (linear) value. De-gamma functions
 *   traditionally do this.
 * - Inverse EOTF (simply the inverse of the EOTF): is usually intended to go
 *   from an optical/linear space (which might have been used for blending)
 *   back to the encoded values. Gamma functions traditionally do this.
 */
static const char * const
amdgpu_transfer_function_names[] = {
	[AMDGPU_TRANSFER_FUNCTION_DEFAULT]		= "Default",
	[AMDGPU_TRANSFER_FUNCTION_IDENTITY]		= "Identity",
	[AMDGPU_TRANSFER_FUNCTION_SRGB_EOTF]		= "sRGB EOTF",
	[AMDGPU_TRANSFER_FUNCTION_BT709_INV_OETF]	= "BT.709 inv_OETF",
	[AMDGPU_TRANSFER_FUNCTION_PQ_EOTF]		= "PQ EOTF",
	[AMDGPU_TRANSFER_FUNCTION_GAMMA22_EOTF]		= "Gamma 2.2 EOTF",
	[AMDGPU_TRANSFER_FUNCTION_GAMMA24_EOTF]		= "Gamma 2.4 EOTF",
	[AMDGPU_TRANSFER_FUNCTION_GAMMA26_EOTF]		= "Gamma 2.6 EOTF",
	[AMDGPU_TRANSFER_FUNCTION_SRGB_INV_EOTF]	= "sRGB inv_EOTF",
	[AMDGPU_TRANSFER_FUNCTION_BT709_OETF]		= "BT.709 OETF",
	[AMDGPU_TRANSFER_FUNCTION_PQ_INV_EOTF]		= "PQ inv_EOTF",
	[AMDGPU_TRANSFER_FUNCTION_GAMMA22_INV_EOTF]	= "Gamma 2.2 inv_EOTF",
	[AMDGPU_TRANSFER_FUNCTION_GAMMA24_INV_EOTF]	= "Gamma 2.4 inv_EOTF",
	[AMDGPU_TRANSFER_FUNCTION_GAMMA26_INV_EOTF]	= "Gamma 2.6 inv_EOTF",
};

static const u32 amdgpu_eotf =
	BIT(AMDGPU_TRANSFER_FUNCTION_SRGB_EOTF) |
	BIT(AMDGPU_TRANSFER_FUNCTION_BT709_INV_OETF) |
	BIT(AMDGPU_TRANSFER_FUNCTION_PQ_EOTF) |
	BIT(AMDGPU_TRANSFER_FUNCTION_GAMMA22_EOTF) |
	BIT(AMDGPU_TRANSFER_FUNCTION_GAMMA24_EOTF) |
	BIT(AMDGPU_TRANSFER_FUNCTION_GAMMA26_EOTF);

static const u32 amdgpu_inv_eotf =
	BIT(AMDGPU_TRANSFER_FUNCTION_SRGB_INV_EOTF) |
	BIT(AMDGPU_TRANSFER_FUNCTION_BT709_OETF) |
	BIT(AMDGPU_TRANSFER_FUNCTION_PQ_INV_EOTF) |
	BIT(AMDGPU_TRANSFER_FUNCTION_GAMMA22_INV_EOTF) |
	BIT(AMDGPU_TRANSFER_FUNCTION_GAMMA24_INV_EOTF) |
	BIT(AMDGPU_TRANSFER_FUNCTION_GAMMA26_INV_EOTF);

static struct drm_property *
amdgpu_create_tf_property(struct drm_device *dev,
			  const char *name,
			  u32 supported_tf)
{
	u32 transfer_functions = supported_tf |
				 BIT(AMDGPU_TRANSFER_FUNCTION_DEFAULT) |
				 BIT(AMDGPU_TRANSFER_FUNCTION_IDENTITY);
	struct drm_prop_enum_list enum_list[AMDGPU_TRANSFER_FUNCTION_COUNT];
	int i, len;

	len = 0;
	for (i = 0; i < AMDGPU_TRANSFER_FUNCTION_COUNT; i++) {
		if ((transfer_functions & BIT(i)) == 0)
			continue;

		enum_list[len].type = i;
		enum_list[len].name = amdgpu_transfer_function_names[i];
		len++;
	}

	return drm_property_create_enum(dev, DRM_MODE_PROP_ENUM,
					name, enum_list, len);
}

int
amdgpu_dm_create_color_properties(struct amdgpu_device *adev)
{
	struct drm_property *prop;

	prop = drm_property_create(adev_to_drm(adev),
				   DRM_MODE_PROP_BLOB,
				   "AMD_PLANE_DEGAMMA_LUT", 0);
	if (!prop)
		return -ENOMEM;
	adev->mode_info.plane_degamma_lut_property = prop;

	prop = drm_property_create_range(adev_to_drm(adev),
					 DRM_MODE_PROP_IMMUTABLE,
					 "AMD_PLANE_DEGAMMA_LUT_SIZE",
					 0, UINT_MAX);
	if (!prop)
		return -ENOMEM;
	adev->mode_info.plane_degamma_lut_size_property = prop;

	prop = amdgpu_create_tf_property(adev_to_drm(adev),
					 "AMD_PLANE_DEGAMMA_TF",
					 amdgpu_eotf);
	if (!prop)
		return -ENOMEM;
	adev->mode_info.plane_degamma_tf_property = prop;

	prop = drm_property_create_range(adev_to_drm(adev),
					 0, "AMD_PLANE_HDR_MULT", 0, U64_MAX);
	if (!prop)
		return -ENOMEM;
	adev->mode_info.plane_hdr_mult_property = prop;

	prop = drm_property_create(adev_to_drm(adev),
				   DRM_MODE_PROP_BLOB,
				   "AMD_PLANE_CTM", 0);
	if (!prop)
		return -ENOMEM;
	adev->mode_info.plane_ctm_property = prop;

	prop = drm_property_create(adev_to_drm(adev),
				   DRM_MODE_PROP_BLOB,
				   "AMD_PLANE_SHAPER_LUT", 0);
	if (!prop)
		return -ENOMEM;
	adev->mode_info.plane_shaper_lut_property = prop;

	prop = drm_property_create_range(adev_to_drm(adev),
					 DRM_MODE_PROP_IMMUTABLE,
					 "AMD_PLANE_SHAPER_LUT_SIZE", 0, UINT_MAX);
	if (!prop)
		return -ENOMEM;
	adev->mode_info.plane_shaper_lut_size_property = prop;

	prop = amdgpu_create_tf_property(adev_to_drm(adev),
					 "AMD_PLANE_SHAPER_TF",
					 amdgpu_inv_eotf);
	if (!prop)
		return -ENOMEM;
	adev->mode_info.plane_shaper_tf_property = prop;

	prop = drm_property_create(adev_to_drm(adev),
				   DRM_MODE_PROP_BLOB,
				   "AMD_PLANE_LUT3D", 0);
	if (!prop)
		return -ENOMEM;
	adev->mode_info.plane_lut3d_property = prop;

	prop = drm_property_create_range(adev_to_drm(adev),
					 DRM_MODE_PROP_IMMUTABLE,
					 "AMD_PLANE_LUT3D_SIZE", 0, UINT_MAX);
	if (!prop)
		return -ENOMEM;
	adev->mode_info.plane_lut3d_size_property = prop;

	prop = drm_property_create(adev_to_drm(adev),
				   DRM_MODE_PROP_BLOB,
				   "AMD_PLANE_BLEND_LUT", 0);
	if (!prop)
		return -ENOMEM;
	adev->mode_info.plane_blend_lut_property = prop;

	prop = drm_property_create_range(adev_to_drm(adev),
					 DRM_MODE_PROP_IMMUTABLE,
					 "AMD_PLANE_BLEND_LUT_SIZE", 0, UINT_MAX);
	if (!prop)
		return -ENOMEM;
	adev->mode_info.plane_blend_lut_size_property = prop;

	prop = amdgpu_create_tf_property(adev_to_drm(adev),
					 "AMD_PLANE_BLEND_TF",
					 amdgpu_eotf);
	if (!prop)
		return -ENOMEM;
	adev->mode_info.plane_blend_tf_property = prop;

	prop = amdgpu_create_tf_property(adev_to_drm(adev),
					 "AMD_CRTC_REGAMMA_TF",
					 amdgpu_inv_eotf);
	if (!prop)
		return -ENOMEM;
	adev->mode_info.regamma_tf_property = prop;

	return 0;
}
#endif

/**
 * __extract_blob_lut - Extracts the DRM lut and lut size from a blob.
 * @blob: DRM color mgmt property blob
 * @size: lut size
 *
 * Returns:
 * DRM LUT or NULL
 */
static const struct drm_color_lut *
__extract_blob_lut(const struct drm_property_blob *blob, uint32_t *size)
{
	*size = blob ? drm_color_lut_size(blob) : 0;
	return blob ? (struct drm_color_lut *)blob->data : NULL;
}

/**
 * __is_lut_linear - check if the given lut is a linear mapping of values
 * @lut: given lut to check values
 * @size: lut size
 *
 * It is considered linear if the lut represents:
 * f(a) = (0xFF00/MAX_COLOR_LUT_ENTRIES-1)a; for integer a in [0,
 * MAX_COLOR_LUT_ENTRIES)
 *
 * Returns:
 * True if the given lut is a linear mapping of values, i.e. it acts like a
 * bypass LUT. Otherwise, false.
 */
static bool __is_lut_linear(const struct drm_color_lut *lut, uint32_t size)
{
	int i;
	uint32_t expected;
	int delta;

	for (i = 0; i < size; i++) {
		/* All color values should equal */
		if ((lut[i].red != lut[i].green) || (lut[i].green != lut[i].blue))
			return false;

		expected = i * MAX_DRM_LUT_VALUE / (size-1);

		/* Allow a +/-1 error. */
		delta = lut[i].red - expected;
		if (delta < -1 || 1 < delta)
			return false;
	}
	return true;
}

/**
 * __drm_lut_to_dc_gamma - convert the drm_color_lut to dc_gamma.
 * @lut: DRM lookup table for color conversion
 * @gamma: DC gamma to set entries
 * @is_legacy: legacy or atomic gamma
 *
 * The conversion depends on the size of the lut - whether or not it's legacy.
 */
static void __drm_lut_to_dc_gamma(const struct drm_color_lut *lut,
				  struct dc_gamma *gamma, bool is_legacy)
{
	uint32_t r, g, b;
	int i;

	if (is_legacy) {
		for (i = 0; i < MAX_COLOR_LEGACY_LUT_ENTRIES; i++) {
			r = drm_color_lut_extract(lut[i].red, 16);
			g = drm_color_lut_extract(lut[i].green, 16);
			b = drm_color_lut_extract(lut[i].blue, 16);

			gamma->entries.red[i] = dc_fixpt_from_int(r);
			gamma->entries.green[i] = dc_fixpt_from_int(g);
			gamma->entries.blue[i] = dc_fixpt_from_int(b);
		}
		return;
	}

	/* else */
	for (i = 0; i < MAX_COLOR_LUT_ENTRIES; i++) {
		r = drm_color_lut_extract(lut[i].red, 16);
		g = drm_color_lut_extract(lut[i].green, 16);
		b = drm_color_lut_extract(lut[i].blue, 16);

		gamma->entries.red[i] = dc_fixpt_from_fraction(r, MAX_DRM_LUT_VALUE);
		gamma->entries.green[i] = dc_fixpt_from_fraction(g, MAX_DRM_LUT_VALUE);
		gamma->entries.blue[i] = dc_fixpt_from_fraction(b, MAX_DRM_LUT_VALUE);
	}
}

/**
 * __drm_ctm_to_dc_matrix - converts a DRM CTM to a DC CSC float matrix
 * @ctm: DRM color transformation matrix
 * @matrix: DC CSC float matrix
 *
 * The matrix needs to be a 3x4 (12 entry) matrix.
 */
static void __drm_ctm_to_dc_matrix(const struct drm_color_ctm *ctm,
				   struct fixed31_32 *matrix)
{
	int i;

	/*
	 * DRM gives a 3x3 matrix, but DC wants 3x4. Assuming we're operating
	 * with homogeneous coordinates, augment the matrix with 0's.
	 *
	 * The format provided is S31.32, using signed-magnitude representation.
	 * Our fixed31_32 is also S31.32, but is using 2's complement. We have
	 * to convert from signed-magnitude to 2's complement.
	 */
	for (i = 0; i < 12; i++) {
		/* Skip 4th element */
		if (i % 4 == 3) {
			matrix[i] = dc_fixpt_zero;
			continue;
		}

		/* gamut_remap_matrix[i] = ctm[i - floor(i/4)] */
		matrix[i] = amdgpu_dm_fixpt_from_s3132(ctm->matrix[i - (i / 4)]);
	}
}
<<<<<<< HEAD

/**
 * __drm_ctm_3x4_to_dc_matrix - converts a DRM CTM 3x4 to a DC CSC float matrix
 * @ctm: DRM color transformation matrix with 3x4 dimensions
 * @matrix: DC CSC float matrix
 *
 * The matrix needs to be a 3x4 (12 entry) matrix.
 */
static void __drm_ctm_3x4_to_dc_matrix(const struct drm_color_ctm_3x4 *ctm,
				       struct fixed31_32 *matrix)
{
	int i;

=======

/**
 * __drm_ctm_3x4_to_dc_matrix - converts a DRM CTM 3x4 to a DC CSC float matrix
 * @ctm: DRM color transformation matrix with 3x4 dimensions
 * @matrix: DC CSC float matrix
 *
 * The matrix needs to be a 3x4 (12 entry) matrix.
 */
static void __drm_ctm_3x4_to_dc_matrix(const struct drm_color_ctm_3x4 *ctm,
				       struct fixed31_32 *matrix)
{
	int i;

>>>>>>> 0c383648
	/* The format provided is S31.32, using signed-magnitude representation.
	 * Our fixed31_32 is also S31.32, but is using 2's complement. We have
	 * to convert from signed-magnitude to 2's complement.
	 */
	for (i = 0; i < 12; i++) {
		/* gamut_remap_matrix[i] = ctm[i - floor(i/4)] */
		matrix[i] = amdgpu_dm_fixpt_from_s3132(ctm->matrix[i]);
	}
}

/**
 * __set_legacy_tf - Calculates the legacy transfer function
 * @func: transfer function
 * @lut: lookup table that defines the color space
 * @lut_size: size of respective lut
 * @has_rom: if ROM can be used for hardcoded curve
 *
 * Only for sRGB input space
 *
 * Returns:
 * 0 in case of success, -ENOMEM if fails
 */
static int __set_legacy_tf(struct dc_transfer_func *func,
			   const struct drm_color_lut *lut, uint32_t lut_size,
			   bool has_rom)
{
	struct dc_gamma *gamma = NULL;
	struct calculate_buffer cal_buffer = {0};
	bool res;

	ASSERT(lut && lut_size == MAX_COLOR_LEGACY_LUT_ENTRIES);

	cal_buffer.buffer_index = -1;

	gamma = dc_create_gamma();
	if (!gamma)
		return -ENOMEM;

	gamma->type = GAMMA_RGB_256;
	gamma->num_entries = lut_size;
	__drm_lut_to_dc_gamma(lut, gamma, true);

	res = mod_color_calculate_regamma_params(func, gamma, true, has_rom,
						 NULL, &cal_buffer);

	dc_gamma_release(&gamma);

	return res ? 0 : -ENOMEM;
}

/**
 * __set_output_tf - calculates the output transfer function based on expected input space.
 * @func: transfer function
 * @lut: lookup table that defines the color space
 * @lut_size: size of respective lut
 * @has_rom: if ROM can be used for hardcoded curve
 *
 * Returns:
 * 0 in case of success. -ENOMEM if fails.
 */
static int __set_output_tf(struct dc_transfer_func *func,
			   const struct drm_color_lut *lut, uint32_t lut_size,
			   bool has_rom)
{
	struct dc_gamma *gamma = NULL;
	struct calculate_buffer cal_buffer = {0};
	bool res;

	cal_buffer.buffer_index = -1;

	if (lut_size) {
		ASSERT(lut && lut_size == MAX_COLOR_LUT_ENTRIES);

		gamma = dc_create_gamma();
		if (!gamma)
			return -ENOMEM;

		gamma->num_entries = lut_size;
		__drm_lut_to_dc_gamma(lut, gamma, false);
	}

	if (func->tf == TRANSFER_FUNCTION_LINEAR) {
		/*
		 * Color module doesn't like calculating regamma params
		 * on top of a linear input. But degamma params can be used
		 * instead to simulate this.
		 */
		if (gamma)
			gamma->type = GAMMA_CUSTOM;
		res = mod_color_calculate_degamma_params(NULL, func,
							 gamma, gamma != NULL);
	} else {
		/*
		 * Assume sRGB. The actual mapping will depend on whether the
		 * input was legacy or not.
		 */
		if (gamma)
			gamma->type = GAMMA_CS_TFM_1D;
		res = mod_color_calculate_regamma_params(func, gamma, gamma != NULL,
							 has_rom, NULL, &cal_buffer);
	}

	if (gamma)
		dc_gamma_release(&gamma);

	return res ? 0 : -ENOMEM;
}

static int amdgpu_dm_set_atomic_regamma(struct dc_stream_state *stream,
					const struct drm_color_lut *regamma_lut,
					uint32_t regamma_size, bool has_rom,
					enum dc_transfer_func_predefined tf)
{
<<<<<<< HEAD
	struct dc_transfer_func *out_tf = stream->out_transfer_func;
=======
	struct dc_transfer_func *out_tf = &stream->out_transfer_func;
>>>>>>> 0c383648
	int ret = 0;

	if (regamma_size || tf != TRANSFER_FUNCTION_LINEAR) {
		/*
		 * CRTC RGM goes into RGM LUT.
		 *
		 * Note: there is no implicit sRGB regamma here. We are using
		 * degamma calculation from color module to calculate the curve
		 * from a linear base if gamma TF is not set. However, if gamma
		 * TF (!= Linear) and LUT are set at the same time, we will use
		 * regamma calculation, and the color module will combine the
		 * pre-defined TF and the custom LUT values into the LUT that's
		 * actually programmed.
		 */
		out_tf->type = TF_TYPE_DISTRIBUTED_POINTS;
		out_tf->tf = tf;
		out_tf->sdr_ref_white_level = SDR_WHITE_LEVEL_INIT_VALUE;

		ret = __set_output_tf(out_tf, regamma_lut, regamma_size, has_rom);
	} else {
		/*
		 * No CRTC RGM means we can just put the block into bypass
		 * since we don't have any plane level adjustments using it.
		 */
		out_tf->type = TF_TYPE_BYPASS;
		out_tf->tf = TRANSFER_FUNCTION_LINEAR;
	}

	return ret;
}

/**
 * __set_input_tf - calculates the input transfer function based on expected
 * input space.
 * @caps: dc color capabilities
 * @func: transfer function
 * @lut: lookup table that defines the color space
 * @lut_size: size of respective lut.
 *
 * Returns:
 * 0 in case of success. -ENOMEM if fails.
 */
static int __set_input_tf(struct dc_color_caps *caps, struct dc_transfer_func *func,
			  const struct drm_color_lut *lut, uint32_t lut_size)
{
	struct dc_gamma *gamma = NULL;
	bool res;

	if (lut_size) {
		gamma = dc_create_gamma();
		if (!gamma)
			return -ENOMEM;

		gamma->type = GAMMA_CUSTOM;
		gamma->num_entries = lut_size;
<<<<<<< HEAD

		__drm_lut_to_dc_gamma(lut, gamma, false);
	}

	res = mod_color_calculate_degamma_params(caps, func, gamma, gamma != NULL);

=======

		__drm_lut_to_dc_gamma(lut, gamma, false);
	}

	res = mod_color_calculate_degamma_params(caps, func, gamma, gamma != NULL);

>>>>>>> 0c383648
	if (gamma)
		dc_gamma_release(&gamma);

	return res ? 0 : -ENOMEM;
}

static enum dc_transfer_func_predefined
amdgpu_tf_to_dc_tf(enum amdgpu_transfer_function tf)
{
	switch (tf) {
	default:
	case AMDGPU_TRANSFER_FUNCTION_DEFAULT:
	case AMDGPU_TRANSFER_FUNCTION_IDENTITY:
		return TRANSFER_FUNCTION_LINEAR;
	case AMDGPU_TRANSFER_FUNCTION_SRGB_EOTF:
	case AMDGPU_TRANSFER_FUNCTION_SRGB_INV_EOTF:
		return TRANSFER_FUNCTION_SRGB;
	case AMDGPU_TRANSFER_FUNCTION_BT709_OETF:
	case AMDGPU_TRANSFER_FUNCTION_BT709_INV_OETF:
		return TRANSFER_FUNCTION_BT709;
	case AMDGPU_TRANSFER_FUNCTION_PQ_EOTF:
	case AMDGPU_TRANSFER_FUNCTION_PQ_INV_EOTF:
		return TRANSFER_FUNCTION_PQ;
	case AMDGPU_TRANSFER_FUNCTION_GAMMA22_EOTF:
	case AMDGPU_TRANSFER_FUNCTION_GAMMA22_INV_EOTF:
		return TRANSFER_FUNCTION_GAMMA22;
	case AMDGPU_TRANSFER_FUNCTION_GAMMA24_EOTF:
	case AMDGPU_TRANSFER_FUNCTION_GAMMA24_INV_EOTF:
		return TRANSFER_FUNCTION_GAMMA24;
	case AMDGPU_TRANSFER_FUNCTION_GAMMA26_EOTF:
	case AMDGPU_TRANSFER_FUNCTION_GAMMA26_INV_EOTF:
		return TRANSFER_FUNCTION_GAMMA26;
	}
}

static void __to_dc_lut3d_color(struct dc_rgb *rgb,
				const struct drm_color_lut lut,
				int bit_precision)
{
	rgb->red = drm_color_lut_extract(lut.red, bit_precision);
	rgb->green = drm_color_lut_extract(lut.green, bit_precision);
	rgb->blue  = drm_color_lut_extract(lut.blue, bit_precision);
}

static void __drm_3dlut_to_dc_3dlut(const struct drm_color_lut *lut,
				    uint32_t lut3d_size,
				    struct tetrahedral_params *params,
				    bool use_tetrahedral_9,
				    int bit_depth)
{
	struct dc_rgb *lut0;
	struct dc_rgb *lut1;
	struct dc_rgb *lut2;
	struct dc_rgb *lut3;
	int lut_i, i;


	if (use_tetrahedral_9) {
		lut0 = params->tetrahedral_9.lut0;
		lut1 = params->tetrahedral_9.lut1;
		lut2 = params->tetrahedral_9.lut2;
		lut3 = params->tetrahedral_9.lut3;
	} else {
		lut0 = params->tetrahedral_17.lut0;
		lut1 = params->tetrahedral_17.lut1;
		lut2 = params->tetrahedral_17.lut2;
		lut3 = params->tetrahedral_17.lut3;
	}

	for (lut_i = 0, i = 0; i < lut3d_size - 4; lut_i++, i += 4) {
		/*
		 * We should consider the 3D LUT RGB values are distributed
		 * along four arrays lut0-3 where the first sizes 1229 and the
		 * other 1228. The bit depth supported for 3dlut channel is
		 * 12-bit, but DC also supports 10-bit.
		 *
		 * TODO: improve color pipeline API to enable the userspace set
		 * bit depth and 3D LUT size/stride, as specified by VA-API.
		 */
		__to_dc_lut3d_color(&lut0[lut_i], lut[i], bit_depth);
		__to_dc_lut3d_color(&lut1[lut_i], lut[i + 1], bit_depth);
		__to_dc_lut3d_color(&lut2[lut_i], lut[i + 2], bit_depth);
		__to_dc_lut3d_color(&lut3[lut_i], lut[i + 3], bit_depth);
	}
	/* lut0 has 1229 points (lut_size/4 + 1) */
	__to_dc_lut3d_color(&lut0[lut_i], lut[i], bit_depth);
}

/* amdgpu_dm_atomic_lut3d - set DRM 3D LUT to DC stream
 * @drm_lut3d: user 3D LUT
 * @drm_lut3d_size: size of 3D LUT
 * @lut3d: DC 3D LUT
 *
 * Map user 3D LUT data to DC 3D LUT and all necessary bits to program it
 * on DCN accordingly.
 */
static void amdgpu_dm_atomic_lut3d(const struct drm_color_lut *drm_lut3d,
				   uint32_t drm_lut3d_size,
				   struct dc_3dlut *lut)
{
	if (!drm_lut3d_size) {
		lut->state.bits.initialized = 0;
	} else {
		/* Stride and bit depth are not programmable by API yet.
		 * Therefore, only supports 17x17x17 3D LUT (12-bit).
		 */
		lut->lut_3d.use_tetrahedral_9 = false;
		lut->lut_3d.use_12bits = true;
		lut->state.bits.initialized = 1;
		__drm_3dlut_to_dc_3dlut(drm_lut3d, drm_lut3d_size, &lut->lut_3d,
					lut->lut_3d.use_tetrahedral_9,
					MAX_COLOR_3DLUT_BITDEPTH);
	}
}

static int amdgpu_dm_atomic_shaper_lut(const struct drm_color_lut *shaper_lut,
				       bool has_rom,
				       enum dc_transfer_func_predefined tf,
				       uint32_t shaper_size,
				       struct dc_transfer_func *func_shaper)
{
	int ret = 0;

	if (shaper_size || tf != TRANSFER_FUNCTION_LINEAR) {
		/*
		 * If user shaper LUT is set, we assume a linear color space
		 * (linearized by degamma 1D LUT or not).
		 */
		func_shaper->type = TF_TYPE_DISTRIBUTED_POINTS;
		func_shaper->tf = tf;
		func_shaper->sdr_ref_white_level = SDR_WHITE_LEVEL_INIT_VALUE;

		ret = __set_output_tf(func_shaper, shaper_lut, shaper_size, has_rom);
	} else {
		func_shaper->type = TF_TYPE_BYPASS;
		func_shaper->tf = TRANSFER_FUNCTION_LINEAR;
	}

	return ret;
}

static int amdgpu_dm_atomic_blend_lut(const struct drm_color_lut *blend_lut,
				       bool has_rom,
				       enum dc_transfer_func_predefined tf,
				       uint32_t blend_size,
				       struct dc_transfer_func *func_blend)
{
	int ret = 0;

	if (blend_size || tf != TRANSFER_FUNCTION_LINEAR) {
		/*
		 * DRM plane gamma LUT or TF means we are linearizing color
		 * space before blending (similar to degamma programming). As
		 * we don't have hardcoded curve support, or we use AMD color
		 * module to fill the parameters that will be translated to HW
		 * points.
		 */
		func_blend->type = TF_TYPE_DISTRIBUTED_POINTS;
		func_blend->tf = tf;
		func_blend->sdr_ref_white_level = SDR_WHITE_LEVEL_INIT_VALUE;

		ret = __set_input_tf(NULL, func_blend, blend_lut, blend_size);
	} else {
		func_blend->type = TF_TYPE_BYPASS;
		func_blend->tf = TRANSFER_FUNCTION_LINEAR;
	}

	return ret;
}

/**
 * amdgpu_dm_verify_lut3d_size - verifies if 3D LUT is supported and if user
 * shaper and 3D LUTs match the hw supported size
 * @adev: amdgpu device
 * @plane_state: the DRM plane state
 *
 * Verifies if pre-blending (DPP) 3D LUT is supported by the HW (DCN 2.0 or
 * newer) and if the user shaper and 3D LUTs match the supported size.
 *
 * Returns:
 * 0 on success. -EINVAL if lut size are invalid.
 */
int amdgpu_dm_verify_lut3d_size(struct amdgpu_device *adev,
				struct drm_plane_state *plane_state)
{
	struct dm_plane_state *dm_plane_state = to_dm_plane_state(plane_state);
	const struct drm_color_lut *shaper = NULL, *lut3d = NULL;
	uint32_t exp_size, size, dim_size = MAX_COLOR_3DLUT_SIZE;
	bool has_3dlut = adev->dm.dc->caps.color.dpp.hw_3d_lut;

	/* shaper LUT is only available if 3D LUT color caps */
	exp_size = has_3dlut ? MAX_COLOR_LUT_ENTRIES : 0;
	shaper = __extract_blob_lut(dm_plane_state->shaper_lut, &size);

	if (shaper && size != exp_size) {
		drm_dbg(&adev->ddev,
			"Invalid Shaper LUT size. Should be %u but got %u.\n",
			exp_size, size);
		return -EINVAL;
	}

	/* The number of 3D LUT entries is the dimension size cubed */
	exp_size = has_3dlut ? dim_size * dim_size * dim_size : 0;
	lut3d = __extract_blob_lut(dm_plane_state->lut3d, &size);

	if (lut3d && size != exp_size) {
		drm_dbg(&adev->ddev,
			"Invalid 3D LUT size. Should be %u but got %u.\n",
			exp_size, size);
		return -EINVAL;
	}

	return 0;
}

/**
 * amdgpu_dm_verify_lut_sizes - verifies if DRM luts match the hw supported sizes
 * @crtc_state: the DRM CRTC state
 *
 * Verifies that the Degamma and Gamma LUTs attached to the &crtc_state
 * are of the expected size.
 *
 * Returns:
 * 0 on success. -EINVAL if any lut sizes are invalid.
 */
int amdgpu_dm_verify_lut_sizes(const struct drm_crtc_state *crtc_state)
{
	const struct drm_color_lut *lut = NULL;
	uint32_t size = 0;

	lut = __extract_blob_lut(crtc_state->degamma_lut, &size);
	if (lut && size != MAX_COLOR_LUT_ENTRIES) {
		DRM_DEBUG_DRIVER(
			"Invalid Degamma LUT size. Should be %u but got %u.\n",
			MAX_COLOR_LUT_ENTRIES, size);
		return -EINVAL;
	}

	lut = __extract_blob_lut(crtc_state->gamma_lut, &size);
	if (lut && size != MAX_COLOR_LUT_ENTRIES &&
	    size != MAX_COLOR_LEGACY_LUT_ENTRIES) {
		DRM_DEBUG_DRIVER(
			"Invalid Gamma LUT size. Should be %u (or %u for legacy) but got %u.\n",
			MAX_COLOR_LUT_ENTRIES, MAX_COLOR_LEGACY_LUT_ENTRIES,
			size);
		return -EINVAL;
	}

	return 0;
}

/**
 * amdgpu_dm_update_crtc_color_mgmt: Maps DRM color management to DC stream.
 * @crtc: amdgpu_dm crtc state
 *
 * With no plane level color management properties we're free to use any
 * of the HW blocks as long as the CRTC CTM always comes before the
 * CRTC RGM and after the CRTC DGM.
 *
 * - The CRTC RGM block will be placed in the RGM LUT block if it is non-linear.
 * - The CRTC DGM block will be placed in the DGM LUT block if it is non-linear.
 * - The CRTC CTM will be placed in the gamut remap block if it is non-linear.
 *
 * The RGM block is typically more fully featured and accurate across
 * all ASICs - DCE can't support a custom non-linear CRTC DGM.
 *
 * For supporting both plane level color management and CRTC level color
 * management at once we have to either restrict the usage of CRTC properties
 * or blend adjustments together.
 *
 * Returns:
 * 0 on success. Error code if setup fails.
 */
int amdgpu_dm_update_crtc_color_mgmt(struct dm_crtc_state *crtc)
{
	struct dc_stream_state *stream = crtc->stream;
	struct amdgpu_device *adev = drm_to_adev(crtc->base.state->dev);
	bool has_rom = adev->asic_type <= CHIP_RAVEN;
	struct drm_color_ctm *ctm = NULL;
	const struct drm_color_lut *degamma_lut, *regamma_lut;
	uint32_t degamma_size, regamma_size;
	bool has_regamma, has_degamma;
	enum dc_transfer_func_predefined tf = TRANSFER_FUNCTION_LINEAR;
	bool is_legacy;
	int r;

	tf = amdgpu_tf_to_dc_tf(crtc->regamma_tf);

	r = amdgpu_dm_verify_lut_sizes(&crtc->base);
	if (r)
		return r;

	degamma_lut = __extract_blob_lut(crtc->base.degamma_lut, &degamma_size);
	regamma_lut = __extract_blob_lut(crtc->base.gamma_lut, &regamma_size);

	has_degamma =
		degamma_lut && !__is_lut_linear(degamma_lut, degamma_size);

	has_regamma =
		regamma_lut && !__is_lut_linear(regamma_lut, regamma_size);

	is_legacy = regamma_size == MAX_COLOR_LEGACY_LUT_ENTRIES;

	/* Reset all adjustments. */
	crtc->cm_has_degamma = false;
	crtc->cm_is_degamma_srgb = false;

	/* Setup regamma and degamma. */
	if (is_legacy) {
		/*
		 * Legacy regamma forces us to use the sRGB RGM as a base.
		 * This also means we can't use linear DGM since DGM needs
		 * to use sRGB as a base as well, resulting in incorrect CRTC
		 * DGM and CRTC CTM.
		 *
		 * TODO: Just map this to the standard regamma interface
		 * instead since this isn't really right. One of the cases
		 * where this setup currently fails is trying to do an
		 * inverse color ramp in legacy userspace.
		 */
		crtc->cm_is_degamma_srgb = true;
<<<<<<< HEAD
		stream->out_transfer_func->type = TF_TYPE_DISTRIBUTED_POINTS;
		stream->out_transfer_func->tf = TRANSFER_FUNCTION_SRGB;
=======
		stream->out_transfer_func.type = TF_TYPE_DISTRIBUTED_POINTS;
		stream->out_transfer_func.tf = TRANSFER_FUNCTION_SRGB;
>>>>>>> 0c383648
		/*
		 * Note: although we pass has_rom as parameter here, we never
		 * actually use ROM because the color module only takes the ROM
		 * path if transfer_func->type == PREDEFINED.
		 *
		 * See more in mod_color_calculate_regamma_params()
		 */
<<<<<<< HEAD
		r = __set_legacy_tf(stream->out_transfer_func, regamma_lut,
=======
		r = __set_legacy_tf(&stream->out_transfer_func, regamma_lut,
>>>>>>> 0c383648
				    regamma_size, has_rom);
		if (r)
			return r;
	} else {
		regamma_size = has_regamma ? regamma_size : 0;
		r = amdgpu_dm_set_atomic_regamma(stream, regamma_lut,
						 regamma_size, has_rom, tf);
		if (r)
			return r;
	}

	/*
	 * CRTC DGM goes into DGM LUT. It would be nice to place it
	 * into the RGM since it's a more featured block but we'd
	 * have to place the CTM in the OCSC in that case.
	 */
	crtc->cm_has_degamma = has_degamma;

	/* Setup CRTC CTM. */
	if (crtc->base.ctm) {
		ctm = (struct drm_color_ctm *)crtc->base.ctm->data;

		/*
		 * Gamut remapping must be used for gamma correction
		 * since it comes before the regamma correction.
		 *
		 * OCSC could be used for gamma correction, but we'd need to
		 * blend the adjustments together with the required output
		 * conversion matrix - so just use the gamut remap block
		 * for now.
		 */
		__drm_ctm_to_dc_matrix(ctm, stream->gamut_remap_matrix.matrix);

		stream->gamut_remap_matrix.enable_remap = true;
		stream->csc_color_matrix.enable_adjustment = false;
	} else {
		/* Bypass CTM. */
		stream->gamut_remap_matrix.enable_remap = false;
		stream->csc_color_matrix.enable_adjustment = false;
	}

	return 0;
}

static int
map_crtc_degamma_to_dc_plane(struct dm_crtc_state *crtc,
			     struct dc_plane_state *dc_plane_state,
			     struct dc_color_caps *caps)
{
	const struct drm_color_lut *degamma_lut;
	enum dc_transfer_func_predefined tf = TRANSFER_FUNCTION_SRGB;
	uint32_t degamma_size;
	int r;

	/* Get the correct base transfer function for implicit degamma. */
	switch (dc_plane_state->format) {
	case SURFACE_PIXEL_FORMAT_VIDEO_420_YCbCr:
	case SURFACE_PIXEL_FORMAT_VIDEO_420_YCrCb:
		/* DC doesn't have a transfer function for BT601 specifically. */
		tf = TRANSFER_FUNCTION_BT709;
		break;
	default:
		break;
	}

	if (crtc->cm_has_degamma) {
		degamma_lut = __extract_blob_lut(crtc->base.degamma_lut,
						 &degamma_size);
		ASSERT(degamma_size == MAX_COLOR_LUT_ENTRIES);

<<<<<<< HEAD
		dc_plane_state->in_transfer_func->type = TF_TYPE_DISTRIBUTED_POINTS;
=======
		dc_plane_state->in_transfer_func.type = TF_TYPE_DISTRIBUTED_POINTS;
>>>>>>> 0c383648

		/*
		 * This case isn't fully correct, but also fairly
		 * uncommon. This is userspace trying to use a
		 * legacy gamma LUT + atomic degamma LUT
		 * at the same time.
		 *
		 * Legacy gamma requires the input to be in linear
		 * space, so that means we need to apply an sRGB
		 * degamma. But color module also doesn't support
		 * a user ramp in this case so the degamma will
		 * be lost.
		 *
		 * Even if we did support it, it's still not right:
		 *
		 * Input -> CRTC DGM -> sRGB DGM -> CRTC CTM ->
		 * sRGB RGM -> CRTC RGM -> Output
		 *
		 * The CSC will be done in the wrong space since
		 * we're applying an sRGB DGM on top of the CRTC
		 * DGM.
		 *
		 * TODO: Don't use the legacy gamma interface and just
		 * map these to the atomic one instead.
		 */
		if (crtc->cm_is_degamma_srgb)
			dc_plane_state->in_transfer_func.tf = tf;
		else
			dc_plane_state->in_transfer_func.tf =
				TRANSFER_FUNCTION_LINEAR;

<<<<<<< HEAD
		r = __set_input_tf(caps, dc_plane_state->in_transfer_func,
=======
		r = __set_input_tf(caps, &dc_plane_state->in_transfer_func,
>>>>>>> 0c383648
				   degamma_lut, degamma_size);
		if (r)
			return r;
	} else {
		/*
		 * For legacy gamma support we need the regamma input
		 * in linear space. Assume that the input is sRGB.
		 */
		dc_plane_state->in_transfer_func.type = TF_TYPE_PREDEFINED;
		dc_plane_state->in_transfer_func.tf = tf;

		if (tf != TRANSFER_FUNCTION_SRGB &&
		    !mod_color_calculate_degamma_params(caps,
<<<<<<< HEAD
							dc_plane_state->in_transfer_func,
=======
							&dc_plane_state->in_transfer_func,
>>>>>>> 0c383648
							NULL, false))
			return -ENOMEM;
	}

	return 0;
}

static int
__set_dm_plane_degamma(struct drm_plane_state *plane_state,
		       struct dc_plane_state *dc_plane_state,
		       struct dc_color_caps *color_caps)
{
	struct dm_plane_state *dm_plane_state = to_dm_plane_state(plane_state);
	const struct drm_color_lut *degamma_lut;
	enum amdgpu_transfer_function tf = AMDGPU_TRANSFER_FUNCTION_DEFAULT;
	uint32_t degamma_size;
	bool has_degamma_lut;
	int ret;

	degamma_lut = __extract_blob_lut(dm_plane_state->degamma_lut,
					 &degamma_size);

	has_degamma_lut = degamma_lut &&
			  !__is_lut_linear(degamma_lut, degamma_size);

	tf = dm_plane_state->degamma_tf;

	/* If we don't have plane degamma LUT nor TF to set on DC, we have
	 * nothing to do here, return.
	 */
	if (!has_degamma_lut && tf == AMDGPU_TRANSFER_FUNCTION_DEFAULT)
		return -EINVAL;

<<<<<<< HEAD
	dc_plane_state->in_transfer_func->tf = amdgpu_tf_to_dc_tf(tf);
=======
	dc_plane_state->in_transfer_func.tf = amdgpu_tf_to_dc_tf(tf);
>>>>>>> 0c383648

	if (has_degamma_lut) {
		ASSERT(degamma_size == MAX_COLOR_LUT_ENTRIES);

<<<<<<< HEAD
		dc_plane_state->in_transfer_func->type =
			TF_TYPE_DISTRIBUTED_POINTS;

		ret = __set_input_tf(color_caps, dc_plane_state->in_transfer_func,
=======
		dc_plane_state->in_transfer_func.type =
			TF_TYPE_DISTRIBUTED_POINTS;

		ret = __set_input_tf(color_caps, &dc_plane_state->in_transfer_func,
>>>>>>> 0c383648
				     degamma_lut, degamma_size);
		if (ret)
			return ret;
       } else {
<<<<<<< HEAD
		dc_plane_state->in_transfer_func->type =
			TF_TYPE_PREDEFINED;

		if (!mod_color_calculate_degamma_params(color_caps,
		    dc_plane_state->in_transfer_func, NULL, false))
=======
		dc_plane_state->in_transfer_func.type =
			TF_TYPE_PREDEFINED;

		if (!mod_color_calculate_degamma_params(color_caps,
		    &dc_plane_state->in_transfer_func, NULL, false))
>>>>>>> 0c383648
			return -ENOMEM;
	}
	return 0;
}

static int
amdgpu_dm_plane_set_color_properties(struct drm_plane_state *plane_state,
				     struct dc_plane_state *dc_plane_state)
{
	struct dm_plane_state *dm_plane_state = to_dm_plane_state(plane_state);
	enum amdgpu_transfer_function shaper_tf = AMDGPU_TRANSFER_FUNCTION_DEFAULT;
	enum amdgpu_transfer_function blend_tf = AMDGPU_TRANSFER_FUNCTION_DEFAULT;
	const struct drm_color_lut *shaper_lut, *lut3d, *blend_lut;
	uint32_t shaper_size, lut3d_size, blend_size;
	int ret;

	dc_plane_state->hdr_mult = amdgpu_dm_fixpt_from_s3132(dm_plane_state->hdr_mult);

	shaper_lut = __extract_blob_lut(dm_plane_state->shaper_lut, &shaper_size);
	shaper_size = shaper_lut != NULL ? shaper_size : 0;
	shaper_tf = dm_plane_state->shaper_tf;
	lut3d = __extract_blob_lut(dm_plane_state->lut3d, &lut3d_size);
	lut3d_size = lut3d != NULL ? lut3d_size : 0;

<<<<<<< HEAD
	amdgpu_dm_atomic_lut3d(lut3d, lut3d_size, dc_plane_state->lut3d_func);
	ret = amdgpu_dm_atomic_shaper_lut(shaper_lut, false,
					  amdgpu_tf_to_dc_tf(shaper_tf),
					  shaper_size,
					  dc_plane_state->in_shaper_func);
=======
	amdgpu_dm_atomic_lut3d(lut3d, lut3d_size, &dc_plane_state->lut3d_func);
	ret = amdgpu_dm_atomic_shaper_lut(shaper_lut, false,
					  amdgpu_tf_to_dc_tf(shaper_tf),
					  shaper_size,
					  &dc_plane_state->in_shaper_func);
>>>>>>> 0c383648
	if (ret) {
		drm_dbg_kms(plane_state->plane->dev,
			    "setting plane %d shaper LUT failed.\n",
			    plane_state->plane->index);

		return ret;
	}

	blend_tf = dm_plane_state->blend_tf;
	blend_lut = __extract_blob_lut(dm_plane_state->blend_lut, &blend_size);
	blend_size = blend_lut != NULL ? blend_size : 0;

	ret = amdgpu_dm_atomic_blend_lut(blend_lut, false,
					 amdgpu_tf_to_dc_tf(blend_tf),
<<<<<<< HEAD
					 blend_size, dc_plane_state->blend_tf);
=======
					 blend_size, &dc_plane_state->blend_tf);
>>>>>>> 0c383648
	if (ret) {
		drm_dbg_kms(plane_state->plane->dev,
			    "setting plane %d gamma lut failed.\n",
			    plane_state->plane->index);

		return ret;
	}

	return 0;
}

/**
 * amdgpu_dm_update_plane_color_mgmt: Maps DRM color management to DC plane.
 * @crtc: amdgpu_dm crtc state
 * @plane_state: DRM plane state
 * @dc_plane_state: target DC surface
 *
 * Update the underlying dc_stream_state's input transfer function (ITF) in
 * preparation for hardware commit. The transfer function used depends on
 * the preparation done on the stream for color management.
 *
 * Returns:
 * 0 on success. -ENOMEM if mem allocation fails.
 */
int amdgpu_dm_update_plane_color_mgmt(struct dm_crtc_state *crtc,
				      struct drm_plane_state *plane_state,
				      struct dc_plane_state *dc_plane_state)
{
	struct amdgpu_device *adev = drm_to_adev(crtc->base.state->dev);
	struct dm_plane_state *dm_plane_state = to_dm_plane_state(plane_state);
	struct drm_color_ctm_3x4 *ctm = NULL;
	struct dc_color_caps *color_caps = NULL;
	bool has_crtc_cm_degamma;
	int ret;

	ret = amdgpu_dm_verify_lut3d_size(adev, plane_state);
	if (ret) {
		drm_dbg_driver(&adev->ddev, "amdgpu_dm_verify_lut3d_size() failed\n");
		return ret;
	}

	if (dc_plane_state->ctx && dc_plane_state->ctx->dc)
		color_caps = &dc_plane_state->ctx->dc->caps.color;

	/* Initially, we can just bypass the DGM block. */
<<<<<<< HEAD
	dc_plane_state->in_transfer_func->type = TF_TYPE_BYPASS;
	dc_plane_state->in_transfer_func->tf = TRANSFER_FUNCTION_LINEAR;
=======
	dc_plane_state->in_transfer_func.type = TF_TYPE_BYPASS;
	dc_plane_state->in_transfer_func.tf = TRANSFER_FUNCTION_LINEAR;
>>>>>>> 0c383648

	/* After, we start to update values according to color props */
	has_crtc_cm_degamma = (crtc->cm_has_degamma || crtc->cm_is_degamma_srgb);

	ret = __set_dm_plane_degamma(plane_state, dc_plane_state, color_caps);
	if (ret == -ENOMEM)
		return ret;

	/* We only have one degamma block available (pre-blending) for the
	 * whole color correction pipeline, so that we can't actually perform
	 * plane and CRTC degamma at the same time. Explicitly reject atomic
	 * updates when userspace sets both plane and CRTC degamma properties.
	 */
	if (has_crtc_cm_degamma && ret != -EINVAL) {
		drm_dbg_kms(crtc->base.crtc->dev,
			    "doesn't support plane and CRTC degamma at the same time\n");
		return -EINVAL;
	}

	/* If we are here, it means we don't have plane degamma settings, check
	 * if we have CRTC degamma waiting for mapping to pre-blending degamma
	 * block
	 */
	if (has_crtc_cm_degamma) {
		/*
		 * AMD HW doesn't have post-blending degamma caps. When DRM
		 * CRTC atomic degamma is set, we maps it to DPP degamma block
		 * (pre-blending) or, on legacy gamma, we use DPP degamma to
		 * linearize (implicit degamma) from sRGB/BT709 according to
		 * the input space.
		 */
		ret = map_crtc_degamma_to_dc_plane(crtc, dc_plane_state, color_caps);
		if (ret)
			return ret;
	}

	/* Setup CRTC CTM. */
	if (dm_plane_state->ctm) {
		ctm = (struct drm_color_ctm_3x4 *)dm_plane_state->ctm->data;
		/*
		 * DCN2 and older don't support both pre-blending and
		 * post-blending gamut remap. For this HW family, if we have
		 * the plane and CRTC CTMs simultaneously, CRTC CTM takes
		 * priority, and we discard plane CTM, as implemented in
		 * dcn10_program_gamut_remap(). However, DCN3+ has DPP
		 * (pre-blending) and MPC (post-blending) `gamut remap` blocks;
		 * therefore, we can program plane and CRTC CTMs together by
		 * mapping CRTC CTM to MPC and keeping plane CTM setup at DPP,
		 * as it's done by dcn30_program_gamut_remap().
		 */
		__drm_ctm_3x4_to_dc_matrix(ctm, dc_plane_state->gamut_remap_matrix.matrix);

		dc_plane_state->gamut_remap_matrix.enable_remap = true;
		dc_plane_state->input_csc_color_matrix.enable_adjustment = false;
	} else {
		/* Bypass CTM. */
		dc_plane_state->gamut_remap_matrix.enable_remap = false;
		dc_plane_state->input_csc_color_matrix.enable_adjustment = false;
	}

	return amdgpu_dm_plane_set_color_properties(plane_state, dc_plane_state);
}<|MERGE_RESOLUTION|>--- conflicted
+++ resolved
@@ -445,7 +445,6 @@
 		matrix[i] = amdgpu_dm_fixpt_from_s3132(ctm->matrix[i - (i / 4)]);
 	}
 }
-<<<<<<< HEAD
 
 /**
  * __drm_ctm_3x4_to_dc_matrix - converts a DRM CTM 3x4 to a DC CSC float matrix
@@ -459,21 +458,6 @@
 {
 	int i;
 
-=======
-
-/**
- * __drm_ctm_3x4_to_dc_matrix - converts a DRM CTM 3x4 to a DC CSC float matrix
- * @ctm: DRM color transformation matrix with 3x4 dimensions
- * @matrix: DC CSC float matrix
- *
- * The matrix needs to be a 3x4 (12 entry) matrix.
- */
-static void __drm_ctm_3x4_to_dc_matrix(const struct drm_color_ctm_3x4 *ctm,
-				       struct fixed31_32 *matrix)
-{
-	int i;
-
->>>>>>> 0c383648
 	/* The format provided is S31.32, using signed-magnitude representation.
 	 * Our fixed31_32 is also S31.32, but is using 2's complement. We have
 	 * to convert from signed-magnitude to 2's complement.
@@ -587,11 +571,7 @@
 					uint32_t regamma_size, bool has_rom,
 					enum dc_transfer_func_predefined tf)
 {
-<<<<<<< HEAD
-	struct dc_transfer_func *out_tf = stream->out_transfer_func;
-=======
 	struct dc_transfer_func *out_tf = &stream->out_transfer_func;
->>>>>>> 0c383648
 	int ret = 0;
 
 	if (regamma_size || tf != TRANSFER_FUNCTION_LINEAR) {
@@ -647,21 +627,12 @@
 
 		gamma->type = GAMMA_CUSTOM;
 		gamma->num_entries = lut_size;
-<<<<<<< HEAD
 
 		__drm_lut_to_dc_gamma(lut, gamma, false);
 	}
 
 	res = mod_color_calculate_degamma_params(caps, func, gamma, gamma != NULL);
 
-=======
-
-		__drm_lut_to_dc_gamma(lut, gamma, false);
-	}
-
-	res = mod_color_calculate_degamma_params(caps, func, gamma, gamma != NULL);
-
->>>>>>> 0c383648
 	if (gamma)
 		dc_gamma_release(&gamma);
 
@@ -983,13 +954,8 @@
 		 * inverse color ramp in legacy userspace.
 		 */
 		crtc->cm_is_degamma_srgb = true;
-<<<<<<< HEAD
-		stream->out_transfer_func->type = TF_TYPE_DISTRIBUTED_POINTS;
-		stream->out_transfer_func->tf = TRANSFER_FUNCTION_SRGB;
-=======
 		stream->out_transfer_func.type = TF_TYPE_DISTRIBUTED_POINTS;
 		stream->out_transfer_func.tf = TRANSFER_FUNCTION_SRGB;
->>>>>>> 0c383648
 		/*
 		 * Note: although we pass has_rom as parameter here, we never
 		 * actually use ROM because the color module only takes the ROM
@@ -997,11 +963,7 @@
 		 *
 		 * See more in mod_color_calculate_regamma_params()
 		 */
-<<<<<<< HEAD
-		r = __set_legacy_tf(stream->out_transfer_func, regamma_lut,
-=======
 		r = __set_legacy_tf(&stream->out_transfer_func, regamma_lut,
->>>>>>> 0c383648
 				    regamma_size, has_rom);
 		if (r)
 			return r;
@@ -1072,11 +1034,7 @@
 						 &degamma_size);
 		ASSERT(degamma_size == MAX_COLOR_LUT_ENTRIES);
 
-<<<<<<< HEAD
-		dc_plane_state->in_transfer_func->type = TF_TYPE_DISTRIBUTED_POINTS;
-=======
 		dc_plane_state->in_transfer_func.type = TF_TYPE_DISTRIBUTED_POINTS;
->>>>>>> 0c383648
 
 		/*
 		 * This case isn't fully correct, but also fairly
@@ -1108,11 +1066,7 @@
 			dc_plane_state->in_transfer_func.tf =
 				TRANSFER_FUNCTION_LINEAR;
 
-<<<<<<< HEAD
-		r = __set_input_tf(caps, dc_plane_state->in_transfer_func,
-=======
 		r = __set_input_tf(caps, &dc_plane_state->in_transfer_func,
->>>>>>> 0c383648
 				   degamma_lut, degamma_size);
 		if (r)
 			return r;
@@ -1126,11 +1080,7 @@
 
 		if (tf != TRANSFER_FUNCTION_SRGB &&
 		    !mod_color_calculate_degamma_params(caps,
-<<<<<<< HEAD
-							dc_plane_state->in_transfer_func,
-=======
 							&dc_plane_state->in_transfer_func,
->>>>>>> 0c383648
 							NULL, false))
 			return -ENOMEM;
 	}
@@ -1164,43 +1114,24 @@
 	if (!has_degamma_lut && tf == AMDGPU_TRANSFER_FUNCTION_DEFAULT)
 		return -EINVAL;
 
-<<<<<<< HEAD
-	dc_plane_state->in_transfer_func->tf = amdgpu_tf_to_dc_tf(tf);
-=======
 	dc_plane_state->in_transfer_func.tf = amdgpu_tf_to_dc_tf(tf);
->>>>>>> 0c383648
 
 	if (has_degamma_lut) {
 		ASSERT(degamma_size == MAX_COLOR_LUT_ENTRIES);
 
-<<<<<<< HEAD
-		dc_plane_state->in_transfer_func->type =
-			TF_TYPE_DISTRIBUTED_POINTS;
-
-		ret = __set_input_tf(color_caps, dc_plane_state->in_transfer_func,
-=======
 		dc_plane_state->in_transfer_func.type =
 			TF_TYPE_DISTRIBUTED_POINTS;
 
 		ret = __set_input_tf(color_caps, &dc_plane_state->in_transfer_func,
->>>>>>> 0c383648
 				     degamma_lut, degamma_size);
 		if (ret)
 			return ret;
        } else {
-<<<<<<< HEAD
-		dc_plane_state->in_transfer_func->type =
-			TF_TYPE_PREDEFINED;
-
-		if (!mod_color_calculate_degamma_params(color_caps,
-		    dc_plane_state->in_transfer_func, NULL, false))
-=======
 		dc_plane_state->in_transfer_func.type =
 			TF_TYPE_PREDEFINED;
 
 		if (!mod_color_calculate_degamma_params(color_caps,
 		    &dc_plane_state->in_transfer_func, NULL, false))
->>>>>>> 0c383648
 			return -ENOMEM;
 	}
 	return 0;
@@ -1225,19 +1156,11 @@
 	lut3d = __extract_blob_lut(dm_plane_state->lut3d, &lut3d_size);
 	lut3d_size = lut3d != NULL ? lut3d_size : 0;
 
-<<<<<<< HEAD
-	amdgpu_dm_atomic_lut3d(lut3d, lut3d_size, dc_plane_state->lut3d_func);
-	ret = amdgpu_dm_atomic_shaper_lut(shaper_lut, false,
-					  amdgpu_tf_to_dc_tf(shaper_tf),
-					  shaper_size,
-					  dc_plane_state->in_shaper_func);
-=======
 	amdgpu_dm_atomic_lut3d(lut3d, lut3d_size, &dc_plane_state->lut3d_func);
 	ret = amdgpu_dm_atomic_shaper_lut(shaper_lut, false,
 					  amdgpu_tf_to_dc_tf(shaper_tf),
 					  shaper_size,
 					  &dc_plane_state->in_shaper_func);
->>>>>>> 0c383648
 	if (ret) {
 		drm_dbg_kms(plane_state->plane->dev,
 			    "setting plane %d shaper LUT failed.\n",
@@ -1252,11 +1175,7 @@
 
 	ret = amdgpu_dm_atomic_blend_lut(blend_lut, false,
 					 amdgpu_tf_to_dc_tf(blend_tf),
-<<<<<<< HEAD
-					 blend_size, dc_plane_state->blend_tf);
-=======
 					 blend_size, &dc_plane_state->blend_tf);
->>>>>>> 0c383648
 	if (ret) {
 		drm_dbg_kms(plane_state->plane->dev,
 			    "setting plane %d gamma lut failed.\n",
@@ -1302,13 +1221,8 @@
 		color_caps = &dc_plane_state->ctx->dc->caps.color;
 
 	/* Initially, we can just bypass the DGM block. */
-<<<<<<< HEAD
-	dc_plane_state->in_transfer_func->type = TF_TYPE_BYPASS;
-	dc_plane_state->in_transfer_func->tf = TRANSFER_FUNCTION_LINEAR;
-=======
 	dc_plane_state->in_transfer_func.type = TF_TYPE_BYPASS;
 	dc_plane_state->in_transfer_func.tf = TRANSFER_FUNCTION_LINEAR;
->>>>>>> 0c383648
 
 	/* After, we start to update values according to color props */
 	has_crtc_cm_degamma = (crtc->cm_has_degamma || crtc->cm_is_degamma_srgb);
