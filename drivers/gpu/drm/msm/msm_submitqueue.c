--- conflicted
+++ resolved
@@ -32,11 +32,6 @@
 
 	idr_destroy(&queue->fence_idr);
 
-<<<<<<< HEAD
-	drm_sched_entity_destroy(&queue->entity);
-
-=======
->>>>>>> 318a54c0
 	msm_file_private_put(queue->ctx);
 
 	kfree(queue);
@@ -123,11 +118,6 @@
 {
 	struct msm_drm_private *priv = drm->dev_private;
 	struct msm_gpu_submitqueue *queue;
-<<<<<<< HEAD
-	struct msm_ringbuffer *ring;
-	struct drm_gpu_scheduler *sched;
-=======
->>>>>>> 318a54c0
 	enum drm_sched_priority sched_prio;
 	unsigned ring_nr;
 	int ret;
@@ -151,19 +141,10 @@
 	queue->flags = flags;
 	queue->ring_nr = ring_nr;
 
-<<<<<<< HEAD
-	ring = priv->gpu->rb[ring_nr];
-	sched = &ring->sched;
-
-	ret = drm_sched_entity_init(&queue->entity,
-			sched_prio, &sched, 1, NULL);
-	if (ret) {
-=======
 	queue->entity = get_sched_entity(ctx, priv->gpu->rb[ring_nr],
 					 ring_nr, sched_prio);
 	if (IS_ERR(queue->entity)) {
 		ret = PTR_ERR(queue->entity);
->>>>>>> 318a54c0
 		kfree(queue);
 		return ret;
 	}
@@ -206,13 +187,6 @@
 	 * than the middle priority level.
 	 */
 	default_prio = DIV_ROUND_UP(max_priority, 2);
-<<<<<<< HEAD
-
-	INIT_LIST_HEAD(&ctx->submitqueues);
-
-	rwlock_init(&ctx->queuelock);
-=======
->>>>>>> 318a54c0
 
 	return msm_submitqueue_create(drm, ctx, default_prio, 0, NULL);
 }
