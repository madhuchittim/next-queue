--- conflicted
+++ resolved
@@ -411,11 +411,7 @@
 		to_dpu_encoder_phys_cmd(phys_enc);
 
 	if (!phys_enc->hw_pp || !phys_enc->hw_ctl->ops.setup_intf_cfg) {
-<<<<<<< HEAD
-		DPU_ERROR("invalid arg(s), enc %d\n", phys_enc != 0);
-=======
 		DPU_ERROR("invalid arg(s), enc %d\n", phys_enc != NULL);
->>>>>>> 04d5ce62
 		return;
 	}
 
@@ -444,11 +440,7 @@
 	u32 flush_mask = 0;
 
 	if (!phys_enc->hw_pp) {
-<<<<<<< HEAD
-		DPU_ERROR("invalid arg(s), encoder %d\n", phys_enc != 0);
-=======
 		DPU_ERROR("invalid arg(s), encoder %d\n", phys_enc != NULL);
->>>>>>> 04d5ce62
 		return;
 	}
 
