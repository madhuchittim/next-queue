--- conflicted
+++ resolved
@@ -96,15 +96,9 @@
 		struct physdev_manage_pci_ext manage_pci_ext = {
 			.bus		= pci_dev->bus->number,
 			.devfn		= pci_dev->devfn,
-<<<<<<< HEAD
 			.is_virtfn 	= 1,
 			.physfn.bus	= physfn->bus->number,
 			.physfn.devfn	= physfn->devfn,
-=======
-			.is_virtfn	= 1,
-			.physfn.bus	= pci_dev->physfn->bus->number,
-			.physfn.devfn	= pci_dev->physfn->devfn,
->>>>>>> 6b71c52e
 		};
 
 		r = HYPERVISOR_physdev_op(PHYSDEVOP_manage_pci_add_ext,
