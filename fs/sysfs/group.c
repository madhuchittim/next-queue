// SPDX-License-Identifier: GPL-2.0
/*
 * fs/sysfs/group.c - Operations for adding/removing multiple files at once.
 *
 * Copyright (c) 2003 Patrick Mochel
 * Copyright (c) 2003 Open Source Development Lab
 * Copyright (c) 2013 Greg Kroah-Hartman
 * Copyright (c) 2013 The Linux Foundation
 */

#include <linux/kobject.h>
#include <linux/module.h>
#include <linux/dcache.h>
#include <linux/namei.h>
#include <linux/err.h>
#include "sysfs.h"


static void remove_files(struct kernfs_node *parent,
			 const struct attribute_group *grp)
{
	struct attribute *const *attr;
	struct bin_attribute *const *bin_attr;

	if (grp->attrs)
		for (attr = grp->attrs; *attr; attr++)
			kernfs_remove_by_name(parent, (*attr)->name);
	if (grp->bin_attrs)
		for (bin_attr = grp->bin_attrs; *bin_attr; bin_attr++)
			kernfs_remove_by_name(parent, (*bin_attr)->attr.name);
}

static int create_files(struct kernfs_node *parent, struct kobject *kobj,
			kuid_t uid, kgid_t gid,
			const struct attribute_group *grp, int update)
{
	struct attribute *const *attr;
	struct bin_attribute *const *bin_attr;
	int error = 0, i;

	if (grp->attrs) {
		for (i = 0, attr = grp->attrs; *attr && !error; i++, attr++) {
			umode_t mode = (*attr)->mode;

			/*
			 * In update mode, we're changing the permissions or
			 * visibility.  Do this by first removing then
			 * re-adding (if required) the file.
			 */
			if (update)
				kernfs_remove_by_name(parent, (*attr)->name);
			if (grp->is_visible) {
				mode = grp->is_visible(kobj, *attr, i);
				if (!mode)
					continue;
			}

			WARN(mode & ~(SYSFS_PREALLOC | 0664),
			     "Attribute %s: Invalid permissions 0%o\n",
			     (*attr)->name, mode);

			mode &= SYSFS_PREALLOC | 0664;
			error = sysfs_add_file_mode_ns(parent, *attr, false,
						       mode, uid, gid, NULL);
			if (unlikely(error))
				break;
		}
		if (error) {
			remove_files(parent, grp);
			goto exit;
		}
	}

	if (grp->bin_attrs) {
		for (i = 0, bin_attr = grp->bin_attrs; *bin_attr; i++, bin_attr++) {
			umode_t mode = (*bin_attr)->attr.mode;

			if (update)
				kernfs_remove_by_name(parent,
						(*bin_attr)->attr.name);
			if (grp->is_bin_visible) {
				mode = grp->is_bin_visible(kobj, *bin_attr, i);
				if (!mode)
					continue;
			}

			WARN(mode & ~(SYSFS_PREALLOC | 0664),
			     "Attribute %s: Invalid permissions 0%o\n",
			     (*bin_attr)->attr.name, mode);

			mode &= SYSFS_PREALLOC | 0664;
			error = sysfs_add_file_mode_ns(parent,
					&(*bin_attr)->attr, true,
					mode,
					uid, gid, NULL);
			if (error)
				break;
		}
		if (error)
			remove_files(parent, grp);
	}
exit:
	return error;
}


static int internal_create_group(struct kobject *kobj, int update,
				 const struct attribute_group *grp)
{
	struct kernfs_node *kn;
	kuid_t uid;
	kgid_t gid;
	int error;

	BUG_ON(!kobj || (!update && !kobj->sd));

	/* Updates may happen before the object has been instantiated */
	if (unlikely(update && !kobj->sd))
		return -EINVAL;
	if (!grp->attrs && !grp->bin_attrs) {
		WARN(1, "sysfs: (bin_)attrs not set by subsystem for group: %s/%s\n",
			kobj->name, grp->name ?: "");
		return -EINVAL;
	}
	kobject_get_ownership(kobj, &uid, &gid);
	if (grp->name) {
<<<<<<< HEAD
		kn = kernfs_create_dir_ns(kobj->sd, grp->name,
					  S_IRWXU | S_IRUGO | S_IXUGO,
					  uid, gid, kobj, NULL);
		if (IS_ERR(kn)) {
			if (PTR_ERR(kn) == -EEXIST)
				sysfs_warn_dup(kobj->sd, grp->name);
			return PTR_ERR(kn);
=======
		if (update) {
			kn = kernfs_find_and_get(kobj->sd, grp->name);
			if (!kn) {
				pr_warn("Can't update unknown attr grp name: %s/%s\n",
					kobj->name, grp->name);
				return -EINVAL;
			}
		} else {
			kn = kernfs_create_dir(kobj->sd, grp->name,
					       S_IRWXU | S_IRUGO | S_IXUGO,
					       kobj);
			if (IS_ERR(kn)) {
				if (PTR_ERR(kn) == -EEXIST)
					sysfs_warn_dup(kobj->sd, grp->name);
				return PTR_ERR(kn);
			}
>>>>>>> d2fc88a6
		}
	} else
		kn = kobj->sd;
	kernfs_get(kn);
	error = create_files(kn, kobj, uid, gid, grp, update);
	if (error) {
		if (grp->name)
			kernfs_remove(kn);
	}
	kernfs_put(kn);

	if (grp->name && update)
		kernfs_put(kn);

	return error;
}

/**
 * sysfs_create_group - given a directory kobject, create an attribute group
 * @kobj:	The kobject to create the group on
 * @grp:	The attribute group to create
 *
 * This function creates a group for the first time.  It will explicitly
 * warn and error if any of the attribute files being created already exist.
 *
 * Returns 0 on success or error code on failure.
 */
int sysfs_create_group(struct kobject *kobj,
		       const struct attribute_group *grp)
{
	return internal_create_group(kobj, 0, grp);
}
EXPORT_SYMBOL_GPL(sysfs_create_group);

/**
 * sysfs_create_groups - given a directory kobject, create a bunch of attribute groups
 * @kobj:	The kobject to create the group on
 * @groups:	The attribute groups to create, NULL terminated
 *
 * This function creates a bunch of attribute groups.  If an error occurs when
 * creating a group, all previously created groups will be removed, unwinding
 * everything back to the original state when this function was called.
 * It will explicitly warn and error if any of the attribute files being
 * created already exist.
 *
 * Returns 0 on success or error code from sysfs_create_group on failure.
 */
int sysfs_create_groups(struct kobject *kobj,
			const struct attribute_group **groups)
{
	int error = 0;
	int i;

	if (!groups)
		return 0;

	for (i = 0; groups[i]; i++) {
		error = sysfs_create_group(kobj, groups[i]);
		if (error) {
			while (--i >= 0)
				sysfs_remove_group(kobj, groups[i]);
			break;
		}
	}
	return error;
}
EXPORT_SYMBOL_GPL(sysfs_create_groups);

/**
 * sysfs_update_group - given a directory kobject, update an attribute group
 * @kobj:	The kobject to update the group on
 * @grp:	The attribute group to update
 *
 * This function updates an attribute group.  Unlike
 * sysfs_create_group(), it will explicitly not warn or error if any
 * of the attribute files being created already exist.  Furthermore,
 * if the visibility of the files has changed through the is_visible()
 * callback, it will update the permissions and add or remove the
 * relevant files. Changing a group's name (subdirectory name under
 * kobj's directory in sysfs) is not allowed.
 *
 * The primary use for this function is to call it after making a change
 * that affects group visibility.
 *
 * Returns 0 on success or error code on failure.
 */
int sysfs_update_group(struct kobject *kobj,
		       const struct attribute_group *grp)
{
	return internal_create_group(kobj, 1, grp);
}
EXPORT_SYMBOL_GPL(sysfs_update_group);

/**
 * sysfs_remove_group: remove a group from a kobject
 * @kobj:	kobject to remove the group from
 * @grp:	group to remove
 *
 * This function removes a group of attributes from a kobject.  The attributes
 * previously have to have been created for this group, otherwise it will fail.
 */
void sysfs_remove_group(struct kobject *kobj,
			const struct attribute_group *grp)
{
	struct kernfs_node *parent = kobj->sd;
	struct kernfs_node *kn;

	if (grp->name) {
		kn = kernfs_find_and_get(parent, grp->name);
		if (!kn) {
			WARN(!kn, KERN_WARNING
			     "sysfs group '%s' not found for kobject '%s'\n",
			     grp->name, kobject_name(kobj));
			return;
		}
	} else {
		kn = parent;
		kernfs_get(kn);
	}

	remove_files(kn, grp);
	if (grp->name)
		kernfs_remove(kn);

	kernfs_put(kn);
}
EXPORT_SYMBOL_GPL(sysfs_remove_group);

/**
 * sysfs_remove_groups - remove a list of groups
 *
 * @kobj:	The kobject for the groups to be removed from
 * @groups:	NULL terminated list of groups to be removed
 *
 * If groups is not NULL, remove the specified groups from the kobject.
 */
void sysfs_remove_groups(struct kobject *kobj,
			 const struct attribute_group **groups)
{
	int i;

	if (!groups)
		return;
	for (i = 0; groups[i]; i++)
		sysfs_remove_group(kobj, groups[i]);
}
EXPORT_SYMBOL_GPL(sysfs_remove_groups);

/**
 * sysfs_merge_group - merge files into a pre-existing attribute group.
 * @kobj:	The kobject containing the group.
 * @grp:	The files to create and the attribute group they belong to.
 *
 * This function returns an error if the group doesn't exist or any of the
 * files already exist in that group, in which case none of the new files
 * are created.
 */
int sysfs_merge_group(struct kobject *kobj,
		       const struct attribute_group *grp)
{
	struct kernfs_node *parent;
	kuid_t uid;
	kgid_t gid;
	int error = 0;
	struct attribute *const *attr;
	int i;

	parent = kernfs_find_and_get(kobj->sd, grp->name);
	if (!parent)
		return -ENOENT;

	kobject_get_ownership(kobj, &uid, &gid);

	for ((i = 0, attr = grp->attrs); *attr && !error; (++i, ++attr))
		error = sysfs_add_file_mode_ns(parent, *attr, false,
					       (*attr)->mode, uid, gid, NULL);
	if (error) {
		while (--i >= 0)
			kernfs_remove_by_name(parent, (*--attr)->name);
	}
	kernfs_put(parent);

	return error;
}
EXPORT_SYMBOL_GPL(sysfs_merge_group);

/**
 * sysfs_unmerge_group - remove files from a pre-existing attribute group.
 * @kobj:	The kobject containing the group.
 * @grp:	The files to remove and the attribute group they belong to.
 */
void sysfs_unmerge_group(struct kobject *kobj,
		       const struct attribute_group *grp)
{
	struct kernfs_node *parent;
	struct attribute *const *attr;

	parent = kernfs_find_and_get(kobj->sd, grp->name);
	if (parent) {
		for (attr = grp->attrs; *attr; ++attr)
			kernfs_remove_by_name(parent, (*attr)->name);
		kernfs_put(parent);
	}
}
EXPORT_SYMBOL_GPL(sysfs_unmerge_group);

/**
 * sysfs_add_link_to_group - add a symlink to an attribute group.
 * @kobj:	The kobject containing the group.
 * @group_name:	The name of the group.
 * @target:	The target kobject of the symlink to create.
 * @link_name:	The name of the symlink to create.
 */
int sysfs_add_link_to_group(struct kobject *kobj, const char *group_name,
			    struct kobject *target, const char *link_name)
{
	struct kernfs_node *parent;
	int error = 0;

	parent = kernfs_find_and_get(kobj->sd, group_name);
	if (!parent)
		return -ENOENT;

	error = sysfs_create_link_sd(parent, target, link_name);
	kernfs_put(parent);

	return error;
}
EXPORT_SYMBOL_GPL(sysfs_add_link_to_group);

/**
 * sysfs_remove_link_from_group - remove a symlink from an attribute group.
 * @kobj:	The kobject containing the group.
 * @group_name:	The name of the group.
 * @link_name:	The name of the symlink to remove.
 */
void sysfs_remove_link_from_group(struct kobject *kobj, const char *group_name,
				  const char *link_name)
{
	struct kernfs_node *parent;

	parent = kernfs_find_and_get(kobj->sd, group_name);
	if (parent) {
		kernfs_remove_by_name(parent, link_name);
		kernfs_put(parent);
	}
}
EXPORT_SYMBOL_GPL(sysfs_remove_link_from_group);

/**
 * __compat_only_sysfs_link_entry_to_kobj - add a symlink to a kobject pointing
 * to a group or an attribute
 * @kobj:		The kobject containing the group.
 * @target_kobj:	The target kobject.
 * @target_name:	The name of the target group or attribute.
 */
int __compat_only_sysfs_link_entry_to_kobj(struct kobject *kobj,
				      struct kobject *target_kobj,
				      const char *target_name)
{
	struct kernfs_node *target;
	struct kernfs_node *entry;
	struct kernfs_node *link;

	/*
	 * We don't own @target_kobj and it may be removed at any time.
	 * Synchronize using sysfs_symlink_target_lock. See sysfs_remove_dir()
	 * for details.
	 */
	spin_lock(&sysfs_symlink_target_lock);
	target = target_kobj->sd;
	if (target)
		kernfs_get(target);
	spin_unlock(&sysfs_symlink_target_lock);
	if (!target)
		return -ENOENT;

	entry = kernfs_find_and_get(target_kobj->sd, target_name);
	if (!entry) {
		kernfs_put(target);
		return -ENOENT;
	}

	link = kernfs_create_link(kobj->sd, target_name, entry);
	if (IS_ERR(link) && PTR_ERR(link) == -EEXIST)
		sysfs_warn_dup(kobj->sd, target_name);

	kernfs_put(entry);
	kernfs_put(target);
	return PTR_ERR_OR_ZERO(link);
}
EXPORT_SYMBOL_GPL(__compat_only_sysfs_link_entry_to_kobj);<|MERGE_RESOLUTION|>--- conflicted
+++ resolved
@@ -124,15 +124,6 @@
 	}
 	kobject_get_ownership(kobj, &uid, &gid);
 	if (grp->name) {
-<<<<<<< HEAD
-		kn = kernfs_create_dir_ns(kobj->sd, grp->name,
-					  S_IRWXU | S_IRUGO | S_IXUGO,
-					  uid, gid, kobj, NULL);
-		if (IS_ERR(kn)) {
-			if (PTR_ERR(kn) == -EEXIST)
-				sysfs_warn_dup(kobj->sd, grp->name);
-			return PTR_ERR(kn);
-=======
 		if (update) {
 			kn = kernfs_find_and_get(kobj->sd, grp->name);
 			if (!kn) {
@@ -141,15 +132,14 @@
 				return -EINVAL;
 			}
 		} else {
-			kn = kernfs_create_dir(kobj->sd, grp->name,
-					       S_IRWXU | S_IRUGO | S_IXUGO,
-					       kobj);
+			kn = kernfs_create_dir_ns(kobj->sd, grp->name,
+						  S_IRWXU | S_IRUGO | S_IXUGO,
+						  uid, gid, kobj, NULL);
 			if (IS_ERR(kn)) {
 				if (PTR_ERR(kn) == -EEXIST)
 					sysfs_warn_dup(kobj->sd, grp->name);
 				return PTR_ERR(kn);
 			}
->>>>>>> d2fc88a6
 		}
 	} else
 		kn = kobj->sd;
