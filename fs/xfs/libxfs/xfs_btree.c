/*
 * Copyright (c) 2000-2002,2005 Silicon Graphics, Inc.
 * All Rights Reserved.
 *
 * This program is free software; you can redistribute it and/or
 * modify it under the terms of the GNU General Public License as
 * published by the Free Software Foundation.
 *
 * This program is distributed in the hope that it would be useful,
 * but WITHOUT ANY WARRANTY; without even the implied warranty of
 * MERCHANTABILITY or FITNESS FOR A PARTICULAR PURPOSE.  See the
 * GNU General Public License for more details.
 *
 * You should have received a copy of the GNU General Public License
 * along with this program; if not, write the Free Software Foundation,
 * Inc.,  51 Franklin St, Fifth Floor, Boston, MA  02110-1301  USA
 */
#include "xfs.h"
#include "xfs_fs.h"
#include "xfs_shared.h"
#include "xfs_format.h"
#include "xfs_log_format.h"
#include "xfs_trans_resv.h"
#include "xfs_bit.h"
#include "xfs_mount.h"
#include "xfs_defer.h"
#include "xfs_inode.h"
#include "xfs_trans.h"
#include "xfs_inode_item.h"
#include "xfs_buf_item.h"
#include "xfs_btree.h"
#include "xfs_error.h"
#include "xfs_trace.h"
#include "xfs_cksum.h"
#include "xfs_alloc.h"
#include "xfs_log.h"

/*
 * Cursor allocation zone.
 */
kmem_zone_t	*xfs_btree_cur_zone;

/*
 * Btree magic numbers.
 */
static const __uint32_t xfs_magics[2][XFS_BTNUM_MAX] = {
	{ XFS_ABTB_MAGIC, XFS_ABTC_MAGIC, 0, XFS_BMAP_MAGIC, XFS_IBT_MAGIC,
	  XFS_FIBT_MAGIC, 0 },
	{ XFS_ABTB_CRC_MAGIC, XFS_ABTC_CRC_MAGIC, XFS_RMAP_CRC_MAGIC,
	  XFS_BMAP_CRC_MAGIC, XFS_IBT_CRC_MAGIC, XFS_FIBT_CRC_MAGIC,
	  XFS_REFC_CRC_MAGIC }
};
#define xfs_btree_magic(cur) \
	xfs_magics[!!((cur)->bc_flags & XFS_BTREE_CRC_BLOCKS)][cur->bc_btnum]

STATIC int				/* error (0 or EFSCORRUPTED) */
xfs_btree_check_lblock(
	struct xfs_btree_cur	*cur,	/* btree cursor */
	struct xfs_btree_block	*block,	/* btree long form block pointer */
	int			level,	/* level of the btree block */
	struct xfs_buf		*bp)	/* buffer for block, if any */
{
	int			lblock_ok = 1; /* block passes checks */
	struct xfs_mount	*mp;	/* file system mount point */

	mp = cur->bc_mp;

	if (xfs_sb_version_hascrc(&mp->m_sb)) {
		lblock_ok = lblock_ok &&
			uuid_equal(&block->bb_u.l.bb_uuid,
				   &mp->m_sb.sb_meta_uuid) &&
			block->bb_u.l.bb_blkno == cpu_to_be64(
				bp ? bp->b_bn : XFS_BUF_DADDR_NULL);
	}

	lblock_ok = lblock_ok &&
		be32_to_cpu(block->bb_magic) == xfs_btree_magic(cur) &&
		be16_to_cpu(block->bb_level) == level &&
		be16_to_cpu(block->bb_numrecs) <=
			cur->bc_ops->get_maxrecs(cur, level) &&
		block->bb_u.l.bb_leftsib &&
		(block->bb_u.l.bb_leftsib == cpu_to_be64(NULLFSBLOCK) ||
		 XFS_FSB_SANITY_CHECK(mp,
			be64_to_cpu(block->bb_u.l.bb_leftsib))) &&
		block->bb_u.l.bb_rightsib &&
		(block->bb_u.l.bb_rightsib == cpu_to_be64(NULLFSBLOCK) ||
		 XFS_FSB_SANITY_CHECK(mp,
			be64_to_cpu(block->bb_u.l.bb_rightsib)));

	if (unlikely(XFS_TEST_ERROR(!lblock_ok, mp,
			XFS_ERRTAG_BTREE_CHECK_LBLOCK,
			XFS_RANDOM_BTREE_CHECK_LBLOCK))) {
		if (bp)
			trace_xfs_btree_corrupt(bp, _RET_IP_);
		XFS_ERROR_REPORT(__func__, XFS_ERRLEVEL_LOW, mp);
		return -EFSCORRUPTED;
	}
	return 0;
}

STATIC int				/* error (0 or EFSCORRUPTED) */
xfs_btree_check_sblock(
	struct xfs_btree_cur	*cur,	/* btree cursor */
	struct xfs_btree_block	*block,	/* btree short form block pointer */
	int			level,	/* level of the btree block */
	struct xfs_buf		*bp)	/* buffer containing block */
{
	struct xfs_mount	*mp;	/* file system mount point */
	struct xfs_buf		*agbp;	/* buffer for ag. freespace struct */
	struct xfs_agf		*agf;	/* ag. freespace structure */
	xfs_agblock_t		agflen;	/* native ag. freespace length */
	int			sblock_ok = 1; /* block passes checks */

	mp = cur->bc_mp;
	agbp = cur->bc_private.a.agbp;
	agf = XFS_BUF_TO_AGF(agbp);
	agflen = be32_to_cpu(agf->agf_length);

	if (xfs_sb_version_hascrc(&mp->m_sb)) {
		sblock_ok = sblock_ok &&
			uuid_equal(&block->bb_u.s.bb_uuid,
				   &mp->m_sb.sb_meta_uuid) &&
			block->bb_u.s.bb_blkno == cpu_to_be64(
				bp ? bp->b_bn : XFS_BUF_DADDR_NULL);
	}

	sblock_ok = sblock_ok &&
		be32_to_cpu(block->bb_magic) == xfs_btree_magic(cur) &&
		be16_to_cpu(block->bb_level) == level &&
		be16_to_cpu(block->bb_numrecs) <=
			cur->bc_ops->get_maxrecs(cur, level) &&
		(block->bb_u.s.bb_leftsib == cpu_to_be32(NULLAGBLOCK) ||
		 be32_to_cpu(block->bb_u.s.bb_leftsib) < agflen) &&
		block->bb_u.s.bb_leftsib &&
		(block->bb_u.s.bb_rightsib == cpu_to_be32(NULLAGBLOCK) ||
		 be32_to_cpu(block->bb_u.s.bb_rightsib) < agflen) &&
		block->bb_u.s.bb_rightsib;

	if (unlikely(XFS_TEST_ERROR(!sblock_ok, mp,
			XFS_ERRTAG_BTREE_CHECK_SBLOCK,
			XFS_RANDOM_BTREE_CHECK_SBLOCK))) {
		if (bp)
			trace_xfs_btree_corrupt(bp, _RET_IP_);
		XFS_ERROR_REPORT(__func__, XFS_ERRLEVEL_LOW, mp);
		return -EFSCORRUPTED;
	}
	return 0;
}

/*
 * Debug routine: check that block header is ok.
 */
int
xfs_btree_check_block(
	struct xfs_btree_cur	*cur,	/* btree cursor */
	struct xfs_btree_block	*block,	/* generic btree block pointer */
	int			level,	/* level of the btree block */
	struct xfs_buf		*bp)	/* buffer containing block, if any */
{
	if (cur->bc_flags & XFS_BTREE_LONG_PTRS)
		return xfs_btree_check_lblock(cur, block, level, bp);
	else
		return xfs_btree_check_sblock(cur, block, level, bp);
}

/*
 * Check that (long) pointer is ok.
 */
int					/* error (0 or EFSCORRUPTED) */
xfs_btree_check_lptr(
	struct xfs_btree_cur	*cur,	/* btree cursor */
	xfs_fsblock_t		bno,	/* btree block disk address */
	int			level)	/* btree block level */
{
	XFS_WANT_CORRUPTED_RETURN(cur->bc_mp,
		level > 0 &&
		bno != NULLFSBLOCK &&
		XFS_FSB_SANITY_CHECK(cur->bc_mp, bno));
	return 0;
}

#ifdef DEBUG
/*
 * Check that (short) pointer is ok.
 */
STATIC int				/* error (0 or EFSCORRUPTED) */
xfs_btree_check_sptr(
	struct xfs_btree_cur	*cur,	/* btree cursor */
	xfs_agblock_t		bno,	/* btree block disk address */
	int			level)	/* btree block level */
{
	xfs_agblock_t		agblocks = cur->bc_mp->m_sb.sb_agblocks;

	XFS_WANT_CORRUPTED_RETURN(cur->bc_mp,
		level > 0 &&
		bno != NULLAGBLOCK &&
		bno != 0 &&
		bno < agblocks);
	return 0;
}

/*
 * Check that block ptr is ok.
 */
STATIC int				/* error (0 or EFSCORRUPTED) */
xfs_btree_check_ptr(
	struct xfs_btree_cur	*cur,	/* btree cursor */
	union xfs_btree_ptr	*ptr,	/* btree block disk address */
	int			index,	/* offset from ptr to check */
	int			level)	/* btree block level */
{
	if (cur->bc_flags & XFS_BTREE_LONG_PTRS) {
		return xfs_btree_check_lptr(cur,
				be64_to_cpu((&ptr->l)[index]), level);
	} else {
		return xfs_btree_check_sptr(cur,
				be32_to_cpu((&ptr->s)[index]), level);
	}
}
#endif

/*
 * Calculate CRC on the whole btree block and stuff it into the
 * long-form btree header.
 *
 * Prior to calculting the CRC, pull the LSN out of the buffer log item and put
 * it into the buffer so recovery knows what the last modification was that made
 * it to disk.
 */
void
xfs_btree_lblock_calc_crc(
	struct xfs_buf		*bp)
{
	struct xfs_btree_block	*block = XFS_BUF_TO_BLOCK(bp);
	struct xfs_buf_log_item	*bip = bp->b_fspriv;

	if (!xfs_sb_version_hascrc(&bp->b_target->bt_mount->m_sb))
		return;
	if (bip)
		block->bb_u.l.bb_lsn = cpu_to_be64(bip->bli_item.li_lsn);
	xfs_buf_update_cksum(bp, XFS_BTREE_LBLOCK_CRC_OFF);
}

bool
xfs_btree_lblock_verify_crc(
	struct xfs_buf		*bp)
{
	struct xfs_btree_block	*block = XFS_BUF_TO_BLOCK(bp);
	struct xfs_mount	*mp = bp->b_target->bt_mount;

	if (xfs_sb_version_hascrc(&mp->m_sb)) {
		if (!xfs_log_check_lsn(mp, be64_to_cpu(block->bb_u.l.bb_lsn)))
			return false;
		return xfs_buf_verify_cksum(bp, XFS_BTREE_LBLOCK_CRC_OFF);
	}

	return true;
}

/*
 * Calculate CRC on the whole btree block and stuff it into the
 * short-form btree header.
 *
 * Prior to calculting the CRC, pull the LSN out of the buffer log item and put
 * it into the buffer so recovery knows what the last modification was that made
 * it to disk.
 */
void
xfs_btree_sblock_calc_crc(
	struct xfs_buf		*bp)
{
	struct xfs_btree_block	*block = XFS_BUF_TO_BLOCK(bp);
	struct xfs_buf_log_item	*bip = bp->b_fspriv;

	if (!xfs_sb_version_hascrc(&bp->b_target->bt_mount->m_sb))
		return;
	if (bip)
		block->bb_u.s.bb_lsn = cpu_to_be64(bip->bli_item.li_lsn);
	xfs_buf_update_cksum(bp, XFS_BTREE_SBLOCK_CRC_OFF);
}

bool
xfs_btree_sblock_verify_crc(
	struct xfs_buf		*bp)
{
	struct xfs_btree_block  *block = XFS_BUF_TO_BLOCK(bp);
	struct xfs_mount	*mp = bp->b_target->bt_mount;

	if (xfs_sb_version_hascrc(&mp->m_sb)) {
		if (!xfs_log_check_lsn(mp, be64_to_cpu(block->bb_u.s.bb_lsn)))
			return false;
		return xfs_buf_verify_cksum(bp, XFS_BTREE_SBLOCK_CRC_OFF);
	}

	return true;
}

static int
xfs_btree_free_block(
	struct xfs_btree_cur	*cur,
	struct xfs_buf		*bp)
{
	int			error;

	error = cur->bc_ops->free_block(cur, bp);
	if (!error) {
		xfs_trans_binval(cur->bc_tp, bp);
		XFS_BTREE_STATS_INC(cur, free);
	}
	return error;
}

/*
 * Delete the btree cursor.
 */
void
xfs_btree_del_cursor(
	xfs_btree_cur_t	*cur,		/* btree cursor */
	int		error)		/* del because of error */
{
	int		i;		/* btree level */

	/*
	 * Clear the buffer pointers, and release the buffers.
	 * If we're doing this in the face of an error, we
	 * need to make sure to inspect all of the entries
	 * in the bc_bufs array for buffers to be unlocked.
	 * This is because some of the btree code works from
	 * level n down to 0, and if we get an error along
	 * the way we won't have initialized all the entries
	 * down to 0.
	 */
	for (i = 0; i < cur->bc_nlevels; i++) {
		if (cur->bc_bufs[i])
			xfs_trans_brelse(cur->bc_tp, cur->bc_bufs[i]);
		else if (!error)
			break;
	}
	/*
	 * Can't free a bmap cursor without having dealt with the
	 * allocated indirect blocks' accounting.
	 */
	ASSERT(cur->bc_btnum != XFS_BTNUM_BMAP ||
	       cur->bc_private.b.allocated == 0);
	/*
	 * Free the cursor.
	 */
	kmem_zone_free(xfs_btree_cur_zone, cur);
}

/*
 * Duplicate the btree cursor.
 * Allocate a new one, copy the record, re-get the buffers.
 */
int					/* error */
xfs_btree_dup_cursor(
	xfs_btree_cur_t	*cur,		/* input cursor */
	xfs_btree_cur_t	**ncur)		/* output cursor */
{
	xfs_buf_t	*bp;		/* btree block's buffer pointer */
	int		error;		/* error return value */
	int		i;		/* level number of btree block */
	xfs_mount_t	*mp;		/* mount structure for filesystem */
	xfs_btree_cur_t	*new;		/* new cursor value */
	xfs_trans_t	*tp;		/* transaction pointer, can be NULL */

	tp = cur->bc_tp;
	mp = cur->bc_mp;

	/*
	 * Allocate a new cursor like the old one.
	 */
	new = cur->bc_ops->dup_cursor(cur);

	/*
	 * Copy the record currently in the cursor.
	 */
	new->bc_rec = cur->bc_rec;

	/*
	 * For each level current, re-get the buffer and copy the ptr value.
	 */
	for (i = 0; i < new->bc_nlevels; i++) {
		new->bc_ptrs[i] = cur->bc_ptrs[i];
		new->bc_ra[i] = cur->bc_ra[i];
		bp = cur->bc_bufs[i];
		if (bp) {
			error = xfs_trans_read_buf(mp, tp, mp->m_ddev_targp,
						   XFS_BUF_ADDR(bp), mp->m_bsize,
						   0, &bp,
						   cur->bc_ops->buf_ops);
			if (error) {
				xfs_btree_del_cursor(new, error);
				*ncur = NULL;
				return error;
			}
		}
		new->bc_bufs[i] = bp;
	}
	*ncur = new;
	return 0;
}

/*
 * XFS btree block layout and addressing:
 *
 * There are two types of blocks in the btree: leaf and non-leaf blocks.
 *
 * The leaf record start with a header then followed by records containing
 * the values.  A non-leaf block also starts with the same header, and
 * then first contains lookup keys followed by an equal number of pointers
 * to the btree blocks at the previous level.
 *
 *		+--------+-------+-------+-------+-------+-------+-------+
 * Leaf:	| header | rec 1 | rec 2 | rec 3 | rec 4 | rec 5 | rec N |
 *		+--------+-------+-------+-------+-------+-------+-------+
 *
 *		+--------+-------+-------+-------+-------+-------+-------+
 * Non-Leaf:	| header | key 1 | key 2 | key N | ptr 1 | ptr 2 | ptr N |
 *		+--------+-------+-------+-------+-------+-------+-------+
 *
 * The header is called struct xfs_btree_block for reasons better left unknown
 * and comes in different versions for short (32bit) and long (64bit) block
 * pointers.  The record and key structures are defined by the btree instances
 * and opaque to the btree core.  The block pointers are simple disk endian
 * integers, available in a short (32bit) and long (64bit) variant.
 *
 * The helpers below calculate the offset of a given record, key or pointer
 * into a btree block (xfs_btree_*_offset) or return a pointer to the given
 * record, key or pointer (xfs_btree_*_addr).  Note that all addressing
 * inside the btree block is done using indices starting at one, not zero!
 *
 * If XFS_BTREE_OVERLAPPING is set, then this btree supports keys containing
 * overlapping intervals.  In such a tree, records are still sorted lowest to
 * highest and indexed by the smallest key value that refers to the record.
 * However, nodes are different: each pointer has two associated keys -- one
 * indexing the lowest key available in the block(s) below (the same behavior
 * as the key in a regular btree) and another indexing the highest key
 * available in the block(s) below.  Because records are /not/ sorted by the
 * highest key, all leaf block updates require us to compute the highest key
 * that matches any record in the leaf and to recursively update the high keys
 * in the nodes going further up in the tree, if necessary.  Nodes look like
 * this:
 *
 *		+--------+-----+-----+-----+-----+-----+-------+-------+-----+
 * Non-Leaf:	| header | lo1 | hi1 | lo2 | hi2 | ... | ptr 1 | ptr 2 | ... |
 *		+--------+-----+-----+-----+-----+-----+-------+-------+-----+
 *
 * To perform an interval query on an overlapped tree, perform the usual
 * depth-first search and use the low and high keys to decide if we can skip
 * that particular node.  If a leaf node is reached, return the records that
 * intersect the interval.  Note that an interval query may return numerous
 * entries.  For a non-overlapped tree, simply search for the record associated
 * with the lowest key and iterate forward until a non-matching record is
 * found.  Section 14.3 ("Interval Trees") of _Introduction to Algorithms_ by
 * Cormen, Leiserson, Rivest, and Stein (2nd or 3rd ed. only) discuss this in
 * more detail.
 *
 * Why do we care about overlapping intervals?  Let's say you have a bunch of
 * reverse mapping records on a reflink filesystem:
 *
 * 1: +- file A startblock B offset C length D -----------+
 * 2:      +- file E startblock F offset G length H --------------+
 * 3:      +- file I startblock F offset J length K --+
 * 4:                                                        +- file L... --+
 *
 * Now say we want to map block (B+D) into file A at offset (C+D).  Ideally,
 * we'd simply increment the length of record 1.  But how do we find the record
 * that ends at (B+D-1) (i.e. record 1)?  A LE lookup of (B+D-1) would return
 * record 3 because the keys are ordered first by startblock.  An interval
 * query would return records 1 and 2 because they both overlap (B+D-1), and
 * from that we can pick out record 1 as the appropriate left neighbor.
 *
 * In the non-overlapped case you can do a LE lookup and decrement the cursor
 * because a record's interval must end before the next record.
 */

/*
 * Return size of the btree block header for this btree instance.
 */
static inline size_t xfs_btree_block_len(struct xfs_btree_cur *cur)
{
	if (cur->bc_flags & XFS_BTREE_LONG_PTRS) {
		if (cur->bc_flags & XFS_BTREE_CRC_BLOCKS)
			return XFS_BTREE_LBLOCK_CRC_LEN;
		return XFS_BTREE_LBLOCK_LEN;
	}
	if (cur->bc_flags & XFS_BTREE_CRC_BLOCKS)
		return XFS_BTREE_SBLOCK_CRC_LEN;
	return XFS_BTREE_SBLOCK_LEN;
}

/*
 * Return size of btree block pointers for this btree instance.
 */
static inline size_t xfs_btree_ptr_len(struct xfs_btree_cur *cur)
{
	return (cur->bc_flags & XFS_BTREE_LONG_PTRS) ?
		sizeof(__be64) : sizeof(__be32);
}

/*
 * Calculate offset of the n-th record in a btree block.
 */
STATIC size_t
xfs_btree_rec_offset(
	struct xfs_btree_cur	*cur,
	int			n)
{
	return xfs_btree_block_len(cur) +
		(n - 1) * cur->bc_ops->rec_len;
}

/*
 * Calculate offset of the n-th key in a btree block.
 */
STATIC size_t
xfs_btree_key_offset(
	struct xfs_btree_cur	*cur,
	int			n)
{
	return xfs_btree_block_len(cur) +
		(n - 1) * cur->bc_ops->key_len;
}

/*
 * Calculate offset of the n-th high key in a btree block.
 */
STATIC size_t
xfs_btree_high_key_offset(
	struct xfs_btree_cur	*cur,
	int			n)
{
	return xfs_btree_block_len(cur) +
		(n - 1) * cur->bc_ops->key_len + (cur->bc_ops->key_len / 2);
}

/*
 * Calculate offset of the n-th block pointer in a btree block.
 */
STATIC size_t
xfs_btree_ptr_offset(
	struct xfs_btree_cur	*cur,
	int			n,
	int			level)
{
	return xfs_btree_block_len(cur) +
		cur->bc_ops->get_maxrecs(cur, level) * cur->bc_ops->key_len +
		(n - 1) * xfs_btree_ptr_len(cur);
}

/*
 * Return a pointer to the n-th record in the btree block.
 */
STATIC union xfs_btree_rec *
xfs_btree_rec_addr(
	struct xfs_btree_cur	*cur,
	int			n,
	struct xfs_btree_block	*block)
{
	return (union xfs_btree_rec *)
		((char *)block + xfs_btree_rec_offset(cur, n));
}

/*
 * Return a pointer to the n-th key in the btree block.
 */
STATIC union xfs_btree_key *
xfs_btree_key_addr(
	struct xfs_btree_cur	*cur,
	int			n,
	struct xfs_btree_block	*block)
{
	return (union xfs_btree_key *)
		((char *)block + xfs_btree_key_offset(cur, n));
}

/*
 * Return a pointer to the n-th high key in the btree block.
 */
STATIC union xfs_btree_key *
xfs_btree_high_key_addr(
	struct xfs_btree_cur	*cur,
	int			n,
	struct xfs_btree_block	*block)
{
	return (union xfs_btree_key *)
		((char *)block + xfs_btree_high_key_offset(cur, n));
}

/*
 * Return a pointer to the n-th block pointer in the btree block.
 */
STATIC union xfs_btree_ptr *
xfs_btree_ptr_addr(
	struct xfs_btree_cur	*cur,
	int			n,
	struct xfs_btree_block	*block)
{
	int			level = xfs_btree_get_level(block);

	ASSERT(block->bb_level != 0);

	return (union xfs_btree_ptr *)
		((char *)block + xfs_btree_ptr_offset(cur, n, level));
}

/*
 * Get the root block which is stored in the inode.
 *
 * For now this btree implementation assumes the btree root is always
 * stored in the if_broot field of an inode fork.
 */
STATIC struct xfs_btree_block *
xfs_btree_get_iroot(
	struct xfs_btree_cur	*cur)
{
	struct xfs_ifork	*ifp;

	ifp = XFS_IFORK_PTR(cur->bc_private.b.ip, cur->bc_private.b.whichfork);
	return (struct xfs_btree_block *)ifp->if_broot;
}

/*
 * Retrieve the block pointer from the cursor at the given level.
 * This may be an inode btree root or from a buffer.
 */
STATIC struct xfs_btree_block *		/* generic btree block pointer */
xfs_btree_get_block(
	struct xfs_btree_cur	*cur,	/* btree cursor */
	int			level,	/* level in btree */
	struct xfs_buf		**bpp)	/* buffer containing the block */
{
	if ((cur->bc_flags & XFS_BTREE_ROOT_IN_INODE) &&
	    (level == cur->bc_nlevels - 1)) {
		*bpp = NULL;
		return xfs_btree_get_iroot(cur);
	}

	*bpp = cur->bc_bufs[level];
	return XFS_BUF_TO_BLOCK(*bpp);
}

/*
 * Get a buffer for the block, return it with no data read.
 * Long-form addressing.
 */
xfs_buf_t *				/* buffer for fsbno */
xfs_btree_get_bufl(
	xfs_mount_t	*mp,		/* file system mount point */
	xfs_trans_t	*tp,		/* transaction pointer */
	xfs_fsblock_t	fsbno,		/* file system block number */
	uint		lock)		/* lock flags for get_buf */
{
	xfs_daddr_t		d;		/* real disk block address */

	ASSERT(fsbno != NULLFSBLOCK);
	d = XFS_FSB_TO_DADDR(mp, fsbno);
	return xfs_trans_get_buf(tp, mp->m_ddev_targp, d, mp->m_bsize, lock);
}

/*
 * Get a buffer for the block, return it with no data read.
 * Short-form addressing.
 */
xfs_buf_t *				/* buffer for agno/agbno */
xfs_btree_get_bufs(
	xfs_mount_t	*mp,		/* file system mount point */
	xfs_trans_t	*tp,		/* transaction pointer */
	xfs_agnumber_t	agno,		/* allocation group number */
	xfs_agblock_t	agbno,		/* allocation group block number */
	uint		lock)		/* lock flags for get_buf */
{
	xfs_daddr_t		d;		/* real disk block address */

	ASSERT(agno != NULLAGNUMBER);
	ASSERT(agbno != NULLAGBLOCK);
	d = XFS_AGB_TO_DADDR(mp, agno, agbno);
	return xfs_trans_get_buf(tp, mp->m_ddev_targp, d, mp->m_bsize, lock);
}

/*
 * Check for the cursor referring to the last block at the given level.
 */
int					/* 1=is last block, 0=not last block */
xfs_btree_islastblock(
	xfs_btree_cur_t		*cur,	/* btree cursor */
	int			level)	/* level to check */
{
	struct xfs_btree_block	*block;	/* generic btree block pointer */
	xfs_buf_t		*bp;	/* buffer containing block */

	block = xfs_btree_get_block(cur, level, &bp);
	xfs_btree_check_block(cur, block, level, bp);
	if (cur->bc_flags & XFS_BTREE_LONG_PTRS)
		return block->bb_u.l.bb_rightsib == cpu_to_be64(NULLFSBLOCK);
	else
		return block->bb_u.s.bb_rightsib == cpu_to_be32(NULLAGBLOCK);
}

/*
 * Change the cursor to point to the first record at the given level.
 * Other levels are unaffected.
 */
STATIC int				/* success=1, failure=0 */
xfs_btree_firstrec(
	xfs_btree_cur_t		*cur,	/* btree cursor */
	int			level)	/* level to change */
{
	struct xfs_btree_block	*block;	/* generic btree block pointer */
	xfs_buf_t		*bp;	/* buffer containing block */

	/*
	 * Get the block pointer for this level.
	 */
	block = xfs_btree_get_block(cur, level, &bp);
	xfs_btree_check_block(cur, block, level, bp);
	/*
	 * It's empty, there is no such record.
	 */
	if (!block->bb_numrecs)
		return 0;
	/*
	 * Set the ptr value to 1, that's the first record/key.
	 */
	cur->bc_ptrs[level] = 1;
	return 1;
}

/*
 * Change the cursor to point to the last record in the current block
 * at the given level.  Other levels are unaffected.
 */
STATIC int				/* success=1, failure=0 */
xfs_btree_lastrec(
	xfs_btree_cur_t		*cur,	/* btree cursor */
	int			level)	/* level to change */
{
	struct xfs_btree_block	*block;	/* generic btree block pointer */
	xfs_buf_t		*bp;	/* buffer containing block */

	/*
	 * Get the block pointer for this level.
	 */
	block = xfs_btree_get_block(cur, level, &bp);
	xfs_btree_check_block(cur, block, level, bp);
	/*
	 * It's empty, there is no such record.
	 */
	if (!block->bb_numrecs)
		return 0;
	/*
	 * Set the ptr value to numrecs, that's the last record/key.
	 */
	cur->bc_ptrs[level] = be16_to_cpu(block->bb_numrecs);
	return 1;
}

/*
 * Compute first and last byte offsets for the fields given.
 * Interprets the offsets table, which contains struct field offsets.
 */
void
xfs_btree_offsets(
	__int64_t	fields,		/* bitmask of fields */
	const short	*offsets,	/* table of field offsets */
	int		nbits,		/* number of bits to inspect */
	int		*first,		/* output: first byte offset */
	int		*last)		/* output: last byte offset */
{
	int		i;		/* current bit number */
	__int64_t	imask;		/* mask for current bit number */

	ASSERT(fields != 0);
	/*
	 * Find the lowest bit, so the first byte offset.
	 */
	for (i = 0, imask = 1LL; ; i++, imask <<= 1) {
		if (imask & fields) {
			*first = offsets[i];
			break;
		}
	}
	/*
	 * Find the highest bit, so the last byte offset.
	 */
	for (i = nbits - 1, imask = 1LL << i; ; i--, imask >>= 1) {
		if (imask & fields) {
			*last = offsets[i + 1] - 1;
			break;
		}
	}
}

/*
 * Get a buffer for the block, return it read in.
 * Long-form addressing.
 */
int
xfs_btree_read_bufl(
	struct xfs_mount	*mp,		/* file system mount point */
	struct xfs_trans	*tp,		/* transaction pointer */
	xfs_fsblock_t		fsbno,		/* file system block number */
	uint			lock,		/* lock flags for read_buf */
	struct xfs_buf		**bpp,		/* buffer for fsbno */
	int			refval,		/* ref count value for buffer */
	const struct xfs_buf_ops *ops)
{
	struct xfs_buf		*bp;		/* return value */
	xfs_daddr_t		d;		/* real disk block address */
	int			error;

	ASSERT(fsbno != NULLFSBLOCK);
	d = XFS_FSB_TO_DADDR(mp, fsbno);
	error = xfs_trans_read_buf(mp, tp, mp->m_ddev_targp, d,
				   mp->m_bsize, lock, &bp, ops);
	if (error)
		return error;
	if (bp)
		xfs_buf_set_ref(bp, refval);
	*bpp = bp;
	return 0;
}

/*
 * Read-ahead the block, don't wait for it, don't return a buffer.
 * Long-form addressing.
 */
/* ARGSUSED */
void
xfs_btree_reada_bufl(
	struct xfs_mount	*mp,		/* file system mount point */
	xfs_fsblock_t		fsbno,		/* file system block number */
	xfs_extlen_t		count,		/* count of filesystem blocks */
	const struct xfs_buf_ops *ops)
{
	xfs_daddr_t		d;

	ASSERT(fsbno != NULLFSBLOCK);
	d = XFS_FSB_TO_DADDR(mp, fsbno);
	xfs_buf_readahead(mp->m_ddev_targp, d, mp->m_bsize * count, ops);
}

/*
 * Read-ahead the block, don't wait for it, don't return a buffer.
 * Short-form addressing.
 */
/* ARGSUSED */
void
xfs_btree_reada_bufs(
	struct xfs_mount	*mp,		/* file system mount point */
	xfs_agnumber_t		agno,		/* allocation group number */
	xfs_agblock_t		agbno,		/* allocation group block number */
	xfs_extlen_t		count,		/* count of filesystem blocks */
	const struct xfs_buf_ops *ops)
{
	xfs_daddr_t		d;

	ASSERT(agno != NULLAGNUMBER);
	ASSERT(agbno != NULLAGBLOCK);
	d = XFS_AGB_TO_DADDR(mp, agno, agbno);
	xfs_buf_readahead(mp->m_ddev_targp, d, mp->m_bsize * count, ops);
}

STATIC int
xfs_btree_readahead_lblock(
	struct xfs_btree_cur	*cur,
	int			lr,
	struct xfs_btree_block	*block)
{
	int			rval = 0;
	xfs_fsblock_t		left = be64_to_cpu(block->bb_u.l.bb_leftsib);
	xfs_fsblock_t		right = be64_to_cpu(block->bb_u.l.bb_rightsib);

	if ((lr & XFS_BTCUR_LEFTRA) && left != NULLFSBLOCK) {
		xfs_btree_reada_bufl(cur->bc_mp, left, 1,
				     cur->bc_ops->buf_ops);
		rval++;
	}

	if ((lr & XFS_BTCUR_RIGHTRA) && right != NULLFSBLOCK) {
		xfs_btree_reada_bufl(cur->bc_mp, right, 1,
				     cur->bc_ops->buf_ops);
		rval++;
	}

	return rval;
}

STATIC int
xfs_btree_readahead_sblock(
	struct xfs_btree_cur	*cur,
	int			lr,
	struct xfs_btree_block *block)
{
	int			rval = 0;
	xfs_agblock_t		left = be32_to_cpu(block->bb_u.s.bb_leftsib);
	xfs_agblock_t		right = be32_to_cpu(block->bb_u.s.bb_rightsib);


	if ((lr & XFS_BTCUR_LEFTRA) && left != NULLAGBLOCK) {
		xfs_btree_reada_bufs(cur->bc_mp, cur->bc_private.a.agno,
				     left, 1, cur->bc_ops->buf_ops);
		rval++;
	}

	if ((lr & XFS_BTCUR_RIGHTRA) && right != NULLAGBLOCK) {
		xfs_btree_reada_bufs(cur->bc_mp, cur->bc_private.a.agno,
				     right, 1, cur->bc_ops->buf_ops);
		rval++;
	}

	return rval;
}

/*
 * Read-ahead btree blocks, at the given level.
 * Bits in lr are set from XFS_BTCUR_{LEFT,RIGHT}RA.
 */
STATIC int
xfs_btree_readahead(
	struct xfs_btree_cur	*cur,		/* btree cursor */
	int			lev,		/* level in btree */
	int			lr)		/* left/right bits */
{
	struct xfs_btree_block	*block;

	/*
	 * No readahead needed if we are at the root level and the
	 * btree root is stored in the inode.
	 */
	if ((cur->bc_flags & XFS_BTREE_ROOT_IN_INODE) &&
	    (lev == cur->bc_nlevels - 1))
		return 0;

	if ((cur->bc_ra[lev] | lr) == cur->bc_ra[lev])
		return 0;

	cur->bc_ra[lev] |= lr;
	block = XFS_BUF_TO_BLOCK(cur->bc_bufs[lev]);

	if (cur->bc_flags & XFS_BTREE_LONG_PTRS)
		return xfs_btree_readahead_lblock(cur, lr, block);
	return xfs_btree_readahead_sblock(cur, lr, block);
}

STATIC xfs_daddr_t
xfs_btree_ptr_to_daddr(
	struct xfs_btree_cur	*cur,
	union xfs_btree_ptr	*ptr)
{
	if (cur->bc_flags & XFS_BTREE_LONG_PTRS) {
		ASSERT(ptr->l != cpu_to_be64(NULLFSBLOCK));

		return XFS_FSB_TO_DADDR(cur->bc_mp, be64_to_cpu(ptr->l));
	} else {
		ASSERT(cur->bc_private.a.agno != NULLAGNUMBER);
		ASSERT(ptr->s != cpu_to_be32(NULLAGBLOCK));

		return XFS_AGB_TO_DADDR(cur->bc_mp, cur->bc_private.a.agno,
					be32_to_cpu(ptr->s));
	}
}

/*
 * Readahead @count btree blocks at the given @ptr location.
 *
 * We don't need to care about long or short form btrees here as we have a
 * method of converting the ptr directly to a daddr available to us.
 */
STATIC void
xfs_btree_readahead_ptr(
	struct xfs_btree_cur	*cur,
	union xfs_btree_ptr	*ptr,
	xfs_extlen_t		count)
{
	xfs_buf_readahead(cur->bc_mp->m_ddev_targp,
			  xfs_btree_ptr_to_daddr(cur, ptr),
			  cur->bc_mp->m_bsize * count, cur->bc_ops->buf_ops);
}

/*
 * Set the buffer for level "lev" in the cursor to bp, releasing
 * any previous buffer.
 */
STATIC void
xfs_btree_setbuf(
	xfs_btree_cur_t		*cur,	/* btree cursor */
	int			lev,	/* level in btree */
	xfs_buf_t		*bp)	/* new buffer to set */
{
	struct xfs_btree_block	*b;	/* btree block */

	if (cur->bc_bufs[lev])
		xfs_trans_brelse(cur->bc_tp, cur->bc_bufs[lev]);
	cur->bc_bufs[lev] = bp;
	cur->bc_ra[lev] = 0;

	b = XFS_BUF_TO_BLOCK(bp);
	if (cur->bc_flags & XFS_BTREE_LONG_PTRS) {
		if (b->bb_u.l.bb_leftsib == cpu_to_be64(NULLFSBLOCK))
			cur->bc_ra[lev] |= XFS_BTCUR_LEFTRA;
		if (b->bb_u.l.bb_rightsib == cpu_to_be64(NULLFSBLOCK))
			cur->bc_ra[lev] |= XFS_BTCUR_RIGHTRA;
	} else {
		if (b->bb_u.s.bb_leftsib == cpu_to_be32(NULLAGBLOCK))
			cur->bc_ra[lev] |= XFS_BTCUR_LEFTRA;
		if (b->bb_u.s.bb_rightsib == cpu_to_be32(NULLAGBLOCK))
			cur->bc_ra[lev] |= XFS_BTCUR_RIGHTRA;
	}
}

STATIC int
xfs_btree_ptr_is_null(
	struct xfs_btree_cur	*cur,
	union xfs_btree_ptr	*ptr)
{
	if (cur->bc_flags & XFS_BTREE_LONG_PTRS)
		return ptr->l == cpu_to_be64(NULLFSBLOCK);
	else
		return ptr->s == cpu_to_be32(NULLAGBLOCK);
}

STATIC void
xfs_btree_set_ptr_null(
	struct xfs_btree_cur	*cur,
	union xfs_btree_ptr	*ptr)
{
	if (cur->bc_flags & XFS_BTREE_LONG_PTRS)
		ptr->l = cpu_to_be64(NULLFSBLOCK);
	else
		ptr->s = cpu_to_be32(NULLAGBLOCK);
}

/*
 * Get/set/init sibling pointers
 */
STATIC void
xfs_btree_get_sibling(
	struct xfs_btree_cur	*cur,
	struct xfs_btree_block	*block,
	union xfs_btree_ptr	*ptr,
	int			lr)
{
	ASSERT(lr == XFS_BB_LEFTSIB || lr == XFS_BB_RIGHTSIB);

	if (cur->bc_flags & XFS_BTREE_LONG_PTRS) {
		if (lr == XFS_BB_RIGHTSIB)
			ptr->l = block->bb_u.l.bb_rightsib;
		else
			ptr->l = block->bb_u.l.bb_leftsib;
	} else {
		if (lr == XFS_BB_RIGHTSIB)
			ptr->s = block->bb_u.s.bb_rightsib;
		else
			ptr->s = block->bb_u.s.bb_leftsib;
	}
}

STATIC void
xfs_btree_set_sibling(
	struct xfs_btree_cur	*cur,
	struct xfs_btree_block	*block,
	union xfs_btree_ptr	*ptr,
	int			lr)
{
	ASSERT(lr == XFS_BB_LEFTSIB || lr == XFS_BB_RIGHTSIB);

	if (cur->bc_flags & XFS_BTREE_LONG_PTRS) {
		if (lr == XFS_BB_RIGHTSIB)
			block->bb_u.l.bb_rightsib = ptr->l;
		else
			block->bb_u.l.bb_leftsib = ptr->l;
	} else {
		if (lr == XFS_BB_RIGHTSIB)
			block->bb_u.s.bb_rightsib = ptr->s;
		else
			block->bb_u.s.bb_leftsib = ptr->s;
	}
}

void
xfs_btree_init_block_int(
	struct xfs_mount	*mp,
	struct xfs_btree_block	*buf,
	xfs_daddr_t		blkno,
	__u32			magic,
	__u16			level,
	__u16			numrecs,
	__u64			owner,
	unsigned int		flags)
{
	buf->bb_magic = cpu_to_be32(magic);
	buf->bb_level = cpu_to_be16(level);
	buf->bb_numrecs = cpu_to_be16(numrecs);

	if (flags & XFS_BTREE_LONG_PTRS) {
		buf->bb_u.l.bb_leftsib = cpu_to_be64(NULLFSBLOCK);
		buf->bb_u.l.bb_rightsib = cpu_to_be64(NULLFSBLOCK);
		if (flags & XFS_BTREE_CRC_BLOCKS) {
			buf->bb_u.l.bb_blkno = cpu_to_be64(blkno);
			buf->bb_u.l.bb_owner = cpu_to_be64(owner);
			uuid_copy(&buf->bb_u.l.bb_uuid, &mp->m_sb.sb_meta_uuid);
			buf->bb_u.l.bb_pad = 0;
			buf->bb_u.l.bb_lsn = 0;
		}
	} else {
		/* owner is a 32 bit value on short blocks */
		__u32 __owner = (__u32)owner;

		buf->bb_u.s.bb_leftsib = cpu_to_be32(NULLAGBLOCK);
		buf->bb_u.s.bb_rightsib = cpu_to_be32(NULLAGBLOCK);
		if (flags & XFS_BTREE_CRC_BLOCKS) {
			buf->bb_u.s.bb_blkno = cpu_to_be64(blkno);
			buf->bb_u.s.bb_owner = cpu_to_be32(__owner);
			uuid_copy(&buf->bb_u.s.bb_uuid, &mp->m_sb.sb_meta_uuid);
			buf->bb_u.s.bb_lsn = 0;
		}
	}
}

void
xfs_btree_init_block(
	struct xfs_mount *mp,
	struct xfs_buf	*bp,
	__u32		magic,
	__u16		level,
	__u16		numrecs,
	__u64		owner,
	unsigned int	flags)
{
	xfs_btree_init_block_int(mp, XFS_BUF_TO_BLOCK(bp), bp->b_bn,
				 magic, level, numrecs, owner, flags);
}

STATIC void
xfs_btree_init_block_cur(
	struct xfs_btree_cur	*cur,
	struct xfs_buf		*bp,
	int			level,
	int			numrecs)
{
	__u64 owner;

	/*
	 * we can pull the owner from the cursor right now as the different
	 * owners align directly with the pointer size of the btree. This may
	 * change in future, but is safe for current users of the generic btree
	 * code.
	 */
	if (cur->bc_flags & XFS_BTREE_LONG_PTRS)
		owner = cur->bc_private.b.ip->i_ino;
	else
		owner = cur->bc_private.a.agno;

	xfs_btree_init_block_int(cur->bc_mp, XFS_BUF_TO_BLOCK(bp), bp->b_bn,
				 xfs_btree_magic(cur), level, numrecs,
				 owner, cur->bc_flags);
}

/*
 * Return true if ptr is the last record in the btree and
 * we need to track updates to this record.  The decision
 * will be further refined in the update_lastrec method.
 */
STATIC int
xfs_btree_is_lastrec(
	struct xfs_btree_cur	*cur,
	struct xfs_btree_block	*block,
	int			level)
{
	union xfs_btree_ptr	ptr;

	if (level > 0)
		return 0;
	if (!(cur->bc_flags & XFS_BTREE_LASTREC_UPDATE))
		return 0;

	xfs_btree_get_sibling(cur, block, &ptr, XFS_BB_RIGHTSIB);
	if (!xfs_btree_ptr_is_null(cur, &ptr))
		return 0;
	return 1;
}

STATIC void
xfs_btree_buf_to_ptr(
	struct xfs_btree_cur	*cur,
	struct xfs_buf		*bp,
	union xfs_btree_ptr	*ptr)
{
	if (cur->bc_flags & XFS_BTREE_LONG_PTRS)
		ptr->l = cpu_to_be64(XFS_DADDR_TO_FSB(cur->bc_mp,
					XFS_BUF_ADDR(bp)));
	else {
		ptr->s = cpu_to_be32(xfs_daddr_to_agbno(cur->bc_mp,
					XFS_BUF_ADDR(bp)));
	}
}

STATIC void
xfs_btree_set_refs(
	struct xfs_btree_cur	*cur,
	struct xfs_buf		*bp)
{
	switch (cur->bc_btnum) {
	case XFS_BTNUM_BNO:
	case XFS_BTNUM_CNT:
		xfs_buf_set_ref(bp, XFS_ALLOC_BTREE_REF);
		break;
	case XFS_BTNUM_INO:
	case XFS_BTNUM_FINO:
		xfs_buf_set_ref(bp, XFS_INO_BTREE_REF);
		break;
	case XFS_BTNUM_BMAP:
		xfs_buf_set_ref(bp, XFS_BMAP_BTREE_REF);
		break;
	case XFS_BTNUM_RMAP:
		xfs_buf_set_ref(bp, XFS_RMAP_BTREE_REF);
		break;
	case XFS_BTNUM_REFC:
		xfs_buf_set_ref(bp, XFS_REFC_BTREE_REF);
		break;
	default:
		ASSERT(0);
	}
}

STATIC int
xfs_btree_get_buf_block(
	struct xfs_btree_cur	*cur,
	union xfs_btree_ptr	*ptr,
	int			flags,
	struct xfs_btree_block	**block,
	struct xfs_buf		**bpp)
{
	struct xfs_mount	*mp = cur->bc_mp;
	xfs_daddr_t		d;

	/* need to sort out how callers deal with failures first */
	ASSERT(!(flags & XBF_TRYLOCK));

	d = xfs_btree_ptr_to_daddr(cur, ptr);
	*bpp = xfs_trans_get_buf(cur->bc_tp, mp->m_ddev_targp, d,
				 mp->m_bsize, flags);

	if (!*bpp)
		return -ENOMEM;

	(*bpp)->b_ops = cur->bc_ops->buf_ops;
	*block = XFS_BUF_TO_BLOCK(*bpp);
	return 0;
}

/*
 * Read in the buffer at the given ptr and return the buffer and
 * the block pointer within the buffer.
 */
STATIC int
xfs_btree_read_buf_block(
	struct xfs_btree_cur	*cur,
	union xfs_btree_ptr	*ptr,
	int			flags,
	struct xfs_btree_block	**block,
	struct xfs_buf		**bpp)
{
	struct xfs_mount	*mp = cur->bc_mp;
	xfs_daddr_t		d;
	int			error;

	/* need to sort out how callers deal with failures first */
	ASSERT(!(flags & XBF_TRYLOCK));

	d = xfs_btree_ptr_to_daddr(cur, ptr);
	error = xfs_trans_read_buf(mp, cur->bc_tp, mp->m_ddev_targp, d,
				   mp->m_bsize, flags, bpp,
				   cur->bc_ops->buf_ops);
	if (error)
		return error;

	xfs_btree_set_refs(cur, *bpp);
	*block = XFS_BUF_TO_BLOCK(*bpp);
	return 0;
}

/*
 * Copy keys from one btree block to another.
 */
STATIC void
xfs_btree_copy_keys(
	struct xfs_btree_cur	*cur,
	union xfs_btree_key	*dst_key,
	union xfs_btree_key	*src_key,
	int			numkeys)
{
	ASSERT(numkeys >= 0);
	memcpy(dst_key, src_key, numkeys * cur->bc_ops->key_len);
}

/*
 * Copy records from one btree block to another.
 */
STATIC void
xfs_btree_copy_recs(
	struct xfs_btree_cur	*cur,
	union xfs_btree_rec	*dst_rec,
	union xfs_btree_rec	*src_rec,
	int			numrecs)
{
	ASSERT(numrecs >= 0);
	memcpy(dst_rec, src_rec, numrecs * cur->bc_ops->rec_len);
}

/*
 * Copy block pointers from one btree block to another.
 */
STATIC void
xfs_btree_copy_ptrs(
	struct xfs_btree_cur	*cur,
	union xfs_btree_ptr	*dst_ptr,
	union xfs_btree_ptr	*src_ptr,
	int			numptrs)
{
	ASSERT(numptrs >= 0);
	memcpy(dst_ptr, src_ptr, numptrs * xfs_btree_ptr_len(cur));
}

/*
 * Shift keys one index left/right inside a single btree block.
 */
STATIC void
xfs_btree_shift_keys(
	struct xfs_btree_cur	*cur,
	union xfs_btree_key	*key,
	int			dir,
	int			numkeys)
{
	char			*dst_key;

	ASSERT(numkeys >= 0);
	ASSERT(dir == 1 || dir == -1);

	dst_key = (char *)key + (dir * cur->bc_ops->key_len);
	memmove(dst_key, key, numkeys * cur->bc_ops->key_len);
}

/*
 * Shift records one index left/right inside a single btree block.
 */
STATIC void
xfs_btree_shift_recs(
	struct xfs_btree_cur	*cur,
	union xfs_btree_rec	*rec,
	int			dir,
	int			numrecs)
{
	char			*dst_rec;

	ASSERT(numrecs >= 0);
	ASSERT(dir == 1 || dir == -1);

	dst_rec = (char *)rec + (dir * cur->bc_ops->rec_len);
	memmove(dst_rec, rec, numrecs * cur->bc_ops->rec_len);
}

/*
 * Shift block pointers one index left/right inside a single btree block.
 */
STATIC void
xfs_btree_shift_ptrs(
	struct xfs_btree_cur	*cur,
	union xfs_btree_ptr	*ptr,
	int			dir,
	int			numptrs)
{
	char			*dst_ptr;

	ASSERT(numptrs >= 0);
	ASSERT(dir == 1 || dir == -1);

	dst_ptr = (char *)ptr + (dir * xfs_btree_ptr_len(cur));
	memmove(dst_ptr, ptr, numptrs * xfs_btree_ptr_len(cur));
}

/*
 * Log key values from the btree block.
 */
STATIC void
xfs_btree_log_keys(
	struct xfs_btree_cur	*cur,
	struct xfs_buf		*bp,
	int			first,
	int			last)
{
	XFS_BTREE_TRACE_CURSOR(cur, XBT_ENTRY);
	XFS_BTREE_TRACE_ARGBII(cur, bp, first, last);

	if (bp) {
		xfs_trans_buf_set_type(cur->bc_tp, bp, XFS_BLFT_BTREE_BUF);
		xfs_trans_log_buf(cur->bc_tp, bp,
				  xfs_btree_key_offset(cur, first),
				  xfs_btree_key_offset(cur, last + 1) - 1);
	} else {
		xfs_trans_log_inode(cur->bc_tp, cur->bc_private.b.ip,
				xfs_ilog_fbroot(cur->bc_private.b.whichfork));
	}

	XFS_BTREE_TRACE_CURSOR(cur, XBT_EXIT);
}

/*
 * Log record values from the btree block.
 */
void
xfs_btree_log_recs(
	struct xfs_btree_cur	*cur,
	struct xfs_buf		*bp,
	int			first,
	int			last)
{
	XFS_BTREE_TRACE_CURSOR(cur, XBT_ENTRY);
	XFS_BTREE_TRACE_ARGBII(cur, bp, first, last);

	xfs_trans_buf_set_type(cur->bc_tp, bp, XFS_BLFT_BTREE_BUF);
	xfs_trans_log_buf(cur->bc_tp, bp,
			  xfs_btree_rec_offset(cur, first),
			  xfs_btree_rec_offset(cur, last + 1) - 1);

	XFS_BTREE_TRACE_CURSOR(cur, XBT_EXIT);
}

/*
 * Log block pointer fields from a btree block (nonleaf).
 */
STATIC void
xfs_btree_log_ptrs(
	struct xfs_btree_cur	*cur,	/* btree cursor */
	struct xfs_buf		*bp,	/* buffer containing btree block */
	int			first,	/* index of first pointer to log */
	int			last)	/* index of last pointer to log */
{
	XFS_BTREE_TRACE_CURSOR(cur, XBT_ENTRY);
	XFS_BTREE_TRACE_ARGBII(cur, bp, first, last);

	if (bp) {
		struct xfs_btree_block	*block = XFS_BUF_TO_BLOCK(bp);
		int			level = xfs_btree_get_level(block);

		xfs_trans_buf_set_type(cur->bc_tp, bp, XFS_BLFT_BTREE_BUF);
		xfs_trans_log_buf(cur->bc_tp, bp,
				xfs_btree_ptr_offset(cur, first, level),
				xfs_btree_ptr_offset(cur, last + 1, level) - 1);
	} else {
		xfs_trans_log_inode(cur->bc_tp, cur->bc_private.b.ip,
			xfs_ilog_fbroot(cur->bc_private.b.whichfork));
	}

	XFS_BTREE_TRACE_CURSOR(cur, XBT_EXIT);
}

/*
 * Log fields from a btree block header.
 */
void
xfs_btree_log_block(
	struct xfs_btree_cur	*cur,	/* btree cursor */
	struct xfs_buf		*bp,	/* buffer containing btree block */
	int			fields)	/* mask of fields: XFS_BB_... */
{
	int			first;	/* first byte offset logged */
	int			last;	/* last byte offset logged */
	static const short	soffsets[] = {	/* table of offsets (short) */
		offsetof(struct xfs_btree_block, bb_magic),
		offsetof(struct xfs_btree_block, bb_level),
		offsetof(struct xfs_btree_block, bb_numrecs),
		offsetof(struct xfs_btree_block, bb_u.s.bb_leftsib),
		offsetof(struct xfs_btree_block, bb_u.s.bb_rightsib),
		offsetof(struct xfs_btree_block, bb_u.s.bb_blkno),
		offsetof(struct xfs_btree_block, bb_u.s.bb_lsn),
		offsetof(struct xfs_btree_block, bb_u.s.bb_uuid),
		offsetof(struct xfs_btree_block, bb_u.s.bb_owner),
		offsetof(struct xfs_btree_block, bb_u.s.bb_crc),
		XFS_BTREE_SBLOCK_CRC_LEN
	};
	static const short	loffsets[] = {	/* table of offsets (long) */
		offsetof(struct xfs_btree_block, bb_magic),
		offsetof(struct xfs_btree_block, bb_level),
		offsetof(struct xfs_btree_block, bb_numrecs),
		offsetof(struct xfs_btree_block, bb_u.l.bb_leftsib),
		offsetof(struct xfs_btree_block, bb_u.l.bb_rightsib),
		offsetof(struct xfs_btree_block, bb_u.l.bb_blkno),
		offsetof(struct xfs_btree_block, bb_u.l.bb_lsn),
		offsetof(struct xfs_btree_block, bb_u.l.bb_uuid),
		offsetof(struct xfs_btree_block, bb_u.l.bb_owner),
		offsetof(struct xfs_btree_block, bb_u.l.bb_crc),
		offsetof(struct xfs_btree_block, bb_u.l.bb_pad),
		XFS_BTREE_LBLOCK_CRC_LEN
	};

	XFS_BTREE_TRACE_CURSOR(cur, XBT_ENTRY);
	XFS_BTREE_TRACE_ARGBI(cur, bp, fields);

	if (bp) {
		int nbits;

		if (cur->bc_flags & XFS_BTREE_CRC_BLOCKS) {
			/*
			 * We don't log the CRC when updating a btree
			 * block but instead recreate it during log
			 * recovery.  As the log buffers have checksums
			 * of their own this is safe and avoids logging a crc
			 * update in a lot of places.
			 */
			if (fields == XFS_BB_ALL_BITS)
				fields = XFS_BB_ALL_BITS_CRC;
			nbits = XFS_BB_NUM_BITS_CRC;
		} else {
			nbits = XFS_BB_NUM_BITS;
		}
		xfs_btree_offsets(fields,
				  (cur->bc_flags & XFS_BTREE_LONG_PTRS) ?
					loffsets : soffsets,
				  nbits, &first, &last);
		xfs_trans_buf_set_type(cur->bc_tp, bp, XFS_BLFT_BTREE_BUF);
		xfs_trans_log_buf(cur->bc_tp, bp, first, last);
	} else {
		xfs_trans_log_inode(cur->bc_tp, cur->bc_private.b.ip,
			xfs_ilog_fbroot(cur->bc_private.b.whichfork));
	}

	XFS_BTREE_TRACE_CURSOR(cur, XBT_EXIT);
}

/*
 * Increment cursor by one record at the level.
 * For nonzero levels the leaf-ward information is untouched.
 */
int						/* error */
xfs_btree_increment(
	struct xfs_btree_cur	*cur,
	int			level,
	int			*stat)		/* success/failure */
{
	struct xfs_btree_block	*block;
	union xfs_btree_ptr	ptr;
	struct xfs_buf		*bp;
	int			error;		/* error return value */
	int			lev;

	XFS_BTREE_TRACE_CURSOR(cur, XBT_ENTRY);
	XFS_BTREE_TRACE_ARGI(cur, level);

	ASSERT(level < cur->bc_nlevels);

	/* Read-ahead to the right at this level. */
	xfs_btree_readahead(cur, level, XFS_BTCUR_RIGHTRA);

	/* Get a pointer to the btree block. */
	block = xfs_btree_get_block(cur, level, &bp);

#ifdef DEBUG
	error = xfs_btree_check_block(cur, block, level, bp);
	if (error)
		goto error0;
#endif

	/* We're done if we remain in the block after the increment. */
	if (++cur->bc_ptrs[level] <= xfs_btree_get_numrecs(block))
		goto out1;

	/* Fail if we just went off the right edge of the tree. */
	xfs_btree_get_sibling(cur, block, &ptr, XFS_BB_RIGHTSIB);
	if (xfs_btree_ptr_is_null(cur, &ptr))
		goto out0;

	XFS_BTREE_STATS_INC(cur, increment);

	/*
	 * March up the tree incrementing pointers.
	 * Stop when we don't go off the right edge of a block.
	 */
	for (lev = level + 1; lev < cur->bc_nlevels; lev++) {
		block = xfs_btree_get_block(cur, lev, &bp);

#ifdef DEBUG
		error = xfs_btree_check_block(cur, block, lev, bp);
		if (error)
			goto error0;
#endif

		if (++cur->bc_ptrs[lev] <= xfs_btree_get_numrecs(block))
			break;

		/* Read-ahead the right block for the next loop. */
		xfs_btree_readahead(cur, lev, XFS_BTCUR_RIGHTRA);
	}

	/*
	 * If we went off the root then we are either seriously
	 * confused or have the tree root in an inode.
	 */
	if (lev == cur->bc_nlevels) {
		if (cur->bc_flags & XFS_BTREE_ROOT_IN_INODE)
			goto out0;
		ASSERT(0);
		error = -EFSCORRUPTED;
		goto error0;
	}
	ASSERT(lev < cur->bc_nlevels);

	/*
	 * Now walk back down the tree, fixing up the cursor's buffer
	 * pointers and key numbers.
	 */
	for (block = xfs_btree_get_block(cur, lev, &bp); lev > level; ) {
		union xfs_btree_ptr	*ptrp;

		ptrp = xfs_btree_ptr_addr(cur, cur->bc_ptrs[lev], block);
		--lev;
		error = xfs_btree_read_buf_block(cur, ptrp, 0, &block, &bp);
		if (error)
			goto error0;

		xfs_btree_setbuf(cur, lev, bp);
		cur->bc_ptrs[lev] = 1;
	}
out1:
	XFS_BTREE_TRACE_CURSOR(cur, XBT_EXIT);
	*stat = 1;
	return 0;

out0:
	XFS_BTREE_TRACE_CURSOR(cur, XBT_EXIT);
	*stat = 0;
	return 0;

error0:
	XFS_BTREE_TRACE_CURSOR(cur, XBT_ERROR);
	return error;
}

/*
 * Decrement cursor by one record at the level.
 * For nonzero levels the leaf-ward information is untouched.
 */
int						/* error */
xfs_btree_decrement(
	struct xfs_btree_cur	*cur,
	int			level,
	int			*stat)		/* success/failure */
{
	struct xfs_btree_block	*block;
	xfs_buf_t		*bp;
	int			error;		/* error return value */
	int			lev;
	union xfs_btree_ptr	ptr;

	XFS_BTREE_TRACE_CURSOR(cur, XBT_ENTRY);
	XFS_BTREE_TRACE_ARGI(cur, level);

	ASSERT(level < cur->bc_nlevels);

	/* Read-ahead to the left at this level. */
	xfs_btree_readahead(cur, level, XFS_BTCUR_LEFTRA);

	/* We're done if we remain in the block after the decrement. */
	if (--cur->bc_ptrs[level] > 0)
		goto out1;

	/* Get a pointer to the btree block. */
	block = xfs_btree_get_block(cur, level, &bp);

#ifdef DEBUG
	error = xfs_btree_check_block(cur, block, level, bp);
	if (error)
		goto error0;
#endif

	/* Fail if we just went off the left edge of the tree. */
	xfs_btree_get_sibling(cur, block, &ptr, XFS_BB_LEFTSIB);
	if (xfs_btree_ptr_is_null(cur, &ptr))
		goto out0;

	XFS_BTREE_STATS_INC(cur, decrement);

	/*
	 * March up the tree decrementing pointers.
	 * Stop when we don't go off the left edge of a block.
	 */
	for (lev = level + 1; lev < cur->bc_nlevels; lev++) {
		if (--cur->bc_ptrs[lev] > 0)
			break;
		/* Read-ahead the left block for the next loop. */
		xfs_btree_readahead(cur, lev, XFS_BTCUR_LEFTRA);
	}

	/*
	 * If we went off the root then we are seriously confused.
	 * or the root of the tree is in an inode.
	 */
	if (lev == cur->bc_nlevels) {
		if (cur->bc_flags & XFS_BTREE_ROOT_IN_INODE)
			goto out0;
		ASSERT(0);
		error = -EFSCORRUPTED;
		goto error0;
	}
	ASSERT(lev < cur->bc_nlevels);

	/*
	 * Now walk back down the tree, fixing up the cursor's buffer
	 * pointers and key numbers.
	 */
	for (block = xfs_btree_get_block(cur, lev, &bp); lev > level; ) {
		union xfs_btree_ptr	*ptrp;

		ptrp = xfs_btree_ptr_addr(cur, cur->bc_ptrs[lev], block);
		--lev;
		error = xfs_btree_read_buf_block(cur, ptrp, 0, &block, &bp);
		if (error)
			goto error0;
		xfs_btree_setbuf(cur, lev, bp);
		cur->bc_ptrs[lev] = xfs_btree_get_numrecs(block);
	}
out1:
	XFS_BTREE_TRACE_CURSOR(cur, XBT_EXIT);
	*stat = 1;
	return 0;

out0:
	XFS_BTREE_TRACE_CURSOR(cur, XBT_EXIT);
	*stat = 0;
	return 0;

error0:
	XFS_BTREE_TRACE_CURSOR(cur, XBT_ERROR);
	return error;
}

STATIC int
xfs_btree_lookup_get_block(
	struct xfs_btree_cur	*cur,	/* btree cursor */
	int			level,	/* level in the btree */
	union xfs_btree_ptr	*pp,	/* ptr to btree block */
	struct xfs_btree_block	**blkp) /* return btree block */
{
	struct xfs_buf		*bp;	/* buffer pointer for btree block */
	int			error = 0;

	/* special case the root block if in an inode */
	if ((cur->bc_flags & XFS_BTREE_ROOT_IN_INODE) &&
	    (level == cur->bc_nlevels - 1)) {
		*blkp = xfs_btree_get_iroot(cur);
		return 0;
	}

	/*
	 * If the old buffer at this level for the disk address we are
	 * looking for re-use it.
	 *
	 * Otherwise throw it away and get a new one.
	 */
	bp = cur->bc_bufs[level];
	if (bp && XFS_BUF_ADDR(bp) == xfs_btree_ptr_to_daddr(cur, pp)) {
		*blkp = XFS_BUF_TO_BLOCK(bp);
		return 0;
	}

	error = xfs_btree_read_buf_block(cur, pp, 0, blkp, &bp);
	if (error)
		return error;

	xfs_btree_setbuf(cur, level, bp);
	return 0;
}

/*
 * Get current search key.  For level 0 we don't actually have a key
 * structure so we make one up from the record.  For all other levels
 * we just return the right key.
 */
STATIC union xfs_btree_key *
xfs_lookup_get_search_key(
	struct xfs_btree_cur	*cur,
	int			level,
	int			keyno,
	struct xfs_btree_block	*block,
	union xfs_btree_key	*kp)
{
	if (level == 0) {
		cur->bc_ops->init_key_from_rec(kp,
				xfs_btree_rec_addr(cur, keyno, block));
		return kp;
	}

	return xfs_btree_key_addr(cur, keyno, block);
}

/*
 * Lookup the record.  The cursor is made to point to it, based on dir.
 * stat is set to 0 if can't find any such record, 1 for success.
 */
int					/* error */
xfs_btree_lookup(
	struct xfs_btree_cur	*cur,	/* btree cursor */
	xfs_lookup_t		dir,	/* <=, ==, or >= */
	int			*stat)	/* success/failure */
{
	struct xfs_btree_block	*block;	/* current btree block */
	__int64_t		diff;	/* difference for the current key */
	int			error;	/* error return value */
	int			keyno;	/* current key number */
	int			level;	/* level in the btree */
	union xfs_btree_ptr	*pp;	/* ptr to btree block */
	union xfs_btree_ptr	ptr;	/* ptr to btree block */

	XFS_BTREE_TRACE_CURSOR(cur, XBT_ENTRY);
	XFS_BTREE_TRACE_ARGI(cur, dir);

	XFS_BTREE_STATS_INC(cur, lookup);

	/* No such thing as a zero-level tree. */
	if (cur->bc_nlevels == 0)
		return -EFSCORRUPTED;

	block = NULL;
	keyno = 0;

	/* initialise start pointer from cursor */
	cur->bc_ops->init_ptr_from_cur(cur, &ptr);
	pp = &ptr;

	/*
	 * Iterate over each level in the btree, starting at the root.
	 * For each level above the leaves, find the key we need, based
	 * on the lookup record, then follow the corresponding block
	 * pointer down to the next level.
	 */
	for (level = cur->bc_nlevels - 1, diff = 1; level >= 0; level--) {
		/* Get the block we need to do the lookup on. */
		error = xfs_btree_lookup_get_block(cur, level, pp, &block);
		if (error)
			goto error0;

		if (diff == 0) {
			/*
			 * If we already had a key match at a higher level, we
			 * know we need to use the first entry in this block.
			 */
			keyno = 1;
		} else {
			/* Otherwise search this block. Do a binary search. */

			int	high;	/* high entry number */
			int	low;	/* low entry number */

			/* Set low and high entry numbers, 1-based. */
			low = 1;
			high = xfs_btree_get_numrecs(block);
			if (!high) {
				/* Block is empty, must be an empty leaf. */
				ASSERT(level == 0 && cur->bc_nlevels == 1);

				cur->bc_ptrs[0] = dir != XFS_LOOKUP_LE;
				XFS_BTREE_TRACE_CURSOR(cur, XBT_EXIT);
				*stat = 0;
				return 0;
			}

			/* Binary search the block. */
			while (low <= high) {
				union xfs_btree_key	key;
				union xfs_btree_key	*kp;

				XFS_BTREE_STATS_INC(cur, compare);

				/* keyno is average of low and high. */
				keyno = (low + high) >> 1;

				/* Get current search key */
				kp = xfs_lookup_get_search_key(cur, level,
						keyno, block, &key);

				/*
				 * Compute difference to get next direction:
				 *  - less than, move right
				 *  - greater than, move left
				 *  - equal, we're done
				 */
				diff = cur->bc_ops->key_diff(cur, kp);
				if (diff < 0)
					low = keyno + 1;
				else if (diff > 0)
					high = keyno - 1;
				else
					break;
			}
		}

		/*
		 * If there are more levels, set up for the next level
		 * by getting the block number and filling in the cursor.
		 */
		if (level > 0) {
			/*
			 * If we moved left, need the previous key number,
			 * unless there isn't one.
			 */
			if (diff > 0 && --keyno < 1)
				keyno = 1;
			pp = xfs_btree_ptr_addr(cur, keyno, block);

#ifdef DEBUG
			error = xfs_btree_check_ptr(cur, pp, 0, level);
			if (error)
				goto error0;
#endif
			cur->bc_ptrs[level] = keyno;
		}
	}

	/* Done with the search. See if we need to adjust the results. */
	if (dir != XFS_LOOKUP_LE && diff < 0) {
		keyno++;
		/*
		 * If ge search and we went off the end of the block, but it's
		 * not the last block, we're in the wrong block.
		 */
		xfs_btree_get_sibling(cur, block, &ptr, XFS_BB_RIGHTSIB);
		if (dir == XFS_LOOKUP_GE &&
		    keyno > xfs_btree_get_numrecs(block) &&
		    !xfs_btree_ptr_is_null(cur, &ptr)) {
			int	i;

			cur->bc_ptrs[0] = keyno;
			error = xfs_btree_increment(cur, 0, &i);
			if (error)
				goto error0;
			XFS_WANT_CORRUPTED_RETURN(cur->bc_mp, i == 1);
			XFS_BTREE_TRACE_CURSOR(cur, XBT_EXIT);
			*stat = 1;
			return 0;
		}
	} else if (dir == XFS_LOOKUP_LE && diff > 0)
		keyno--;
	cur->bc_ptrs[0] = keyno;

	/* Return if we succeeded or not. */
	if (keyno == 0 || keyno > xfs_btree_get_numrecs(block))
		*stat = 0;
	else if (dir != XFS_LOOKUP_EQ || diff == 0)
		*stat = 1;
	else
		*stat = 0;
	XFS_BTREE_TRACE_CURSOR(cur, XBT_EXIT);
	return 0;

error0:
	XFS_BTREE_TRACE_CURSOR(cur, XBT_ERROR);
	return error;
}

/* Find the high key storage area from a regular key. */
STATIC union xfs_btree_key *
xfs_btree_high_key_from_key(
	struct xfs_btree_cur	*cur,
	union xfs_btree_key	*key)
{
	ASSERT(cur->bc_flags & XFS_BTREE_OVERLAPPING);
	return (union xfs_btree_key *)((char *)key +
			(cur->bc_ops->key_len / 2));
}

/* Determine the low (and high if overlapped) keys of a leaf block */
STATIC void
xfs_btree_get_leaf_keys(
	struct xfs_btree_cur	*cur,
	struct xfs_btree_block	*block,
	union xfs_btree_key	*key)
{
	union xfs_btree_key	max_hkey;
	union xfs_btree_key	hkey;
	union xfs_btree_rec	*rec;
	union xfs_btree_key	*high;
	int			n;

	rec = xfs_btree_rec_addr(cur, 1, block);
	cur->bc_ops->init_key_from_rec(key, rec);

	if (cur->bc_flags & XFS_BTREE_OVERLAPPING) {

		cur->bc_ops->init_high_key_from_rec(&max_hkey, rec);
		for (n = 2; n <= xfs_btree_get_numrecs(block); n++) {
			rec = xfs_btree_rec_addr(cur, n, block);
			cur->bc_ops->init_high_key_from_rec(&hkey, rec);
			if (cur->bc_ops->diff_two_keys(cur, &hkey, &max_hkey)
					> 0)
				max_hkey = hkey;
		}

		high = xfs_btree_high_key_from_key(cur, key);
		memcpy(high, &max_hkey, cur->bc_ops->key_len / 2);
	}
}

/* Determine the low (and high if overlapped) keys of a node block */
STATIC void
xfs_btree_get_node_keys(
	struct xfs_btree_cur	*cur,
	struct xfs_btree_block	*block,
	union xfs_btree_key	*key)
{
	union xfs_btree_key	*hkey;
	union xfs_btree_key	*max_hkey;
	union xfs_btree_key	*high;
	int			n;

	if (cur->bc_flags & XFS_BTREE_OVERLAPPING) {
		memcpy(key, xfs_btree_key_addr(cur, 1, block),
				cur->bc_ops->key_len / 2);

		max_hkey = xfs_btree_high_key_addr(cur, 1, block);
		for (n = 2; n <= xfs_btree_get_numrecs(block); n++) {
			hkey = xfs_btree_high_key_addr(cur, n, block);
			if (cur->bc_ops->diff_two_keys(cur, hkey, max_hkey) > 0)
				max_hkey = hkey;
		}

		high = xfs_btree_high_key_from_key(cur, key);
		memcpy(high, max_hkey, cur->bc_ops->key_len / 2);
	} else {
		memcpy(key, xfs_btree_key_addr(cur, 1, block),
				cur->bc_ops->key_len);
	}
}

/* Derive the keys for any btree block. */
STATIC void
xfs_btree_get_keys(
	struct xfs_btree_cur	*cur,
	struct xfs_btree_block	*block,
	union xfs_btree_key	*key)
{
	if (be16_to_cpu(block->bb_level) == 0)
		xfs_btree_get_leaf_keys(cur, block, key);
	else
		xfs_btree_get_node_keys(cur, block, key);
}

/*
 * Decide if we need to update the parent keys of a btree block.  For
 * a standard btree this is only necessary if we're updating the first
 * record/key.  For an overlapping btree, we must always update the
 * keys because the highest key can be in any of the records or keys
 * in the block.
 */
static inline bool
xfs_btree_needs_key_update(
	struct xfs_btree_cur	*cur,
	int			ptr)
{
	return (cur->bc_flags & XFS_BTREE_OVERLAPPING) || ptr == 1;
}

/*
 * Update the low and high parent keys of the given level, progressing
 * towards the root.  If force_all is false, stop if the keys for a given
 * level do not need updating.
 */
STATIC int
__xfs_btree_updkeys(
	struct xfs_btree_cur	*cur,
	int			level,
	struct xfs_btree_block	*block,
	struct xfs_buf		*bp0,
	bool			force_all)
{
	union xfs_btree_key	key;	/* keys from current level */
	union xfs_btree_key	*lkey;	/* keys from the next level up */
	union xfs_btree_key	*hkey;
	union xfs_btree_key	*nlkey;	/* keys from the next level up */
	union xfs_btree_key	*nhkey;
	struct xfs_buf		*bp;
	int			ptr;

	ASSERT(cur->bc_flags & XFS_BTREE_OVERLAPPING);

	/* Exit if there aren't any parent levels to update. */
	if (level + 1 >= cur->bc_nlevels)
		return 0;

	trace_xfs_btree_updkeys(cur, level, bp0);

	lkey = &key;
	hkey = xfs_btree_high_key_from_key(cur, lkey);
	xfs_btree_get_keys(cur, block, lkey);
	for (level++; level < cur->bc_nlevels; level++) {
#ifdef DEBUG
		int		error;
#endif
		block = xfs_btree_get_block(cur, level, &bp);
		trace_xfs_btree_updkeys(cur, level, bp);
#ifdef DEBUG
		error = xfs_btree_check_block(cur, block, level, bp);
		if (error) {
			XFS_BTREE_TRACE_CURSOR(cur, XBT_ERROR);
			return error;
		}
#endif
		ptr = cur->bc_ptrs[level];
		nlkey = xfs_btree_key_addr(cur, ptr, block);
		nhkey = xfs_btree_high_key_addr(cur, ptr, block);
		if (!force_all &&
		    !(cur->bc_ops->diff_two_keys(cur, nlkey, lkey) != 0 ||
		      cur->bc_ops->diff_two_keys(cur, nhkey, hkey) != 0))
			break;
		xfs_btree_copy_keys(cur, nlkey, lkey, 1);
		xfs_btree_log_keys(cur, bp, ptr, ptr);
		if (level + 1 >= cur->bc_nlevels)
			break;
		xfs_btree_get_node_keys(cur, block, lkey);
	}

	return 0;
}

/* Update all the keys from some level in cursor back to the root. */
STATIC int
xfs_btree_updkeys_force(
	struct xfs_btree_cur	*cur,
	int			level)
{
	struct xfs_buf		*bp;
	struct xfs_btree_block	*block;

	block = xfs_btree_get_block(cur, level, &bp);
	return __xfs_btree_updkeys(cur, level, block, bp, true);
}

/*
 * Update the parent keys of the given level, progressing towards the root.
 */
STATIC int
xfs_btree_update_keys(
	struct xfs_btree_cur	*cur,
	int			level)
{
	struct xfs_btree_block	*block;
	struct xfs_buf		*bp;
	union xfs_btree_key	*kp;
	union xfs_btree_key	key;
	int			ptr;

	ASSERT(level >= 0);

	block = xfs_btree_get_block(cur, level, &bp);
	if (cur->bc_flags & XFS_BTREE_OVERLAPPING)
		return __xfs_btree_updkeys(cur, level, block, bp, false);

	XFS_BTREE_TRACE_CURSOR(cur, XBT_ENTRY);
	XFS_BTREE_TRACE_ARGIK(cur, level, keyp);

	/*
	 * Go up the tree from this level toward the root.
	 * At each level, update the key value to the value input.
	 * Stop when we reach a level where the cursor isn't pointing
	 * at the first entry in the block.
	 */
	xfs_btree_get_keys(cur, block, &key);
	for (level++, ptr = 1; ptr == 1 && level < cur->bc_nlevels; level++) {
#ifdef DEBUG
		int		error;
#endif
		block = xfs_btree_get_block(cur, level, &bp);
#ifdef DEBUG
		error = xfs_btree_check_block(cur, block, level, bp);
		if (error) {
			XFS_BTREE_TRACE_CURSOR(cur, XBT_ERROR);
			return error;
		}
#endif
		ptr = cur->bc_ptrs[level];
		kp = xfs_btree_key_addr(cur, ptr, block);
		xfs_btree_copy_keys(cur, kp, &key, 1);
		xfs_btree_log_keys(cur, bp, ptr, ptr);
	}

	XFS_BTREE_TRACE_CURSOR(cur, XBT_EXIT);
	return 0;
}

/*
 * Update the record referred to by cur to the value in the
 * given record. This either works (return 0) or gets an
 * EFSCORRUPTED error.
 */
int
xfs_btree_update(
	struct xfs_btree_cur	*cur,
	union xfs_btree_rec	*rec)
{
	struct xfs_btree_block	*block;
	struct xfs_buf		*bp;
	int			error;
	int			ptr;
	union xfs_btree_rec	*rp;

	XFS_BTREE_TRACE_CURSOR(cur, XBT_ENTRY);
	XFS_BTREE_TRACE_ARGR(cur, rec);

	/* Pick up the current block. */
	block = xfs_btree_get_block(cur, 0, &bp);

#ifdef DEBUG
	error = xfs_btree_check_block(cur, block, 0, bp);
	if (error)
		goto error0;
#endif
	/* Get the address of the rec to be updated. */
	ptr = cur->bc_ptrs[0];
	rp = xfs_btree_rec_addr(cur, ptr, block);

	/* Fill in the new contents and log them. */
	xfs_btree_copy_recs(cur, rp, rec, 1);
	xfs_btree_log_recs(cur, bp, ptr, ptr);

	/*
	 * If we are tracking the last record in the tree and
	 * we are at the far right edge of the tree, update it.
	 */
	if (xfs_btree_is_lastrec(cur, block, 0)) {
		cur->bc_ops->update_lastrec(cur, block, rec,
					    ptr, LASTREC_UPDATE);
	}

	/* Pass new key value up to our parent. */
	if (xfs_btree_needs_key_update(cur, ptr)) {
		error = xfs_btree_update_keys(cur, 0);
		if (error)
			goto error0;
	}

	XFS_BTREE_TRACE_CURSOR(cur, XBT_EXIT);
	return 0;

error0:
	XFS_BTREE_TRACE_CURSOR(cur, XBT_ERROR);
	return error;
}

/*
 * Move 1 record left from cur/level if possible.
 * Update cur to reflect the new path.
 */
STATIC int					/* error */
xfs_btree_lshift(
	struct xfs_btree_cur	*cur,
	int			level,
	int			*stat)		/* success/failure */
{
	struct xfs_buf		*lbp;		/* left buffer pointer */
	struct xfs_btree_block	*left;		/* left btree block */
	int			lrecs;		/* left record count */
	struct xfs_buf		*rbp;		/* right buffer pointer */
	struct xfs_btree_block	*right;		/* right btree block */
	struct xfs_btree_cur	*tcur;		/* temporary btree cursor */
	int			rrecs;		/* right record count */
	union xfs_btree_ptr	lptr;		/* left btree pointer */
	union xfs_btree_key	*rkp = NULL;	/* right btree key */
	union xfs_btree_ptr	*rpp = NULL;	/* right address pointer */
	union xfs_btree_rec	*rrp = NULL;	/* right record pointer */
	int			error;		/* error return value */
	int			i;

	XFS_BTREE_TRACE_CURSOR(cur, XBT_ENTRY);
	XFS_BTREE_TRACE_ARGI(cur, level);

	if ((cur->bc_flags & XFS_BTREE_ROOT_IN_INODE) &&
	    level == cur->bc_nlevels - 1)
		goto out0;

	/* Set up variables for this block as "right". */
	right = xfs_btree_get_block(cur, level, &rbp);

#ifdef DEBUG
	error = xfs_btree_check_block(cur, right, level, rbp);
	if (error)
		goto error0;
#endif

	/* If we've got no left sibling then we can't shift an entry left. */
	xfs_btree_get_sibling(cur, right, &lptr, XFS_BB_LEFTSIB);
	if (xfs_btree_ptr_is_null(cur, &lptr))
		goto out0;

	/*
	 * If the cursor entry is the one that would be moved, don't
	 * do it... it's too complicated.
	 */
	if (cur->bc_ptrs[level] <= 1)
		goto out0;

	/* Set up the left neighbor as "left". */
	error = xfs_btree_read_buf_block(cur, &lptr, 0, &left, &lbp);
	if (error)
		goto error0;

	/* If it's full, it can't take another entry. */
	lrecs = xfs_btree_get_numrecs(left);
	if (lrecs == cur->bc_ops->get_maxrecs(cur, level))
		goto out0;

	rrecs = xfs_btree_get_numrecs(right);

	/*
	 * We add one entry to the left side and remove one for the right side.
	 * Account for it here, the changes will be updated on disk and logged
	 * later.
	 */
	lrecs++;
	rrecs--;

	XFS_BTREE_STATS_INC(cur, lshift);
	XFS_BTREE_STATS_ADD(cur, moves, 1);

	/*
	 * If non-leaf, copy a key and a ptr to the left block.
	 * Log the changes to the left block.
	 */
	if (level > 0) {
		/* It's a non-leaf.  Move keys and pointers. */
		union xfs_btree_key	*lkp;	/* left btree key */
		union xfs_btree_ptr	*lpp;	/* left address pointer */

		lkp = xfs_btree_key_addr(cur, lrecs, left);
		rkp = xfs_btree_key_addr(cur, 1, right);

		lpp = xfs_btree_ptr_addr(cur, lrecs, left);
		rpp = xfs_btree_ptr_addr(cur, 1, right);
#ifdef DEBUG
		error = xfs_btree_check_ptr(cur, rpp, 0, level);
		if (error)
			goto error0;
#endif
		xfs_btree_copy_keys(cur, lkp, rkp, 1);
		xfs_btree_copy_ptrs(cur, lpp, rpp, 1);

		xfs_btree_log_keys(cur, lbp, lrecs, lrecs);
		xfs_btree_log_ptrs(cur, lbp, lrecs, lrecs);

		ASSERT(cur->bc_ops->keys_inorder(cur,
			xfs_btree_key_addr(cur, lrecs - 1, left), lkp));
	} else {
		/* It's a leaf.  Move records.  */
		union xfs_btree_rec	*lrp;	/* left record pointer */

		lrp = xfs_btree_rec_addr(cur, lrecs, left);
		rrp = xfs_btree_rec_addr(cur, 1, right);

		xfs_btree_copy_recs(cur, lrp, rrp, 1);
		xfs_btree_log_recs(cur, lbp, lrecs, lrecs);

		ASSERT(cur->bc_ops->recs_inorder(cur,
			xfs_btree_rec_addr(cur, lrecs - 1, left), lrp));
	}

	xfs_btree_set_numrecs(left, lrecs);
	xfs_btree_log_block(cur, lbp, XFS_BB_NUMRECS);

	xfs_btree_set_numrecs(right, rrecs);
	xfs_btree_log_block(cur, rbp, XFS_BB_NUMRECS);

	/*
	 * Slide the contents of right down one entry.
	 */
	XFS_BTREE_STATS_ADD(cur, moves, rrecs - 1);
	if (level > 0) {
		/* It's a nonleaf. operate on keys and ptrs */
#ifdef DEBUG
		int			i;		/* loop index */

		for (i = 0; i < rrecs; i++) {
			error = xfs_btree_check_ptr(cur, rpp, i + 1, level);
			if (error)
				goto error0;
		}
#endif
		xfs_btree_shift_keys(cur,
				xfs_btree_key_addr(cur, 2, right),
				-1, rrecs);
		xfs_btree_shift_ptrs(cur,
				xfs_btree_ptr_addr(cur, 2, right),
				-1, rrecs);

		xfs_btree_log_keys(cur, rbp, 1, rrecs);
		xfs_btree_log_ptrs(cur, rbp, 1, rrecs);
	} else {
		/* It's a leaf. operate on records */
		xfs_btree_shift_recs(cur,
			xfs_btree_rec_addr(cur, 2, right),
			-1, rrecs);
		xfs_btree_log_recs(cur, rbp, 1, rrecs);
	}

	/*
	 * Using a temporary cursor, update the parent key values of the
	 * block on the left.
	 */
	if (cur->bc_flags & XFS_BTREE_OVERLAPPING) {
		error = xfs_btree_dup_cursor(cur, &tcur);
		if (error)
			goto error0;
		i = xfs_btree_firstrec(tcur, level);
		XFS_WANT_CORRUPTED_GOTO(tcur->bc_mp, i == 1, error0);

		error = xfs_btree_decrement(tcur, level, &i);
		if (error)
			goto error1;

		/* Update the parent high keys of the left block, if needed. */
		error = xfs_btree_update_keys(tcur, level);
		if (error)
			goto error1;

		xfs_btree_del_cursor(tcur, XFS_BTREE_NOERROR);
	}

	/* Update the parent keys of the right block. */
	error = xfs_btree_update_keys(cur, level);
	if (error)
		goto error0;

	/* Slide the cursor value left one. */
	cur->bc_ptrs[level]--;

	XFS_BTREE_TRACE_CURSOR(cur, XBT_EXIT);
	*stat = 1;
	return 0;

out0:
	XFS_BTREE_TRACE_CURSOR(cur, XBT_EXIT);
	*stat = 0;
	return 0;

error0:
	XFS_BTREE_TRACE_CURSOR(cur, XBT_ERROR);
	return error;

error1:
	XFS_BTREE_TRACE_CURSOR(tcur, XBT_ERROR);
	xfs_btree_del_cursor(tcur, XFS_BTREE_ERROR);
	return error;
}

/*
 * Move 1 record right from cur/level if possible.
 * Update cur to reflect the new path.
 */
STATIC int					/* error */
xfs_btree_rshift(
	struct xfs_btree_cur	*cur,
	int			level,
	int			*stat)		/* success/failure */
{
	struct xfs_buf		*lbp;		/* left buffer pointer */
	struct xfs_btree_block	*left;		/* left btree block */
	struct xfs_buf		*rbp;		/* right buffer pointer */
	struct xfs_btree_block	*right;		/* right btree block */
	struct xfs_btree_cur	*tcur;		/* temporary btree cursor */
	union xfs_btree_ptr	rptr;		/* right block pointer */
	union xfs_btree_key	*rkp;		/* right btree key */
	int			rrecs;		/* right record count */
	int			lrecs;		/* left record count */
	int			error;		/* error return value */
	int			i;		/* loop counter */

	XFS_BTREE_TRACE_CURSOR(cur, XBT_ENTRY);
	XFS_BTREE_TRACE_ARGI(cur, level);

	if ((cur->bc_flags & XFS_BTREE_ROOT_IN_INODE) &&
	    (level == cur->bc_nlevels - 1))
		goto out0;

	/* Set up variables for this block as "left". */
	left = xfs_btree_get_block(cur, level, &lbp);

#ifdef DEBUG
	error = xfs_btree_check_block(cur, left, level, lbp);
	if (error)
		goto error0;
#endif

	/* If we've got no right sibling then we can't shift an entry right. */
	xfs_btree_get_sibling(cur, left, &rptr, XFS_BB_RIGHTSIB);
	if (xfs_btree_ptr_is_null(cur, &rptr))
		goto out0;

	/*
	 * If the cursor entry is the one that would be moved, don't
	 * do it... it's too complicated.
	 */
	lrecs = xfs_btree_get_numrecs(left);
	if (cur->bc_ptrs[level] >= lrecs)
		goto out0;

	/* Set up the right neighbor as "right". */
	error = xfs_btree_read_buf_block(cur, &rptr, 0, &right, &rbp);
	if (error)
		goto error0;

	/* If it's full, it can't take another entry. */
	rrecs = xfs_btree_get_numrecs(right);
	if (rrecs == cur->bc_ops->get_maxrecs(cur, level))
		goto out0;

	XFS_BTREE_STATS_INC(cur, rshift);
	XFS_BTREE_STATS_ADD(cur, moves, rrecs);

	/*
	 * Make a hole at the start of the right neighbor block, then
	 * copy the last left block entry to the hole.
	 */
	if (level > 0) {
		/* It's a nonleaf. make a hole in the keys and ptrs */
		union xfs_btree_key	*lkp;
		union xfs_btree_ptr	*lpp;
		union xfs_btree_ptr	*rpp;

		lkp = xfs_btree_key_addr(cur, lrecs, left);
		lpp = xfs_btree_ptr_addr(cur, lrecs, left);
		rkp = xfs_btree_key_addr(cur, 1, right);
		rpp = xfs_btree_ptr_addr(cur, 1, right);

#ifdef DEBUG
		for (i = rrecs - 1; i >= 0; i--) {
			error = xfs_btree_check_ptr(cur, rpp, i, level);
			if (error)
				goto error0;
		}
#endif

		xfs_btree_shift_keys(cur, rkp, 1, rrecs);
		xfs_btree_shift_ptrs(cur, rpp, 1, rrecs);

#ifdef DEBUG
		error = xfs_btree_check_ptr(cur, lpp, 0, level);
		if (error)
			goto error0;
#endif

		/* Now put the new data in, and log it. */
		xfs_btree_copy_keys(cur, rkp, lkp, 1);
		xfs_btree_copy_ptrs(cur, rpp, lpp, 1);

		xfs_btree_log_keys(cur, rbp, 1, rrecs + 1);
		xfs_btree_log_ptrs(cur, rbp, 1, rrecs + 1);

		ASSERT(cur->bc_ops->keys_inorder(cur, rkp,
			xfs_btree_key_addr(cur, 2, right)));
	} else {
		/* It's a leaf. make a hole in the records */
		union xfs_btree_rec	*lrp;
		union xfs_btree_rec	*rrp;

		lrp = xfs_btree_rec_addr(cur, lrecs, left);
		rrp = xfs_btree_rec_addr(cur, 1, right);

		xfs_btree_shift_recs(cur, rrp, 1, rrecs);

		/* Now put the new data in, and log it. */
		xfs_btree_copy_recs(cur, rrp, lrp, 1);
		xfs_btree_log_recs(cur, rbp, 1, rrecs + 1);
	}

	/*
	 * Decrement and log left's numrecs, bump and log right's numrecs.
	 */
	xfs_btree_set_numrecs(left, --lrecs);
	xfs_btree_log_block(cur, lbp, XFS_BB_NUMRECS);

	xfs_btree_set_numrecs(right, ++rrecs);
	xfs_btree_log_block(cur, rbp, XFS_BB_NUMRECS);

	/*
	 * Using a temporary cursor, update the parent key values of the
	 * block on the right.
	 */
	error = xfs_btree_dup_cursor(cur, &tcur);
	if (error)
		goto error0;
	i = xfs_btree_lastrec(tcur, level);
	XFS_WANT_CORRUPTED_GOTO(tcur->bc_mp, i == 1, error0);

	error = xfs_btree_increment(tcur, level, &i);
	if (error)
		goto error1;

	/* Update the parent high keys of the left block, if needed. */
	if (cur->bc_flags & XFS_BTREE_OVERLAPPING) {
		error = xfs_btree_update_keys(cur, level);
		if (error)
			goto error1;
	}

	/* Update the parent keys of the right block. */
	error = xfs_btree_update_keys(tcur, level);
	if (error)
		goto error1;

	xfs_btree_del_cursor(tcur, XFS_BTREE_NOERROR);

	XFS_BTREE_TRACE_CURSOR(cur, XBT_EXIT);
	*stat = 1;
	return 0;

out0:
	XFS_BTREE_TRACE_CURSOR(cur, XBT_EXIT);
	*stat = 0;
	return 0;

error0:
	XFS_BTREE_TRACE_CURSOR(cur, XBT_ERROR);
	return error;

error1:
	XFS_BTREE_TRACE_CURSOR(tcur, XBT_ERROR);
	xfs_btree_del_cursor(tcur, XFS_BTREE_ERROR);
	return error;
}

/*
 * Split cur/level block in half.
 * Return new block number and the key to its first
 * record (to be inserted into parent).
 */
STATIC int					/* error */
__xfs_btree_split(
	struct xfs_btree_cur	*cur,
	int			level,
	union xfs_btree_ptr	*ptrp,
	union xfs_btree_key	*key,
	struct xfs_btree_cur	**curp,
	int			*stat)		/* success/failure */
{
	union xfs_btree_ptr	lptr;		/* left sibling block ptr */
	struct xfs_buf		*lbp;		/* left buffer pointer */
	struct xfs_btree_block	*left;		/* left btree block */
	union xfs_btree_ptr	rptr;		/* right sibling block ptr */
	struct xfs_buf		*rbp;		/* right buffer pointer */
	struct xfs_btree_block	*right;		/* right btree block */
	union xfs_btree_ptr	rrptr;		/* right-right sibling ptr */
	struct xfs_buf		*rrbp;		/* right-right buffer pointer */
	struct xfs_btree_block	*rrblock;	/* right-right btree block */
	int			lrecs;
	int			rrecs;
	int			src_index;
	int			error;		/* error return value */
#ifdef DEBUG
	int			i;
#endif

	XFS_BTREE_TRACE_CURSOR(cur, XBT_ENTRY);
	XFS_BTREE_TRACE_ARGIPK(cur, level, *ptrp, key);

	XFS_BTREE_STATS_INC(cur, split);

	/* Set up left block (current one). */
	left = xfs_btree_get_block(cur, level, &lbp);

#ifdef DEBUG
	error = xfs_btree_check_block(cur, left, level, lbp);
	if (error)
		goto error0;
#endif

	xfs_btree_buf_to_ptr(cur, lbp, &lptr);

	/* Allocate the new block. If we can't do it, we're toast. Give up. */
	error = cur->bc_ops->alloc_block(cur, &lptr, &rptr, stat);
	if (error)
		goto error0;
	if (*stat == 0)
		goto out0;
	XFS_BTREE_STATS_INC(cur, alloc);

	/* Set up the new block as "right". */
	error = xfs_btree_get_buf_block(cur, &rptr, 0, &right, &rbp);
	if (error)
		goto error0;

	/* Fill in the btree header for the new right block. */
	xfs_btree_init_block_cur(cur, rbp, xfs_btree_get_level(left), 0);

	/*
	 * Split the entries between the old and the new block evenly.
	 * Make sure that if there's an odd number of entries now, that
	 * each new block will have the same number of entries.
	 */
	lrecs = xfs_btree_get_numrecs(left);
	rrecs = lrecs / 2;
	if ((lrecs & 1) && cur->bc_ptrs[level] <= rrecs + 1)
		rrecs++;
	src_index = (lrecs - rrecs + 1);

	XFS_BTREE_STATS_ADD(cur, moves, rrecs);

	/* Adjust numrecs for the later get_*_keys() calls. */
	lrecs -= rrecs;
	xfs_btree_set_numrecs(left, lrecs);
	xfs_btree_set_numrecs(right, xfs_btree_get_numrecs(right) + rrecs);

	/*
	 * Copy btree block entries from the left block over to the
	 * new block, the right. Update the right block and log the
	 * changes.
	 */
	if (level > 0) {
		/* It's a non-leaf.  Move keys and pointers. */
		union xfs_btree_key	*lkp;	/* left btree key */
		union xfs_btree_ptr	*lpp;	/* left address pointer */
		union xfs_btree_key	*rkp;	/* right btree key */
		union xfs_btree_ptr	*rpp;	/* right address pointer */

		lkp = xfs_btree_key_addr(cur, src_index, left);
		lpp = xfs_btree_ptr_addr(cur, src_index, left);
		rkp = xfs_btree_key_addr(cur, 1, right);
		rpp = xfs_btree_ptr_addr(cur, 1, right);

#ifdef DEBUG
		for (i = src_index; i < rrecs; i++) {
			error = xfs_btree_check_ptr(cur, lpp, i, level);
			if (error)
				goto error0;
		}
#endif

		/* Copy the keys & pointers to the new block. */
		xfs_btree_copy_keys(cur, rkp, lkp, rrecs);
		xfs_btree_copy_ptrs(cur, rpp, lpp, rrecs);

		xfs_btree_log_keys(cur, rbp, 1, rrecs);
		xfs_btree_log_ptrs(cur, rbp, 1, rrecs);

		/* Stash the keys of the new block for later insertion. */
		xfs_btree_get_node_keys(cur, right, key);
	} else {
		/* It's a leaf.  Move records.  */
		union xfs_btree_rec	*lrp;	/* left record pointer */
		union xfs_btree_rec	*rrp;	/* right record pointer */

		lrp = xfs_btree_rec_addr(cur, src_index, left);
		rrp = xfs_btree_rec_addr(cur, 1, right);

		/* Copy records to the new block. */
		xfs_btree_copy_recs(cur, rrp, lrp, rrecs);
		xfs_btree_log_recs(cur, rbp, 1, rrecs);

		/* Stash the keys of the new block for later insertion. */
		xfs_btree_get_leaf_keys(cur, right, key);
	}

	/*
	 * Find the left block number by looking in the buffer.
	 * Adjust sibling pointers.
	 */
	xfs_btree_get_sibling(cur, left, &rrptr, XFS_BB_RIGHTSIB);
	xfs_btree_set_sibling(cur, right, &rrptr, XFS_BB_RIGHTSIB);
	xfs_btree_set_sibling(cur, right, &lptr, XFS_BB_LEFTSIB);
	xfs_btree_set_sibling(cur, left, &rptr, XFS_BB_RIGHTSIB);

	xfs_btree_log_block(cur, rbp, XFS_BB_ALL_BITS);
	xfs_btree_log_block(cur, lbp, XFS_BB_NUMRECS | XFS_BB_RIGHTSIB);

	/*
	 * If there's a block to the new block's right, make that block
	 * point back to right instead of to left.
	 */
	if (!xfs_btree_ptr_is_null(cur, &rrptr)) {
		error = xfs_btree_read_buf_block(cur, &rrptr,
							0, &rrblock, &rrbp);
		if (error)
			goto error0;
		xfs_btree_set_sibling(cur, rrblock, &rptr, XFS_BB_LEFTSIB);
		xfs_btree_log_block(cur, rrbp, XFS_BB_LEFTSIB);
	}

	/* Update the parent high keys of the left block, if needed. */
	if (cur->bc_flags & XFS_BTREE_OVERLAPPING) {
		error = xfs_btree_update_keys(cur, level);
		if (error)
			goto error0;
	}

	/*
	 * If the cursor is really in the right block, move it there.
	 * If it's just pointing past the last entry in left, then we'll
	 * insert there, so don't change anything in that case.
	 */
	if (cur->bc_ptrs[level] > lrecs + 1) {
		xfs_btree_setbuf(cur, level, rbp);
		cur->bc_ptrs[level] -= lrecs;
	}
	/*
	 * If there are more levels, we'll need another cursor which refers
	 * the right block, no matter where this cursor was.
	 */
	if (level + 1 < cur->bc_nlevels) {
		error = xfs_btree_dup_cursor(cur, curp);
		if (error)
			goto error0;
		(*curp)->bc_ptrs[level + 1]++;
	}
	*ptrp = rptr;
	XFS_BTREE_TRACE_CURSOR(cur, XBT_EXIT);
	*stat = 1;
	return 0;
out0:
	XFS_BTREE_TRACE_CURSOR(cur, XBT_EXIT);
	*stat = 0;
	return 0;

error0:
	XFS_BTREE_TRACE_CURSOR(cur, XBT_ERROR);
	return error;
}

struct xfs_btree_split_args {
	struct xfs_btree_cur	*cur;
	int			level;
	union xfs_btree_ptr	*ptrp;
	union xfs_btree_key	*key;
	struct xfs_btree_cur	**curp;
	int			*stat;		/* success/failure */
	int			result;
	bool			kswapd;	/* allocation in kswapd context */
	struct completion	*done;
	struct work_struct	work;
};

/*
 * Stack switching interfaces for allocation
 */
static void
xfs_btree_split_worker(
	struct work_struct	*work)
{
	struct xfs_btree_split_args	*args = container_of(work,
						struct xfs_btree_split_args, work);
	unsigned long		pflags;
	unsigned long		new_pflags = PF_FSTRANS;

	/*
	 * we are in a transaction context here, but may also be doing work
	 * in kswapd context, and hence we may need to inherit that state
	 * temporarily to ensure that we don't block waiting for memory reclaim
	 * in any way.
	 */
	if (args->kswapd)
		new_pflags |= PF_MEMALLOC | PF_SWAPWRITE | PF_KSWAPD;

	current_set_flags_nested(&pflags, new_pflags);

	args->result = __xfs_btree_split(args->cur, args->level, args->ptrp,
					 args->key, args->curp, args->stat);
	complete(args->done);

	current_restore_flags_nested(&pflags, new_pflags);
}

/*
 * BMBT split requests often come in with little stack to work on. Push
 * them off to a worker thread so there is lots of stack to use. For the other
 * btree types, just call directly to avoid the context switch overhead here.
 */
STATIC int					/* error */
xfs_btree_split(
	struct xfs_btree_cur	*cur,
	int			level,
	union xfs_btree_ptr	*ptrp,
	union xfs_btree_key	*key,
	struct xfs_btree_cur	**curp,
	int			*stat)		/* success/failure */
{
	struct xfs_btree_split_args	args;
	DECLARE_COMPLETION_ONSTACK(done);

	if (cur->bc_btnum != XFS_BTNUM_BMAP)
		return __xfs_btree_split(cur, level, ptrp, key, curp, stat);

	args.cur = cur;
	args.level = level;
	args.ptrp = ptrp;
	args.key = key;
	args.curp = curp;
	args.stat = stat;
	args.done = &done;
	args.kswapd = current_is_kswapd();
	INIT_WORK_ONSTACK(&args.work, xfs_btree_split_worker);
	queue_work(xfs_alloc_wq, &args.work);
	wait_for_completion(&done);
	destroy_work_on_stack(&args.work);
	return args.result;
}


/*
 * Copy the old inode root contents into a real block and make the
 * broot point to it.
 */
int						/* error */
xfs_btree_new_iroot(
	struct xfs_btree_cur	*cur,		/* btree cursor */
	int			*logflags,	/* logging flags for inode */
	int			*stat)		/* return status - 0 fail */
{
	struct xfs_buf		*cbp;		/* buffer for cblock */
	struct xfs_btree_block	*block;		/* btree block */
	struct xfs_btree_block	*cblock;	/* child btree block */
	union xfs_btree_key	*ckp;		/* child key pointer */
	union xfs_btree_ptr	*cpp;		/* child ptr pointer */
	union xfs_btree_key	*kp;		/* pointer to btree key */
	union xfs_btree_ptr	*pp;		/* pointer to block addr */
	union xfs_btree_ptr	nptr;		/* new block addr */
	int			level;		/* btree level */
	int			error;		/* error return code */
#ifdef DEBUG
	int			i;		/* loop counter */
#endif

	XFS_BTREE_TRACE_CURSOR(cur, XBT_ENTRY);
	XFS_BTREE_STATS_INC(cur, newroot);

	ASSERT(cur->bc_flags & XFS_BTREE_ROOT_IN_INODE);

	level = cur->bc_nlevels - 1;

	block = xfs_btree_get_iroot(cur);
	pp = xfs_btree_ptr_addr(cur, 1, block);

	/* Allocate the new block. If we can't do it, we're toast. Give up. */
	error = cur->bc_ops->alloc_block(cur, pp, &nptr, stat);
	if (error)
		goto error0;
	if (*stat == 0) {
		XFS_BTREE_TRACE_CURSOR(cur, XBT_EXIT);
		return 0;
	}
	XFS_BTREE_STATS_INC(cur, alloc);

	/* Copy the root into a real block. */
	error = xfs_btree_get_buf_block(cur, &nptr, 0, &cblock, &cbp);
	if (error)
		goto error0;

	/*
	 * we can't just memcpy() the root in for CRC enabled btree blocks.
	 * In that case have to also ensure the blkno remains correct
	 */
	memcpy(cblock, block, xfs_btree_block_len(cur));
	if (cur->bc_flags & XFS_BTREE_CRC_BLOCKS) {
		if (cur->bc_flags & XFS_BTREE_LONG_PTRS)
			cblock->bb_u.l.bb_blkno = cpu_to_be64(cbp->b_bn);
		else
			cblock->bb_u.s.bb_blkno = cpu_to_be64(cbp->b_bn);
	}

	be16_add_cpu(&block->bb_level, 1);
	xfs_btree_set_numrecs(block, 1);
	cur->bc_nlevels++;
	cur->bc_ptrs[level + 1] = 1;

	kp = xfs_btree_key_addr(cur, 1, block);
	ckp = xfs_btree_key_addr(cur, 1, cblock);
	xfs_btree_copy_keys(cur, ckp, kp, xfs_btree_get_numrecs(cblock));

	cpp = xfs_btree_ptr_addr(cur, 1, cblock);
#ifdef DEBUG
	for (i = 0; i < be16_to_cpu(cblock->bb_numrecs); i++) {
		error = xfs_btree_check_ptr(cur, pp, i, level);
		if (error)
			goto error0;
	}
#endif
	xfs_btree_copy_ptrs(cur, cpp, pp, xfs_btree_get_numrecs(cblock));

#ifdef DEBUG
	error = xfs_btree_check_ptr(cur, &nptr, 0, level);
	if (error)
		goto error0;
#endif
	xfs_btree_copy_ptrs(cur, pp, &nptr, 1);

	xfs_iroot_realloc(cur->bc_private.b.ip,
			  1 - xfs_btree_get_numrecs(cblock),
			  cur->bc_private.b.whichfork);

	xfs_btree_setbuf(cur, level, cbp);

	/*
	 * Do all this logging at the end so that
	 * the root is at the right level.
	 */
	xfs_btree_log_block(cur, cbp, XFS_BB_ALL_BITS);
	xfs_btree_log_keys(cur, cbp, 1, be16_to_cpu(cblock->bb_numrecs));
	xfs_btree_log_ptrs(cur, cbp, 1, be16_to_cpu(cblock->bb_numrecs));

	*logflags |=
		XFS_ILOG_CORE | xfs_ilog_fbroot(cur->bc_private.b.whichfork);
	*stat = 1;
	XFS_BTREE_TRACE_CURSOR(cur, XBT_EXIT);
	return 0;
error0:
	XFS_BTREE_TRACE_CURSOR(cur, XBT_ERROR);
	return error;
}

/*
 * Allocate a new root block, fill it in.
 */
STATIC int				/* error */
xfs_btree_new_root(
	struct xfs_btree_cur	*cur,	/* btree cursor */
	int			*stat)	/* success/failure */
{
	struct xfs_btree_block	*block;	/* one half of the old root block */
	struct xfs_buf		*bp;	/* buffer containing block */
	int			error;	/* error return value */
	struct xfs_buf		*lbp;	/* left buffer pointer */
	struct xfs_btree_block	*left;	/* left btree block */
	struct xfs_buf		*nbp;	/* new (root) buffer */
	struct xfs_btree_block	*new;	/* new (root) btree block */
	int			nptr;	/* new value for key index, 1 or 2 */
	struct xfs_buf		*rbp;	/* right buffer pointer */
	struct xfs_btree_block	*right;	/* right btree block */
	union xfs_btree_ptr	rptr;
	union xfs_btree_ptr	lptr;

	XFS_BTREE_TRACE_CURSOR(cur, XBT_ENTRY);
	XFS_BTREE_STATS_INC(cur, newroot);

	/* initialise our start point from the cursor */
	cur->bc_ops->init_ptr_from_cur(cur, &rptr);

	/* Allocate the new block. If we can't do it, we're toast. Give up. */
	error = cur->bc_ops->alloc_block(cur, &rptr, &lptr, stat);
	if (error)
		goto error0;
	if (*stat == 0)
		goto out0;
	XFS_BTREE_STATS_INC(cur, alloc);

	/* Set up the new block. */
	error = xfs_btree_get_buf_block(cur, &lptr, 0, &new, &nbp);
	if (error)
		goto error0;

	/* Set the root in the holding structure  increasing the level by 1. */
	cur->bc_ops->set_root(cur, &lptr, 1);

	/*
	 * At the previous root level there are now two blocks: the old root,
	 * and the new block generated when it was split.  We don't know which
	 * one the cursor is pointing at, so we set up variables "left" and
	 * "right" for each case.
	 */
	block = xfs_btree_get_block(cur, cur->bc_nlevels - 1, &bp);

#ifdef DEBUG
	error = xfs_btree_check_block(cur, block, cur->bc_nlevels - 1, bp);
	if (error)
		goto error0;
#endif

	xfs_btree_get_sibling(cur, block, &rptr, XFS_BB_RIGHTSIB);
	if (!xfs_btree_ptr_is_null(cur, &rptr)) {
		/* Our block is left, pick up the right block. */
		lbp = bp;
		xfs_btree_buf_to_ptr(cur, lbp, &lptr);
		left = block;
		error = xfs_btree_read_buf_block(cur, &rptr, 0, &right, &rbp);
		if (error)
			goto error0;
		bp = rbp;
		nptr = 1;
	} else {
		/* Our block is right, pick up the left block. */
		rbp = bp;
		xfs_btree_buf_to_ptr(cur, rbp, &rptr);
		right = block;
		xfs_btree_get_sibling(cur, right, &lptr, XFS_BB_LEFTSIB);
		error = xfs_btree_read_buf_block(cur, &lptr, 0, &left, &lbp);
		if (error)
			goto error0;
		bp = lbp;
		nptr = 2;
	}

	/* Fill in the new block's btree header and log it. */
	xfs_btree_init_block_cur(cur, nbp, cur->bc_nlevels, 2);
	xfs_btree_log_block(cur, nbp, XFS_BB_ALL_BITS);
	ASSERT(!xfs_btree_ptr_is_null(cur, &lptr) &&
			!xfs_btree_ptr_is_null(cur, &rptr));

	/* Fill in the key data in the new root. */
	if (xfs_btree_get_level(left) > 0) {
		/*
		 * Get the keys for the left block's keys and put them directly
		 * in the parent block.  Do the same for the right block.
		 */
		xfs_btree_get_node_keys(cur, left,
				xfs_btree_key_addr(cur, 1, new));
		xfs_btree_get_node_keys(cur, right,
				xfs_btree_key_addr(cur, 2, new));
	} else {
		/*
		 * Get the keys for the left block's records and put them
		 * directly in the parent block.  Do the same for the right
		 * block.
		 */
		xfs_btree_get_leaf_keys(cur, left,
			xfs_btree_key_addr(cur, 1, new));
		xfs_btree_get_leaf_keys(cur, right,
			xfs_btree_key_addr(cur, 2, new));
	}
	xfs_btree_log_keys(cur, nbp, 1, 2);

	/* Fill in the pointer data in the new root. */
	xfs_btree_copy_ptrs(cur,
		xfs_btree_ptr_addr(cur, 1, new), &lptr, 1);
	xfs_btree_copy_ptrs(cur,
		xfs_btree_ptr_addr(cur, 2, new), &rptr, 1);
	xfs_btree_log_ptrs(cur, nbp, 1, 2);

	/* Fix up the cursor. */
	xfs_btree_setbuf(cur, cur->bc_nlevels, nbp);
	cur->bc_ptrs[cur->bc_nlevels] = nptr;
	cur->bc_nlevels++;
	XFS_BTREE_TRACE_CURSOR(cur, XBT_EXIT);
	*stat = 1;
	return 0;
error0:
	XFS_BTREE_TRACE_CURSOR(cur, XBT_ERROR);
	return error;
out0:
	XFS_BTREE_TRACE_CURSOR(cur, XBT_EXIT);
	*stat = 0;
	return 0;
}

STATIC int
xfs_btree_make_block_unfull(
	struct xfs_btree_cur	*cur,	/* btree cursor */
	int			level,	/* btree level */
	int			numrecs,/* # of recs in block */
	int			*oindex,/* old tree index */
	int			*index,	/* new tree index */
	union xfs_btree_ptr	*nptr,	/* new btree ptr */
	struct xfs_btree_cur	**ncur,	/* new btree cursor */
	union xfs_btree_key	*key,	/* key of new block */
	int			*stat)
{
	int			error = 0;

	if ((cur->bc_flags & XFS_BTREE_ROOT_IN_INODE) &&
	    level == cur->bc_nlevels - 1) {
	    	struct xfs_inode *ip = cur->bc_private.b.ip;

		if (numrecs < cur->bc_ops->get_dmaxrecs(cur, level)) {
			/* A root block that can be made bigger. */
			xfs_iroot_realloc(ip, 1, cur->bc_private.b.whichfork);
			*stat = 1;
		} else {
			/* A root block that needs replacing */
			int	logflags = 0;

			error = xfs_btree_new_iroot(cur, &logflags, stat);
			if (error || *stat == 0)
				return error;

			xfs_trans_log_inode(cur->bc_tp, ip, logflags);
		}

		return 0;
	}

	/* First, try shifting an entry to the right neighbor. */
	error = xfs_btree_rshift(cur, level, stat);
	if (error || *stat)
		return error;

	/* Next, try shifting an entry to the left neighbor. */
	error = xfs_btree_lshift(cur, level, stat);
	if (error)
		return error;

	if (*stat) {
		*oindex = *index = cur->bc_ptrs[level];
		return 0;
	}

	/*
	 * Next, try splitting the current block in half.
	 *
	 * If this works we have to re-set our variables because we
	 * could be in a different block now.
	 */
	error = xfs_btree_split(cur, level, nptr, key, ncur, stat);
	if (error || *stat == 0)
		return error;


	*index = cur->bc_ptrs[level];
	return 0;
}

/*
 * Insert one record/level.  Return information to the caller
 * allowing the next level up to proceed if necessary.
 */
STATIC int
xfs_btree_insrec(
	struct xfs_btree_cur	*cur,	/* btree cursor */
	int			level,	/* level to insert record at */
	union xfs_btree_ptr	*ptrp,	/* i/o: block number inserted */
	union xfs_btree_rec	*rec,	/* record to insert */
	union xfs_btree_key	*key,	/* i/o: block key for ptrp */
	struct xfs_btree_cur	**curp,	/* output: new cursor replacing cur */
	int			*stat)	/* success/failure */
{
	struct xfs_btree_block	*block;	/* btree block */
	struct xfs_buf		*bp;	/* buffer for block */
	union xfs_btree_ptr	nptr;	/* new block ptr */
	struct xfs_btree_cur	*ncur;	/* new btree cursor */
	union xfs_btree_key	nkey;	/* new block key */
	union xfs_btree_key	*lkey;
	int			optr;	/* old key/record index */
	int			ptr;	/* key/record index */
	int			numrecs;/* number of records */
	int			error;	/* error return value */
#ifdef DEBUG
	int			i;
#endif
	xfs_daddr_t		old_bn;

	XFS_BTREE_TRACE_CURSOR(cur, XBT_ENTRY);
	XFS_BTREE_TRACE_ARGIPR(cur, level, *ptrp, &rec);

	ncur = NULL;
	lkey = &nkey;

	/*
	 * If we have an external root pointer, and we've made it to the
	 * root level, allocate a new root block and we're done.
	 */
	if (!(cur->bc_flags & XFS_BTREE_ROOT_IN_INODE) &&
	    (level >= cur->bc_nlevels)) {
		error = xfs_btree_new_root(cur, stat);
		xfs_btree_set_ptr_null(cur, ptrp);

		XFS_BTREE_TRACE_CURSOR(cur, XBT_EXIT);
		return error;
	}

	/* If we're off the left edge, return failure. */
	ptr = cur->bc_ptrs[level];
	if (ptr == 0) {
		XFS_BTREE_TRACE_CURSOR(cur, XBT_EXIT);
		*stat = 0;
		return 0;
	}

	optr = ptr;

	XFS_BTREE_STATS_INC(cur, insrec);

	/* Get pointers to the btree buffer and block. */
	block = xfs_btree_get_block(cur, level, &bp);
	old_bn = bp ? bp->b_bn : XFS_BUF_DADDR_NULL;
	numrecs = xfs_btree_get_numrecs(block);

#ifdef DEBUG
	error = xfs_btree_check_block(cur, block, level, bp);
	if (error)
		goto error0;

	/* Check that the new entry is being inserted in the right place. */
	if (ptr <= numrecs) {
		if (level == 0) {
			ASSERT(cur->bc_ops->recs_inorder(cur, rec,
				xfs_btree_rec_addr(cur, ptr, block)));
		} else {
			ASSERT(cur->bc_ops->keys_inorder(cur, key,
				xfs_btree_key_addr(cur, ptr, block)));
		}
	}
#endif

	/*
	 * If the block is full, we can't insert the new entry until we
	 * make the block un-full.
	 */
	xfs_btree_set_ptr_null(cur, &nptr);
	if (numrecs == cur->bc_ops->get_maxrecs(cur, level)) {
		error = xfs_btree_make_block_unfull(cur, level, numrecs,
					&optr, &ptr, &nptr, &ncur, lkey, stat);
		if (error || *stat == 0)
			goto error0;
	}

	/*
	 * The current block may have changed if the block was
	 * previously full and we have just made space in it.
	 */
	block = xfs_btree_get_block(cur, level, &bp);
	numrecs = xfs_btree_get_numrecs(block);

#ifdef DEBUG
	error = xfs_btree_check_block(cur, block, level, bp);
	if (error)
		return error;
#endif

	/*
	 * At this point we know there's room for our new entry in the block
	 * we're pointing at.
	 */
	XFS_BTREE_STATS_ADD(cur, moves, numrecs - ptr + 1);

	if (level > 0) {
		/* It's a nonleaf. make a hole in the keys and ptrs */
		union xfs_btree_key	*kp;
		union xfs_btree_ptr	*pp;

		kp = xfs_btree_key_addr(cur, ptr, block);
		pp = xfs_btree_ptr_addr(cur, ptr, block);

#ifdef DEBUG
		for (i = numrecs - ptr; i >= 0; i--) {
			error = xfs_btree_check_ptr(cur, pp, i, level);
			if (error)
				return error;
		}
#endif

		xfs_btree_shift_keys(cur, kp, 1, numrecs - ptr + 1);
		xfs_btree_shift_ptrs(cur, pp, 1, numrecs - ptr + 1);

#ifdef DEBUG
		error = xfs_btree_check_ptr(cur, ptrp, 0, level);
		if (error)
			goto error0;
#endif

		/* Now put the new data in, bump numrecs and log it. */
		xfs_btree_copy_keys(cur, kp, key, 1);
		xfs_btree_copy_ptrs(cur, pp, ptrp, 1);
		numrecs++;
		xfs_btree_set_numrecs(block, numrecs);
		xfs_btree_log_ptrs(cur, bp, ptr, numrecs);
		xfs_btree_log_keys(cur, bp, ptr, numrecs);
#ifdef DEBUG
		if (ptr < numrecs) {
			ASSERT(cur->bc_ops->keys_inorder(cur, kp,
				xfs_btree_key_addr(cur, ptr + 1, block)));
		}
#endif
	} else {
		/* It's a leaf. make a hole in the records */
		union xfs_btree_rec             *rp;

		rp = xfs_btree_rec_addr(cur, ptr, block);

		xfs_btree_shift_recs(cur, rp, 1, numrecs - ptr + 1);

		/* Now put the new data in, bump numrecs and log it. */
		xfs_btree_copy_recs(cur, rp, rec, 1);
		xfs_btree_set_numrecs(block, ++numrecs);
		xfs_btree_log_recs(cur, bp, ptr, numrecs);
#ifdef DEBUG
		if (ptr < numrecs) {
			ASSERT(cur->bc_ops->recs_inorder(cur, rp,
				xfs_btree_rec_addr(cur, ptr + 1, block)));
		}
#endif
	}

	/* Log the new number of records in the btree header. */
	xfs_btree_log_block(cur, bp, XFS_BB_NUMRECS);

	/*
	 * If we just inserted into a new tree block, we have to
	 * recalculate nkey here because nkey is out of date.
	 *
	 * Otherwise we're just updating an existing block (having shoved
	 * some records into the new tree block), so use the regular key
	 * update mechanism.
	 */
	if (bp && bp->b_bn != old_bn) {
		xfs_btree_get_keys(cur, block, lkey);
	} else if (xfs_btree_needs_key_update(cur, optr)) {
		error = xfs_btree_update_keys(cur, level);
		if (error)
			goto error0;
	}

	/*
	 * If we are tracking the last record in the tree and
	 * we are at the far right edge of the tree, update it.
	 */
	if (xfs_btree_is_lastrec(cur, block, level)) {
		cur->bc_ops->update_lastrec(cur, block, rec,
					    ptr, LASTREC_INSREC);
	}

	/*
	 * Return the new block number, if any.
	 * If there is one, give back a record value and a cursor too.
	 */
	*ptrp = nptr;
	if (!xfs_btree_ptr_is_null(cur, &nptr)) {
		xfs_btree_copy_keys(cur, key, lkey, 1);
		*curp = ncur;
	}

	XFS_BTREE_TRACE_CURSOR(cur, XBT_EXIT);
	*stat = 1;
	return 0;

error0:
	XFS_BTREE_TRACE_CURSOR(cur, XBT_ERROR);
	return error;
}

/*
 * Insert the record at the point referenced by cur.
 *
 * A multi-level split of the tree on insert will invalidate the original
 * cursor.  All callers of this function should assume that the cursor is
 * no longer valid and revalidate it.
 */
int
xfs_btree_insert(
	struct xfs_btree_cur	*cur,
	int			*stat)
{
	int			error;	/* error return value */
	int			i;	/* result value, 0 for failure */
	int			level;	/* current level number in btree */
	union xfs_btree_ptr	nptr;	/* new block number (split result) */
	struct xfs_btree_cur	*ncur;	/* new cursor (split result) */
	struct xfs_btree_cur	*pcur;	/* previous level's cursor */
	union xfs_btree_key	bkey;	/* key of block to insert */
	union xfs_btree_key	*key;
	union xfs_btree_rec	rec;	/* record to insert */

	level = 0;
	ncur = NULL;
	pcur = cur;
	key = &bkey;

	xfs_btree_set_ptr_null(cur, &nptr);

	/* Make a key out of the record data to be inserted, and save it. */
	cur->bc_ops->init_rec_from_cur(cur, &rec);
	cur->bc_ops->init_key_from_rec(key, &rec);

	/*
	 * Loop going up the tree, starting at the leaf level.
	 * Stop when we don't get a split block, that must mean that
	 * the insert is finished with this level.
	 */
	do {
		/*
		 * Insert nrec/nptr into this level of the tree.
		 * Note if we fail, nptr will be null.
		 */
		error = xfs_btree_insrec(pcur, level, &nptr, &rec, key,
				&ncur, &i);
		if (error) {
			if (pcur != cur)
				xfs_btree_del_cursor(pcur, XFS_BTREE_ERROR);
			goto error0;
		}

		XFS_WANT_CORRUPTED_GOTO(cur->bc_mp, i == 1, error0);
		level++;

		/*
		 * See if the cursor we just used is trash.
		 * Can't trash the caller's cursor, but otherwise we should
		 * if ncur is a new cursor or we're about to be done.
		 */
		if (pcur != cur &&
		    (ncur || xfs_btree_ptr_is_null(cur, &nptr))) {
			/* Save the state from the cursor before we trash it */
			if (cur->bc_ops->update_cursor)
				cur->bc_ops->update_cursor(pcur, cur);
			cur->bc_nlevels = pcur->bc_nlevels;
			xfs_btree_del_cursor(pcur, XFS_BTREE_NOERROR);
		}
		/* If we got a new cursor, switch to it. */
		if (ncur) {
			pcur = ncur;
			ncur = NULL;
		}
	} while (!xfs_btree_ptr_is_null(cur, &nptr));

	XFS_BTREE_TRACE_CURSOR(cur, XBT_EXIT);
	*stat = i;
	return 0;
error0:
	XFS_BTREE_TRACE_CURSOR(cur, XBT_ERROR);
	return error;
}

/*
 * Try to merge a non-leaf block back into the inode root.
 *
 * Note: the killroot names comes from the fact that we're effectively
 * killing the old root block.  But because we can't just delete the
 * inode we have to copy the single block it was pointing to into the
 * inode.
 */
STATIC int
xfs_btree_kill_iroot(
	struct xfs_btree_cur	*cur)
{
	int			whichfork = cur->bc_private.b.whichfork;
	struct xfs_inode	*ip = cur->bc_private.b.ip;
	struct xfs_ifork	*ifp = XFS_IFORK_PTR(ip, whichfork);
	struct xfs_btree_block	*block;
	struct xfs_btree_block	*cblock;
	union xfs_btree_key	*kp;
	union xfs_btree_key	*ckp;
	union xfs_btree_ptr	*pp;
	union xfs_btree_ptr	*cpp;
	struct xfs_buf		*cbp;
	int			level;
	int			index;
	int			numrecs;
	int			error;
#ifdef DEBUG
	union xfs_btree_ptr	ptr;
	int			i;
#endif

	XFS_BTREE_TRACE_CURSOR(cur, XBT_ENTRY);

	ASSERT(cur->bc_flags & XFS_BTREE_ROOT_IN_INODE);
	ASSERT(cur->bc_nlevels > 1);

	/*
	 * Don't deal with the root block needs to be a leaf case.
	 * We're just going to turn the thing back into extents anyway.
	 */
	level = cur->bc_nlevels - 1;
	if (level == 1)
		goto out0;

	/*
	 * Give up if the root has multiple children.
	 */
	block = xfs_btree_get_iroot(cur);
	if (xfs_btree_get_numrecs(block) != 1)
		goto out0;

	cblock = xfs_btree_get_block(cur, level - 1, &cbp);
	numrecs = xfs_btree_get_numrecs(cblock);

	/*
	 * Only do this if the next level will fit.
	 * Then the data must be copied up to the inode,
	 * instead of freeing the root you free the next level.
	 */
	if (numrecs > cur->bc_ops->get_dmaxrecs(cur, level))
		goto out0;

	XFS_BTREE_STATS_INC(cur, killroot);

#ifdef DEBUG
	xfs_btree_get_sibling(cur, block, &ptr, XFS_BB_LEFTSIB);
	ASSERT(xfs_btree_ptr_is_null(cur, &ptr));
	xfs_btree_get_sibling(cur, block, &ptr, XFS_BB_RIGHTSIB);
	ASSERT(xfs_btree_ptr_is_null(cur, &ptr));
#endif

	index = numrecs - cur->bc_ops->get_maxrecs(cur, level);
	if (index) {
		xfs_iroot_realloc(cur->bc_private.b.ip, index,
				  cur->bc_private.b.whichfork);
		block = ifp->if_broot;
	}

	be16_add_cpu(&block->bb_numrecs, index);
	ASSERT(block->bb_numrecs == cblock->bb_numrecs);

	kp = xfs_btree_key_addr(cur, 1, block);
	ckp = xfs_btree_key_addr(cur, 1, cblock);
	xfs_btree_copy_keys(cur, kp, ckp, numrecs);

	pp = xfs_btree_ptr_addr(cur, 1, block);
	cpp = xfs_btree_ptr_addr(cur, 1, cblock);
#ifdef DEBUG
	for (i = 0; i < numrecs; i++) {
		error = xfs_btree_check_ptr(cur, cpp, i, level - 1);
		if (error) {
			XFS_BTREE_TRACE_CURSOR(cur, XBT_ERROR);
			return error;
		}
	}
#endif
	xfs_btree_copy_ptrs(cur, pp, cpp, numrecs);

	error = xfs_btree_free_block(cur, cbp);
	if (error) {
		XFS_BTREE_TRACE_CURSOR(cur, XBT_ERROR);
		return error;
	}

	cur->bc_bufs[level - 1] = NULL;
	be16_add_cpu(&block->bb_level, -1);
	xfs_trans_log_inode(cur->bc_tp, ip,
		XFS_ILOG_CORE | xfs_ilog_fbroot(cur->bc_private.b.whichfork));
	cur->bc_nlevels--;
out0:
	XFS_BTREE_TRACE_CURSOR(cur, XBT_EXIT);
	return 0;
}

/*
 * Kill the current root node, and replace it with it's only child node.
 */
STATIC int
xfs_btree_kill_root(
	struct xfs_btree_cur	*cur,
	struct xfs_buf		*bp,
	int			level,
	union xfs_btree_ptr	*newroot)
{
	int			error;

	XFS_BTREE_TRACE_CURSOR(cur, XBT_ENTRY);
	XFS_BTREE_STATS_INC(cur, killroot);

	/*
	 * Update the root pointer, decreasing the level by 1 and then
	 * free the old root.
	 */
	cur->bc_ops->set_root(cur, newroot, -1);

	error = xfs_btree_free_block(cur, bp);
	if (error) {
		XFS_BTREE_TRACE_CURSOR(cur, XBT_ERROR);
		return error;
	}

	cur->bc_bufs[level] = NULL;
	cur->bc_ra[level] = 0;
	cur->bc_nlevels--;

	XFS_BTREE_TRACE_CURSOR(cur, XBT_EXIT);
	return 0;
}

STATIC int
xfs_btree_dec_cursor(
	struct xfs_btree_cur	*cur,
	int			level,
	int			*stat)
{
	int			error;
	int			i;

	if (level > 0) {
		error = xfs_btree_decrement(cur, level, &i);
		if (error)
			return error;
	}

	XFS_BTREE_TRACE_CURSOR(cur, XBT_EXIT);
	*stat = 1;
	return 0;
}

/*
 * Single level of the btree record deletion routine.
 * Delete record pointed to by cur/level.
 * Remove the record from its block then rebalance the tree.
 * Return 0 for error, 1 for done, 2 to go on to the next level.
 */
STATIC int					/* error */
xfs_btree_delrec(
	struct xfs_btree_cur	*cur,		/* btree cursor */
	int			level,		/* level removing record from */
	int			*stat)		/* fail/done/go-on */
{
	struct xfs_btree_block	*block;		/* btree block */
	union xfs_btree_ptr	cptr;		/* current block ptr */
	struct xfs_buf		*bp;		/* buffer for block */
	int			error;		/* error return value */
	int			i;		/* loop counter */
	union xfs_btree_ptr	lptr;		/* left sibling block ptr */
	struct xfs_buf		*lbp;		/* left buffer pointer */
	struct xfs_btree_block	*left;		/* left btree block */
	int			lrecs = 0;	/* left record count */
	int			ptr;		/* key/record index */
	union xfs_btree_ptr	rptr;		/* right sibling block ptr */
	struct xfs_buf		*rbp;		/* right buffer pointer */
	struct xfs_btree_block	*right;		/* right btree block */
	struct xfs_btree_block	*rrblock;	/* right-right btree block */
	struct xfs_buf		*rrbp;		/* right-right buffer pointer */
	int			rrecs = 0;	/* right record count */
	struct xfs_btree_cur	*tcur;		/* temporary btree cursor */
	int			numrecs;	/* temporary numrec count */

	XFS_BTREE_TRACE_CURSOR(cur, XBT_ENTRY);
	XFS_BTREE_TRACE_ARGI(cur, level);

	tcur = NULL;

	/* Get the index of the entry being deleted, check for nothing there. */
	ptr = cur->bc_ptrs[level];
	if (ptr == 0) {
		XFS_BTREE_TRACE_CURSOR(cur, XBT_EXIT);
		*stat = 0;
		return 0;
	}

	/* Get the buffer & block containing the record or key/ptr. */
	block = xfs_btree_get_block(cur, level, &bp);
	numrecs = xfs_btree_get_numrecs(block);

#ifdef DEBUG
	error = xfs_btree_check_block(cur, block, level, bp);
	if (error)
		goto error0;
#endif

	/* Fail if we're off the end of the block. */
	if (ptr > numrecs) {
		XFS_BTREE_TRACE_CURSOR(cur, XBT_EXIT);
		*stat = 0;
		return 0;
	}

	XFS_BTREE_STATS_INC(cur, delrec);
	XFS_BTREE_STATS_ADD(cur, moves, numrecs - ptr);

	/* Excise the entries being deleted. */
	if (level > 0) {
		/* It's a nonleaf. operate on keys and ptrs */
		union xfs_btree_key	*lkp;
		union xfs_btree_ptr	*lpp;

		lkp = xfs_btree_key_addr(cur, ptr + 1, block);
		lpp = xfs_btree_ptr_addr(cur, ptr + 1, block);

#ifdef DEBUG
		for (i = 0; i < numrecs - ptr; i++) {
			error = xfs_btree_check_ptr(cur, lpp, i, level);
			if (error)
				goto error0;
		}
#endif

		if (ptr < numrecs) {
			xfs_btree_shift_keys(cur, lkp, -1, numrecs - ptr);
			xfs_btree_shift_ptrs(cur, lpp, -1, numrecs - ptr);
			xfs_btree_log_keys(cur, bp, ptr, numrecs - 1);
			xfs_btree_log_ptrs(cur, bp, ptr, numrecs - 1);
		}
	} else {
		/* It's a leaf. operate on records */
		if (ptr < numrecs) {
			xfs_btree_shift_recs(cur,
				xfs_btree_rec_addr(cur, ptr + 1, block),
				-1, numrecs - ptr);
			xfs_btree_log_recs(cur, bp, ptr, numrecs - 1);
		}
	}

	/*
	 * Decrement and log the number of entries in the block.
	 */
	xfs_btree_set_numrecs(block, --numrecs);
	xfs_btree_log_block(cur, bp, XFS_BB_NUMRECS);

	/*
	 * If we are tracking the last record in the tree and
	 * we are at the far right edge of the tree, update it.
	 */
	if (xfs_btree_is_lastrec(cur, block, level)) {
		cur->bc_ops->update_lastrec(cur, block, NULL,
					    ptr, LASTREC_DELREC);
	}

	/*
	 * We're at the root level.  First, shrink the root block in-memory.
	 * Try to get rid of the next level down.  If we can't then there's
	 * nothing left to do.
	 */
	if (level == cur->bc_nlevels - 1) {
		if (cur->bc_flags & XFS_BTREE_ROOT_IN_INODE) {
			xfs_iroot_realloc(cur->bc_private.b.ip, -1,
					  cur->bc_private.b.whichfork);

			error = xfs_btree_kill_iroot(cur);
			if (error)
				goto error0;

			error = xfs_btree_dec_cursor(cur, level, stat);
			if (error)
				goto error0;
			*stat = 1;
			return 0;
		}

		/*
		 * If this is the root level, and there's only one entry left,
		 * and it's NOT the leaf level, then we can get rid of this
		 * level.
		 */
		if (numrecs == 1 && level > 0) {
			union xfs_btree_ptr	*pp;
			/*
			 * pp is still set to the first pointer in the block.
			 * Make it the new root of the btree.
			 */
			pp = xfs_btree_ptr_addr(cur, 1, block);
			error = xfs_btree_kill_root(cur, bp, level, pp);
			if (error)
				goto error0;
		} else if (level > 0) {
			error = xfs_btree_dec_cursor(cur, level, stat);
			if (error)
				goto error0;
		}
		*stat = 1;
		return 0;
	}

	/*
	 * If we deleted the leftmost entry in the block, update the
	 * key values above us in the tree.
	 */
	if (xfs_btree_needs_key_update(cur, ptr)) {
		error = xfs_btree_update_keys(cur, level);
		if (error)
			goto error0;
	}

	/*
	 * If the number of records remaining in the block is at least
	 * the minimum, we're done.
	 */
	if (numrecs >= cur->bc_ops->get_minrecs(cur, level)) {
		error = xfs_btree_dec_cursor(cur, level, stat);
		if (error)
			goto error0;
		return 0;
	}

	/*
	 * Otherwise, we have to move some records around to keep the
	 * tree balanced.  Look at the left and right sibling blocks to
	 * see if we can re-balance by moving only one record.
	 */
	xfs_btree_get_sibling(cur, block, &rptr, XFS_BB_RIGHTSIB);
	xfs_btree_get_sibling(cur, block, &lptr, XFS_BB_LEFTSIB);

	if (cur->bc_flags & XFS_BTREE_ROOT_IN_INODE) {
		/*
		 * One child of root, need to get a chance to copy its contents
		 * into the root and delete it. Can't go up to next level,
		 * there's nothing to delete there.
		 */
		if (xfs_btree_ptr_is_null(cur, &rptr) &&
		    xfs_btree_ptr_is_null(cur, &lptr) &&
		    level == cur->bc_nlevels - 2) {
			error = xfs_btree_kill_iroot(cur);
			if (!error)
				error = xfs_btree_dec_cursor(cur, level, stat);
			if (error)
				goto error0;
			return 0;
		}
	}

	ASSERT(!xfs_btree_ptr_is_null(cur, &rptr) ||
	       !xfs_btree_ptr_is_null(cur, &lptr));

	/*
	 * Duplicate the cursor so our btree manipulations here won't
	 * disrupt the next level up.
	 */
	error = xfs_btree_dup_cursor(cur, &tcur);
	if (error)
		goto error0;

	/*
	 * If there's a right sibling, see if it's ok to shift an entry
	 * out of it.
	 */
	if (!xfs_btree_ptr_is_null(cur, &rptr)) {
		/*
		 * Move the temp cursor to the last entry in the next block.
		 * Actually any entry but the first would suffice.
		 */
		i = xfs_btree_lastrec(tcur, level);
		XFS_WANT_CORRUPTED_GOTO(cur->bc_mp, i == 1, error0);

		error = xfs_btree_increment(tcur, level, &i);
		if (error)
			goto error0;
		XFS_WANT_CORRUPTED_GOTO(cur->bc_mp, i == 1, error0);

		i = xfs_btree_lastrec(tcur, level);
		XFS_WANT_CORRUPTED_GOTO(cur->bc_mp, i == 1, error0);

		/* Grab a pointer to the block. */
		right = xfs_btree_get_block(tcur, level, &rbp);
#ifdef DEBUG
		error = xfs_btree_check_block(tcur, right, level, rbp);
		if (error)
			goto error0;
#endif
		/* Grab the current block number, for future use. */
		xfs_btree_get_sibling(tcur, right, &cptr, XFS_BB_LEFTSIB);

		/*
		 * If right block is full enough so that removing one entry
		 * won't make it too empty, and left-shifting an entry out
		 * of right to us works, we're done.
		 */
		if (xfs_btree_get_numrecs(right) - 1 >=
		    cur->bc_ops->get_minrecs(tcur, level)) {
			error = xfs_btree_lshift(tcur, level, &i);
			if (error)
				goto error0;
			if (i) {
				ASSERT(xfs_btree_get_numrecs(block) >=
				       cur->bc_ops->get_minrecs(tcur, level));

				xfs_btree_del_cursor(tcur, XFS_BTREE_NOERROR);
				tcur = NULL;

				error = xfs_btree_dec_cursor(cur, level, stat);
				if (error)
					goto error0;
				return 0;
			}
		}

		/*
		 * Otherwise, grab the number of records in right for
		 * future reference, and fix up the temp cursor to point
		 * to our block again (last record).
		 */
		rrecs = xfs_btree_get_numrecs(right);
		if (!xfs_btree_ptr_is_null(cur, &lptr)) {
			i = xfs_btree_firstrec(tcur, level);
			XFS_WANT_CORRUPTED_GOTO(cur->bc_mp, i == 1, error0);

			error = xfs_btree_decrement(tcur, level, &i);
			if (error)
				goto error0;
			XFS_WANT_CORRUPTED_GOTO(cur->bc_mp, i == 1, error0);
		}
	}

	/*
	 * If there's a left sibling, see if it's ok to shift an entry
	 * out of it.
	 */
	if (!xfs_btree_ptr_is_null(cur, &lptr)) {
		/*
		 * Move the temp cursor to the first entry in the
		 * previous block.
		 */
		i = xfs_btree_firstrec(tcur, level);
		XFS_WANT_CORRUPTED_GOTO(cur->bc_mp, i == 1, error0);

		error = xfs_btree_decrement(tcur, level, &i);
		if (error)
			goto error0;
		i = xfs_btree_firstrec(tcur, level);
		XFS_WANT_CORRUPTED_GOTO(cur->bc_mp, i == 1, error0);

		/* Grab a pointer to the block. */
		left = xfs_btree_get_block(tcur, level, &lbp);
#ifdef DEBUG
		error = xfs_btree_check_block(cur, left, level, lbp);
		if (error)
			goto error0;
#endif
		/* Grab the current block number, for future use. */
		xfs_btree_get_sibling(tcur, left, &cptr, XFS_BB_RIGHTSIB);

		/*
		 * If left block is full enough so that removing one entry
		 * won't make it too empty, and right-shifting an entry out
		 * of left to us works, we're done.
		 */
		if (xfs_btree_get_numrecs(left) - 1 >=
		    cur->bc_ops->get_minrecs(tcur, level)) {
			error = xfs_btree_rshift(tcur, level, &i);
			if (error)
				goto error0;
			if (i) {
				ASSERT(xfs_btree_get_numrecs(block) >=
				       cur->bc_ops->get_minrecs(tcur, level));
				xfs_btree_del_cursor(tcur, XFS_BTREE_NOERROR);
				tcur = NULL;
				if (level == 0)
					cur->bc_ptrs[0]++;
				XFS_BTREE_TRACE_CURSOR(cur, XBT_EXIT);
				*stat = 1;
				return 0;
			}
		}

		/*
		 * Otherwise, grab the number of records in right for
		 * future reference.
		 */
		lrecs = xfs_btree_get_numrecs(left);
	}

	/* Delete the temp cursor, we're done with it. */
	xfs_btree_del_cursor(tcur, XFS_BTREE_NOERROR);
	tcur = NULL;

	/* If here, we need to do a join to keep the tree balanced. */
	ASSERT(!xfs_btree_ptr_is_null(cur, &cptr));

	if (!xfs_btree_ptr_is_null(cur, &lptr) &&
	    lrecs + xfs_btree_get_numrecs(block) <=
			cur->bc_ops->get_maxrecs(cur, level)) {
		/*
		 * Set "right" to be the starting block,
		 * "left" to be the left neighbor.
		 */
		rptr = cptr;
		right = block;
		rbp = bp;
		error = xfs_btree_read_buf_block(cur, &lptr, 0, &left, &lbp);
		if (error)
			goto error0;

	/*
	 * If that won't work, see if we can join with the right neighbor block.
	 */
	} else if (!xfs_btree_ptr_is_null(cur, &rptr) &&
		   rrecs + xfs_btree_get_numrecs(block) <=
			cur->bc_ops->get_maxrecs(cur, level)) {
		/*
		 * Set "left" to be the starting block,
		 * "right" to be the right neighbor.
		 */
		lptr = cptr;
		left = block;
		lbp = bp;
		error = xfs_btree_read_buf_block(cur, &rptr, 0, &right, &rbp);
		if (error)
			goto error0;

	/*
	 * Otherwise, we can't fix the imbalance.
	 * Just return.  This is probably a logic error, but it's not fatal.
	 */
	} else {
		error = xfs_btree_dec_cursor(cur, level, stat);
		if (error)
			goto error0;
		return 0;
	}

	rrecs = xfs_btree_get_numrecs(right);
	lrecs = xfs_btree_get_numrecs(left);

	/*
	 * We're now going to join "left" and "right" by moving all the stuff
	 * in "right" to "left" and deleting "right".
	 */
	XFS_BTREE_STATS_ADD(cur, moves, rrecs);
	if (level > 0) {
		/* It's a non-leaf.  Move keys and pointers. */
		union xfs_btree_key	*lkp;	/* left btree key */
		union xfs_btree_ptr	*lpp;	/* left address pointer */
		union xfs_btree_key	*rkp;	/* right btree key */
		union xfs_btree_ptr	*rpp;	/* right address pointer */

		lkp = xfs_btree_key_addr(cur, lrecs + 1, left);
		lpp = xfs_btree_ptr_addr(cur, lrecs + 1, left);
		rkp = xfs_btree_key_addr(cur, 1, right);
		rpp = xfs_btree_ptr_addr(cur, 1, right);
#ifdef DEBUG
		for (i = 1; i < rrecs; i++) {
			error = xfs_btree_check_ptr(cur, rpp, i, level);
			if (error)
				goto error0;
		}
#endif
		xfs_btree_copy_keys(cur, lkp, rkp, rrecs);
		xfs_btree_copy_ptrs(cur, lpp, rpp, rrecs);

		xfs_btree_log_keys(cur, lbp, lrecs + 1, lrecs + rrecs);
		xfs_btree_log_ptrs(cur, lbp, lrecs + 1, lrecs + rrecs);
	} else {
		/* It's a leaf.  Move records.  */
		union xfs_btree_rec	*lrp;	/* left record pointer */
		union xfs_btree_rec	*rrp;	/* right record pointer */

		lrp = xfs_btree_rec_addr(cur, lrecs + 1, left);
		rrp = xfs_btree_rec_addr(cur, 1, right);

		xfs_btree_copy_recs(cur, lrp, rrp, rrecs);
		xfs_btree_log_recs(cur, lbp, lrecs + 1, lrecs + rrecs);
	}

	XFS_BTREE_STATS_INC(cur, join);

	/*
	 * Fix up the number of records and right block pointer in the
	 * surviving block, and log it.
	 */
	xfs_btree_set_numrecs(left, lrecs + rrecs);
	xfs_btree_get_sibling(cur, right, &cptr, XFS_BB_RIGHTSIB),
	xfs_btree_set_sibling(cur, left, &cptr, XFS_BB_RIGHTSIB);
	xfs_btree_log_block(cur, lbp, XFS_BB_NUMRECS | XFS_BB_RIGHTSIB);

	/* If there is a right sibling, point it to the remaining block. */
	xfs_btree_get_sibling(cur, left, &cptr, XFS_BB_RIGHTSIB);
	if (!xfs_btree_ptr_is_null(cur, &cptr)) {
		error = xfs_btree_read_buf_block(cur, &cptr, 0, &rrblock, &rrbp);
		if (error)
			goto error0;
		xfs_btree_set_sibling(cur, rrblock, &lptr, XFS_BB_LEFTSIB);
		xfs_btree_log_block(cur, rrbp, XFS_BB_LEFTSIB);
	}

	/* Free the deleted block. */
	error = xfs_btree_free_block(cur, rbp);
	if (error)
		goto error0;

	/*
	 * If we joined with the left neighbor, set the buffer in the
	 * cursor to the left block, and fix up the index.
	 */
	if (bp != lbp) {
		cur->bc_bufs[level] = lbp;
		cur->bc_ptrs[level] += lrecs;
		cur->bc_ra[level] = 0;
	}
	/*
	 * If we joined with the right neighbor and there's a level above
	 * us, increment the cursor at that level.
	 */
	else if ((cur->bc_flags & XFS_BTREE_ROOT_IN_INODE) ||
		   (level + 1 < cur->bc_nlevels)) {
		error = xfs_btree_increment(cur, level + 1, &i);
		if (error)
			goto error0;
	}

	/*
	 * Readjust the ptr at this level if it's not a leaf, since it's
	 * still pointing at the deletion point, which makes the cursor
	 * inconsistent.  If this makes the ptr 0, the caller fixes it up.
	 * We can't use decrement because it would change the next level up.
	 */
	if (level > 0)
		cur->bc_ptrs[level]--;

	/*
	 * We combined blocks, so we have to update the parent keys if the
	 * btree supports overlapped intervals.  However, bc_ptrs[level + 1]
	 * points to the old block so that the caller knows which record to
	 * delete.  Therefore, the caller must be savvy enough to call updkeys
	 * for us if we return stat == 2.  The other exit points from this
	 * function don't require deletions further up the tree, so they can
	 * call updkeys directly.
	 */

	XFS_BTREE_TRACE_CURSOR(cur, XBT_EXIT);
	/* Return value means the next level up has something to do. */
	*stat = 2;
	return 0;

error0:
	XFS_BTREE_TRACE_CURSOR(cur, XBT_ERROR);
	if (tcur)
		xfs_btree_del_cursor(tcur, XFS_BTREE_ERROR);
	return error;
}

/*
 * Delete the record pointed to by cur.
 * The cursor refers to the place where the record was (could be inserted)
 * when the operation returns.
 */
int					/* error */
xfs_btree_delete(
	struct xfs_btree_cur	*cur,
	int			*stat)	/* success/failure */
{
	int			error;	/* error return value */
	int			level;
	int			i;
	bool			joined = false;

	XFS_BTREE_TRACE_CURSOR(cur, XBT_ENTRY);

	/*
	 * Go up the tree, starting at leaf level.
	 *
	 * If 2 is returned then a join was done; go to the next level.
	 * Otherwise we are done.
	 */
	for (level = 0, i = 2; i == 2; level++) {
		error = xfs_btree_delrec(cur, level, &i);
		if (error)
			goto error0;
		if (i == 2)
			joined = true;
	}

	/*
	 * If we combined blocks as part of deleting the record, delrec won't
	 * have updated the parent high keys so we have to do that here.
	 */
	if (joined && (cur->bc_flags & XFS_BTREE_OVERLAPPING)) {
		error = xfs_btree_updkeys_force(cur, 0);
		if (error)
			goto error0;
	}

	if (i == 0) {
		for (level = 1; level < cur->bc_nlevels; level++) {
			if (cur->bc_ptrs[level] == 0) {
				error = xfs_btree_decrement(cur, level, &i);
				if (error)
					goto error0;
				break;
			}
		}
	}

	XFS_BTREE_TRACE_CURSOR(cur, XBT_EXIT);
	*stat = i;
	return 0;
error0:
	XFS_BTREE_TRACE_CURSOR(cur, XBT_ERROR);
	return error;
}

/*
 * Get the data from the pointed-to record.
 */
int					/* error */
xfs_btree_get_rec(
	struct xfs_btree_cur	*cur,	/* btree cursor */
	union xfs_btree_rec	**recp,	/* output: btree record */
	int			*stat)	/* output: success/failure */
{
	struct xfs_btree_block	*block;	/* btree block */
	struct xfs_buf		*bp;	/* buffer pointer */
	int			ptr;	/* record number */
#ifdef DEBUG
	int			error;	/* error return value */
#endif

	ptr = cur->bc_ptrs[0];
	block = xfs_btree_get_block(cur, 0, &bp);

#ifdef DEBUG
	error = xfs_btree_check_block(cur, block, 0, bp);
	if (error)
		return error;
#endif

	/*
	 * Off the right end or left end, return failure.
	 */
	if (ptr > xfs_btree_get_numrecs(block) || ptr <= 0) {
		*stat = 0;
		return 0;
	}

	/*
	 * Point to the record and extract its data.
	 */
	*recp = xfs_btree_rec_addr(cur, ptr, block);
	*stat = 1;
	return 0;
}

/* Visit a block in a btree. */
STATIC int
xfs_btree_visit_block(
	struct xfs_btree_cur		*cur,
	int				level,
	xfs_btree_visit_blocks_fn	fn,
	void				*data)
{
	struct xfs_btree_block		*block;
	struct xfs_buf			*bp;
	union xfs_btree_ptr		rptr;
	int				error;

	/* do right sibling readahead */
	xfs_btree_readahead(cur, level, XFS_BTCUR_RIGHTRA);
	block = xfs_btree_get_block(cur, level, &bp);

	/* process the block */
	error = fn(cur, level, data);
	if (error)
		return error;

	/* now read rh sibling block for next iteration */
	xfs_btree_get_sibling(cur, block, &rptr, XFS_BB_RIGHTSIB);
	if (xfs_btree_ptr_is_null(cur, &rptr))
		return -ENOENT;

	return xfs_btree_lookup_get_block(cur, level, &rptr, &block);
}


/* Visit every block in a btree. */
int
xfs_btree_visit_blocks(
	struct xfs_btree_cur		*cur,
	xfs_btree_visit_blocks_fn	fn,
	void				*data)
{
	union xfs_btree_ptr		lptr;
	int				level;
	struct xfs_btree_block		*block = NULL;
	int				error = 0;

	cur->bc_ops->init_ptr_from_cur(cur, &lptr);

	/* for each level */
	for (level = cur->bc_nlevels - 1; level >= 0; level--) {
		/* grab the left hand block */
		error = xfs_btree_lookup_get_block(cur, level, &lptr, &block);
		if (error)
			return error;

		/* readahead the left most block for the next level down */
		if (level > 0) {
			union xfs_btree_ptr     *ptr;

			ptr = xfs_btree_ptr_addr(cur, 1, block);
			xfs_btree_readahead_ptr(cur, ptr, 1);

			/* save for the next iteration of the loop */
			lptr = *ptr;
		}

		/* for each buffer in the level */
		do {
			error = xfs_btree_visit_block(cur, level, fn, data);
		} while (!error);

		if (error != -ENOENT)
			return error;
	}

	return 0;
}

/*
 * Change the owner of a btree.
 *
 * The mechanism we use here is ordered buffer logging. Because we don't know
 * how many buffers were are going to need to modify, we don't really want to
 * have to make transaction reservations for the worst case of every buffer in a
 * full size btree as that may be more space that we can fit in the log....
 *
 * We do the btree walk in the most optimal manner possible - we have sibling
 * pointers so we can just walk all the blocks on each level from left to right
 * in a single pass, and then move to the next level and do the same. We can
 * also do readahead on the sibling pointers to get IO moving more quickly,
 * though for slow disks this is unlikely to make much difference to performance
 * as the amount of CPU work we have to do before moving to the next block is
 * relatively small.
 *
 * For each btree block that we load, modify the owner appropriately, set the
 * buffer as an ordered buffer and log it appropriately. We need to ensure that
 * we mark the region we change dirty so that if the buffer is relogged in
 * a subsequent transaction the changes we make here as an ordered buffer are
 * correctly relogged in that transaction.  If we are in recovery context, then
 * just queue the modified buffer as delayed write buffer so the transaction
 * recovery completion writes the changes to disk.
 */
struct xfs_btree_block_change_owner_info {
	__uint64_t		new_owner;
	struct list_head	*buffer_list;
};

static int
xfs_btree_block_change_owner(
	struct xfs_btree_cur	*cur,
	int			level,
	void			*data)
{
	struct xfs_btree_block_change_owner_info	*bbcoi = data;
	struct xfs_btree_block	*block;
	struct xfs_buf		*bp;

	/* modify the owner */
	block = xfs_btree_get_block(cur, level, &bp);
	if (cur->bc_flags & XFS_BTREE_LONG_PTRS)
		block->bb_u.l.bb_owner = cpu_to_be64(bbcoi->new_owner);
	else
		block->bb_u.s.bb_owner = cpu_to_be32(bbcoi->new_owner);

	/*
	 * If the block is a root block hosted in an inode, we might not have a
	 * buffer pointer here and we shouldn't attempt to log the change as the
	 * information is already held in the inode and discarded when the root
	 * block is formatted into the on-disk inode fork. We still change it,
	 * though, so everything is consistent in memory.
	 */
	if (bp) {
		if (cur->bc_tp) {
			xfs_trans_ordered_buf(cur->bc_tp, bp);
			xfs_btree_log_block(cur, bp, XFS_BB_OWNER);
		} else {
			xfs_buf_delwri_queue(bp, bbcoi->buffer_list);
		}
	} else {
		ASSERT(cur->bc_flags & XFS_BTREE_ROOT_IN_INODE);
		ASSERT(level == cur->bc_nlevels - 1);
	}

	return 0;
}

int
xfs_btree_change_owner(
	struct xfs_btree_cur	*cur,
	__uint64_t		new_owner,
	struct list_head	*buffer_list)
{
	struct xfs_btree_block_change_owner_info	bbcoi;

	bbcoi.new_owner = new_owner;
	bbcoi.buffer_list = buffer_list;

	return xfs_btree_visit_blocks(cur, xfs_btree_block_change_owner,
			&bbcoi);
}

/**
 * xfs_btree_sblock_v5hdr_verify() -- verify the v5 fields of a short-format
 *				      btree block
 *
 * @bp: buffer containing the btree block
 * @max_recs: pointer to the m_*_mxr max records field in the xfs mount
 * @pag_max_level: pointer to the per-ag max level field
 */
bool
xfs_btree_sblock_v5hdr_verify(
	struct xfs_buf		*bp)
{
	struct xfs_mount	*mp = bp->b_target->bt_mount;
	struct xfs_btree_block	*block = XFS_BUF_TO_BLOCK(bp);
	struct xfs_perag	*pag = bp->b_pag;

	if (!xfs_sb_version_hascrc(&mp->m_sb))
		return false;
	if (!uuid_equal(&block->bb_u.s.bb_uuid, &mp->m_sb.sb_meta_uuid))
		return false;
	if (block->bb_u.s.bb_blkno != cpu_to_be64(bp->b_bn))
		return false;
	if (pag && be32_to_cpu(block->bb_u.s.bb_owner) != pag->pag_agno)
		return false;
	return true;
}

/**
 * xfs_btree_sblock_verify() -- verify a short-format btree block
 *
 * @bp: buffer containing the btree block
 * @max_recs: maximum records allowed in this btree node
 */
bool
xfs_btree_sblock_verify(
	struct xfs_buf		*bp,
	unsigned int		max_recs)
{
	struct xfs_mount	*mp = bp->b_target->bt_mount;
	struct xfs_btree_block	*block = XFS_BUF_TO_BLOCK(bp);

	/* numrecs verification */
	if (be16_to_cpu(block->bb_numrecs) > max_recs)
		return false;

	/* sibling pointer verification */
	if (!block->bb_u.s.bb_leftsib ||
	    (be32_to_cpu(block->bb_u.s.bb_leftsib) >= mp->m_sb.sb_agblocks &&
	     block->bb_u.s.bb_leftsib != cpu_to_be32(NULLAGBLOCK)))
		return false;
	if (!block->bb_u.s.bb_rightsib ||
	    (be32_to_cpu(block->bb_u.s.bb_rightsib) >= mp->m_sb.sb_agblocks &&
	     block->bb_u.s.bb_rightsib != cpu_to_be32(NULLAGBLOCK)))
		return false;

	return true;
}

/*
 * Calculate the number of btree levels needed to store a given number of
 * records in a short-format btree.
 */
uint
xfs_btree_compute_maxlevels(
	struct xfs_mount	*mp,
	uint			*limits,
	unsigned long		len)
{
	uint			level;
	unsigned long		maxblocks;

	maxblocks = (len + limits[0] - 1) / limits[0];
	for (level = 1; maxblocks > 1; level++)
		maxblocks = (maxblocks + limits[1] - 1) / limits[1];
	return level;
}

/*
 * Query a regular btree for all records overlapping a given interval.
 * Start with a LE lookup of the key of low_rec and return all records
 * until we find a record with a key greater than the key of high_rec.
 */
STATIC int
xfs_btree_simple_query_range(
	struct xfs_btree_cur		*cur,
	union xfs_btree_key		*low_key,
	union xfs_btree_key		*high_key,
	xfs_btree_query_range_fn	fn,
	void				*priv)
{
	union xfs_btree_rec		*recp;
	union xfs_btree_key		rec_key;
	__int64_t			diff;
	int				stat;
	bool				firstrec = true;
	int				error;

	ASSERT(cur->bc_ops->init_high_key_from_rec);
	ASSERT(cur->bc_ops->diff_two_keys);

	/*
	 * Find the leftmost record.  The btree cursor must be set
	 * to the low record used to generate low_key.
	 */
	stat = 0;
	error = xfs_btree_lookup(cur, XFS_LOOKUP_LE, &stat);
	if (error)
		goto out;

	/* Nothing?  See if there's anything to the right. */
	if (!stat) {
		error = xfs_btree_increment(cur, 0, &stat);
		if (error)
			goto out;
	}

	while (stat) {
		/* Find the record. */
		error = xfs_btree_get_rec(cur, &recp, &stat);
		if (error || !stat)
			break;

		/* Skip if high_key(rec) < low_key. */
		if (firstrec) {
			cur->bc_ops->init_high_key_from_rec(&rec_key, recp);
			firstrec = false;
			diff = cur->bc_ops->diff_two_keys(cur, low_key,
					&rec_key);
			if (diff > 0)
				goto advloop;
		}

		/* Stop if high_key < low_key(rec). */
		cur->bc_ops->init_key_from_rec(&rec_key, recp);
		diff = cur->bc_ops->diff_two_keys(cur, &rec_key, high_key);
		if (diff > 0)
			break;

		/* Callback */
		error = fn(cur, recp, priv);
		if (error < 0 || error == XFS_BTREE_QUERY_RANGE_ABORT)
			break;

advloop:
		/* Move on to the next record. */
		error = xfs_btree_increment(cur, 0, &stat);
		if (error)
			break;
	}

out:
	return error;
}

/*
 * Query an overlapped interval btree for all records overlapping a given
 * interval.  This function roughly follows the algorithm given in
 * "Interval Trees" of _Introduction to Algorithms_, which is section
 * 14.3 in the 2nd and 3rd editions.
 *
 * First, generate keys for the low and high records passed in.
 *
 * For any leaf node, generate the high and low keys for the record.
 * If the record keys overlap with the query low/high keys, pass the
 * record to the function iterator.
 *
 * For any internal node, compare the low and high keys of each
 * pointer against the query low/high keys.  If there's an overlap,
 * follow the pointer.
 *
 * As an optimization, we stop scanning a block when we find a low key
 * that is greater than the query's high key.
 */
STATIC int
xfs_btree_overlapped_query_range(
	struct xfs_btree_cur		*cur,
	union xfs_btree_key		*low_key,
	union xfs_btree_key		*high_key,
	xfs_btree_query_range_fn	fn,
	void				*priv)
{
	union xfs_btree_ptr		ptr;
	union xfs_btree_ptr		*pp;
	union xfs_btree_key		rec_key;
	union xfs_btree_key		rec_hkey;
	union xfs_btree_key		*lkp;
	union xfs_btree_key		*hkp;
	union xfs_btree_rec		*recp;
	struct xfs_btree_block		*block;
	__int64_t			ldiff;
	__int64_t			hdiff;
	int				level;
	struct xfs_buf			*bp;
	int				i;
	int				error;

	/* Load the root of the btree. */
	level = cur->bc_nlevels - 1;
	cur->bc_ops->init_ptr_from_cur(cur, &ptr);
	error = xfs_btree_lookup_get_block(cur, level, &ptr, &block);
	if (error)
		return error;
	xfs_btree_get_block(cur, level, &bp);
	trace_xfs_btree_overlapped_query_range(cur, level, bp);
#ifdef DEBUG
	error = xfs_btree_check_block(cur, block, level, bp);
	if (error)
		goto out;
#endif
	cur->bc_ptrs[level] = 1;

	while (level < cur->bc_nlevels) {
		block = xfs_btree_get_block(cur, level, &bp);

		/* End of node, pop back towards the root. */
		if (cur->bc_ptrs[level] > be16_to_cpu(block->bb_numrecs)) {
pop_up:
			if (level < cur->bc_nlevels - 1)
				cur->bc_ptrs[level + 1]++;
			level++;
			continue;
		}

		if (level == 0) {
			/* Handle a leaf node. */
			recp = xfs_btree_rec_addr(cur, cur->bc_ptrs[0], block);

			cur->bc_ops->init_high_key_from_rec(&rec_hkey, recp);
			ldiff = cur->bc_ops->diff_two_keys(cur, &rec_hkey,
					low_key);

			cur->bc_ops->init_key_from_rec(&rec_key, recp);
			hdiff = cur->bc_ops->diff_two_keys(cur, high_key,
					&rec_key);

			/*
			 * If (record's high key >= query's low key) and
			 *    (query's high key >= record's low key), then
			 * this record overlaps the query range; callback.
			 */
			if (ldiff >= 0 && hdiff >= 0) {
				error = fn(cur, recp, priv);
				if (error < 0 ||
				    error == XFS_BTREE_QUERY_RANGE_ABORT)
					break;
			} else if (hdiff < 0) {
				/* Record is larger than high key; pop. */
				goto pop_up;
			}
			cur->bc_ptrs[level]++;
			continue;
		}

		/* Handle an internal node. */
		lkp = xfs_btree_key_addr(cur, cur->bc_ptrs[level], block);
		hkp = xfs_btree_high_key_addr(cur, cur->bc_ptrs[level], block);
		pp = xfs_btree_ptr_addr(cur, cur->bc_ptrs[level], block);

		ldiff = cur->bc_ops->diff_two_keys(cur, hkp, low_key);
		hdiff = cur->bc_ops->diff_two_keys(cur, high_key, lkp);

		/*
		 * If (pointer's high key >= query's low key) and
		 *    (query's high key >= pointer's low key), then
		 * this record overlaps the query range; follow pointer.
		 */
		if (ldiff >= 0 && hdiff >= 0) {
			level--;
			error = xfs_btree_lookup_get_block(cur, level, pp,
					&block);
			if (error)
				goto out;
			xfs_btree_get_block(cur, level, &bp);
			trace_xfs_btree_overlapped_query_range(cur, level, bp);
#ifdef DEBUG
			error = xfs_btree_check_block(cur, block, level, bp);
			if (error)
				goto out;
#endif
			cur->bc_ptrs[level] = 1;
			continue;
		} else if (hdiff < 0) {
			/* The low key is larger than the upper range; pop. */
			goto pop_up;
		}
		cur->bc_ptrs[level]++;
	}

out:
	/*
	 * If we don't end this function with the cursor pointing at a record
	 * block, a subsequent non-error cursor deletion will not release
	 * node-level buffers, causing a buffer leak.  This is quite possible
	 * with a zero-results range query, so release the buffers if we
	 * failed to return any results.
	 */
	if (cur->bc_bufs[0] == NULL) {
		for (i = 0; i < cur->bc_nlevels; i++) {
			if (cur->bc_bufs[i]) {
				xfs_trans_brelse(cur->bc_tp, cur->bc_bufs[i]);
				cur->bc_bufs[i] = NULL;
				cur->bc_ptrs[i] = 0;
				cur->bc_ra[i] = 0;
			}
		}
	}

	return error;
}

/*
 * Query a btree for all records overlapping a given interval of keys.  The
 * supplied function will be called with each record found; return one of the
 * XFS_BTREE_QUERY_RANGE_{CONTINUE,ABORT} values or the usual negative error
 * code.  This function returns XFS_BTREE_QUERY_RANGE_ABORT, zero, or a
 * negative error code.
 */
int
xfs_btree_query_range(
	struct xfs_btree_cur		*cur,
	union xfs_btree_irec		*low_rec,
	union xfs_btree_irec		*high_rec,
	xfs_btree_query_range_fn	fn,
	void				*priv)
{
	union xfs_btree_rec		rec;
	union xfs_btree_key		low_key;
	union xfs_btree_key		high_key;

	/* Find the keys of both ends of the interval. */
	cur->bc_rec = *high_rec;
	cur->bc_ops->init_rec_from_cur(cur, &rec);
	cur->bc_ops->init_key_from_rec(&high_key, &rec);

	cur->bc_rec = *low_rec;
	cur->bc_ops->init_rec_from_cur(cur, &rec);
	cur->bc_ops->init_key_from_rec(&low_key, &rec);

	/* Enforce low key < high key. */
	if (cur->bc_ops->diff_two_keys(cur, &low_key, &high_key) > 0)
		return -EINVAL;

	if (!(cur->bc_flags & XFS_BTREE_OVERLAPPING))
		return xfs_btree_simple_query_range(cur, &low_key,
				&high_key, fn, priv);
	return xfs_btree_overlapped_query_range(cur, &low_key, &high_key,
			fn, priv);
}

/*
 * Calculate the number of blocks needed to store a given number of records
 * in a short-format (per-AG metadata) btree.
 */
xfs_extlen_t
xfs_btree_calc_size(
	struct xfs_mount	*mp,
	uint			*limits,
	unsigned long long	len)
{
	int			level;
	int			maxrecs;
	xfs_extlen_t		rval;

	maxrecs = limits[0];
	for (level = 0, rval = 0; len > 1; level++) {
		len += maxrecs - 1;
		do_div(len, maxrecs);
		maxrecs = limits[1];
		rval += len;
	}
	return rval;
}

<<<<<<< HEAD
int
=======
static int
>>>>>>> d06e622d
xfs_btree_count_blocks_helper(
	struct xfs_btree_cur	*cur,
	int			level,
	void			*data)
{
	xfs_extlen_t		*blocks = data;
	(*blocks)++;

	return 0;
}

/* Count the blocks in a btree and return the result in *blocks. */
int
xfs_btree_count_blocks(
	struct xfs_btree_cur	*cur,
	xfs_extlen_t		*blocks)
{
	*blocks = 0;
	return xfs_btree_visit_blocks(cur, xfs_btree_count_blocks_helper,
			blocks);
}<|MERGE_RESOLUTION|>--- conflicted
+++ resolved
@@ -4826,11 +4826,7 @@
 	return rval;
 }
 
-<<<<<<< HEAD
-int
-=======
 static int
->>>>>>> d06e622d
 xfs_btree_count_blocks_helper(
 	struct xfs_btree_cur	*cur,
 	int			level,
