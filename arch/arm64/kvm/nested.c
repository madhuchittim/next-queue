// SPDX-License-Identifier: GPL-2.0-only
/*
 * Copyright (C) 2017 - Columbia University and Linaro Ltd.
 * Author: Jintack Lim <jintack.lim@linaro.org>
 */

#include <linux/bitfield.h>
#include <linux/kvm.h>
#include <linux/kvm_host.h>

#include <asm/kvm_arm.h>
#include <asm/kvm_emulate.h>
#include <asm/kvm_mmu.h>
#include <asm/kvm_nested.h>
#include <asm/sysreg.h>

#include "sys_regs.h"

/* Protection against the sysreg repainting madness... */
#define NV_FTR(r, f)		ID_AA64##r##_EL1_##f

/*
 * Ratio of live shadow S2 MMU per vcpu. This is a trade-off between
 * memory usage and potential number of different sets of S2 PTs in
 * the guests. Running out of S2 MMUs only affects performance (we
 * will invalidate them more often).
 */
#define S2_MMU_PER_VCPU		2

void kvm_init_nested(struct kvm *kvm)
{
	kvm->arch.nested_mmus = NULL;
	kvm->arch.nested_mmus_size = 0;
}

static int init_nested_s2_mmu(struct kvm *kvm, struct kvm_s2_mmu *mmu)
{
	/*
	 * We only initialise the IPA range on the canonical MMU, which
	 * defines the contract between KVM and userspace on where the
	 * "hardware" is in the IPA space. This affects the validity of MMIO
	 * exits forwarded to userspace, for example.
	 *
	 * For nested S2s, we use the PARange as exposed to the guest, as it
	 * is allowed to use it at will to expose whatever memory map it
	 * wants to its own guests as it would be on real HW.
	 */
	return kvm_init_stage2_mmu(kvm, mmu, kvm_get_pa_bits(kvm));
}

int kvm_vcpu_init_nested(struct kvm_vcpu *vcpu)
{
	struct kvm *kvm = vcpu->kvm;
	struct kvm_s2_mmu *tmp;
	int num_mmus, ret = 0;

	/*
	 * Let's treat memory allocation failures as benign: If we fail to
	 * allocate anything, return an error and keep the allocated array
	 * alive. Userspace may try to recover by intializing the vcpu
	 * again, and there is no reason to affect the whole VM for this.
	 */
	num_mmus = atomic_read(&kvm->online_vcpus) * S2_MMU_PER_VCPU;
	tmp = kvrealloc(kvm->arch.nested_mmus,
			size_mul(sizeof(*kvm->arch.nested_mmus), kvm->arch.nested_mmus_size),
			size_mul(sizeof(*kvm->arch.nested_mmus), num_mmus),
			GFP_KERNEL_ACCOUNT | __GFP_ZERO);
	if (!tmp)
		return -ENOMEM;

	/*
	 * If we went through a realocation, adjust the MMU back-pointers in
	 * the previously initialised kvm_pgtable structures.
	 */
	if (kvm->arch.nested_mmus != tmp)
		for (int i = 0; i < kvm->arch.nested_mmus_size; i++)
			tmp[i].pgt->mmu = &tmp[i];

	for (int i = kvm->arch.nested_mmus_size; !ret && i < num_mmus; i++)
		ret = init_nested_s2_mmu(kvm, &tmp[i]);

	if (ret) {
		for (int i = kvm->arch.nested_mmus_size; i < num_mmus; i++)
			kvm_free_stage2_pgd(&tmp[i]);

		return ret;
	}

	kvm->arch.nested_mmus_size = num_mmus;
	kvm->arch.nested_mmus = tmp;

	return 0;
}

struct s2_walk_info {
	int	     (*read_desc)(phys_addr_t pa, u64 *desc, void *data);
	void	     *data;
	u64	     baddr;
	unsigned int max_oa_bits;
	unsigned int pgshift;
	unsigned int sl;
	unsigned int t0sz;
	bool	     be;
};

static unsigned int ps_to_output_size(unsigned int ps)
{
	switch (ps) {
	case 0: return 32;
	case 1: return 36;
	case 2: return 40;
	case 3: return 42;
	case 4: return 44;
	case 5:
	default:
		return 48;
	}
}

static u32 compute_fsc(int level, u32 fsc)
{
	return fsc | (level & 0x3);
}

static int esr_s2_fault(struct kvm_vcpu *vcpu, int level, u32 fsc)
{
	u32 esr;

	esr = kvm_vcpu_get_esr(vcpu) & ~ESR_ELx_FSC;
	esr |= compute_fsc(level, fsc);
	return esr;
}

static int get_ia_size(struct s2_walk_info *wi)
{
	return 64 - wi->t0sz;
}

static int check_base_s2_limits(struct s2_walk_info *wi,
				int level, int input_size, int stride)
{
	int start_size, ia_size;

	ia_size = get_ia_size(wi);

	/* Check translation limits */
	switch (BIT(wi->pgshift)) {
	case SZ_64K:
		if (level == 0 || (level == 1 && ia_size <= 42))
			return -EFAULT;
		break;
	case SZ_16K:
		if (level == 0 || (level == 1 && ia_size <= 40))
			return -EFAULT;
		break;
	case SZ_4K:
		if (level < 0 || (level == 0 && ia_size <= 42))
			return -EFAULT;
		break;
	}

	/* Check input size limits */
	if (input_size > ia_size)
		return -EFAULT;

	/* Check number of entries in starting level table */
	start_size = input_size - ((3 - level) * stride + wi->pgshift);
	if (start_size < 1 || start_size > stride + 4)
		return -EFAULT;

	return 0;
}

/* Check if output is within boundaries */
static int check_output_size(struct s2_walk_info *wi, phys_addr_t output)
{
	unsigned int output_size = wi->max_oa_bits;

	if (output_size != 48 && (output & GENMASK_ULL(47, output_size)))
		return -1;

	return 0;
}

/*
 * This is essentially a C-version of the pseudo code from the ARM ARM
 * AArch64.TranslationTableWalk  function.  I strongly recommend looking at
 * that pseudocode in trying to understand this.
 *
 * Must be called with the kvm->srcu read lock held
 */
static int walk_nested_s2_pgd(phys_addr_t ipa,
			      struct s2_walk_info *wi, struct kvm_s2_trans *out)
{
	int first_block_level, level, stride, input_size, base_lower_bound;
	phys_addr_t base_addr;
	unsigned int addr_top, addr_bottom;
	u64 desc;  /* page table entry */
	int ret;
	phys_addr_t paddr;

	switch (BIT(wi->pgshift)) {
	default:
	case SZ_64K:
	case SZ_16K:
		level = 3 - wi->sl;
		first_block_level = 2;
		break;
	case SZ_4K:
		level = 2 - wi->sl;
		first_block_level = 1;
		break;
	}

	stride = wi->pgshift - 3;
	input_size = get_ia_size(wi);
	if (input_size > 48 || input_size < 25)
		return -EFAULT;

	ret = check_base_s2_limits(wi, level, input_size, stride);
	if (WARN_ON(ret))
		return ret;

	base_lower_bound = 3 + input_size - ((3 - level) * stride +
			   wi->pgshift);
	base_addr = wi->baddr & GENMASK_ULL(47, base_lower_bound);

	if (check_output_size(wi, base_addr)) {
		out->esr = compute_fsc(level, ESR_ELx_FSC_ADDRSZ);
		return 1;
	}

	addr_top = input_size - 1;

	while (1) {
		phys_addr_t index;

		addr_bottom = (3 - level) * stride + wi->pgshift;
		index = (ipa & GENMASK_ULL(addr_top, addr_bottom))
			>> (addr_bottom - 3);

		paddr = base_addr | index;
		ret = wi->read_desc(paddr, &desc, wi->data);
		if (ret < 0)
			return ret;

		/*
		 * Handle reversedescriptors if endianness differs between the
		 * host and the guest hypervisor.
		 */
		if (wi->be)
			desc = be64_to_cpu((__force __be64)desc);
		else
			desc = le64_to_cpu((__force __le64)desc);

		/* Check for valid descriptor at this point */
		if (!(desc & 1) || ((desc & 3) == 1 && level == 3)) {
			out->esr = compute_fsc(level, ESR_ELx_FSC_FAULT);
			out->upper_attr = desc;
			return 1;
		}

		/* We're at the final level or block translation level */
		if ((desc & 3) == 1 || level == 3)
			break;

		if (check_output_size(wi, desc)) {
			out->esr = compute_fsc(level, ESR_ELx_FSC_ADDRSZ);
			out->upper_attr = desc;
			return 1;
		}

		base_addr = desc & GENMASK_ULL(47, wi->pgshift);

		level += 1;
		addr_top = addr_bottom - 1;
	}

	if (level < first_block_level) {
		out->esr = compute_fsc(level, ESR_ELx_FSC_FAULT);
		out->upper_attr = desc;
		return 1;
	}

	/*
	 * We don't use the contiguous bit in the stage-2 ptes, so skip check
	 * for misprogramming of the contiguous bit.
	 */

	if (check_output_size(wi, desc)) {
		out->esr = compute_fsc(level, ESR_ELx_FSC_ADDRSZ);
		out->upper_attr = desc;
		return 1;
	}

	if (!(desc & BIT(10))) {
		out->esr = compute_fsc(level, ESR_ELx_FSC_ACCESS);
		out->upper_attr = desc;
		return 1;
	}

	/* Calculate and return the result */
	paddr = (desc & GENMASK_ULL(47, addr_bottom)) |
		(ipa & GENMASK_ULL(addr_bottom - 1, 0));
	out->output = paddr;
	out->block_size = 1UL << ((3 - level) * stride + wi->pgshift);
	out->readable = desc & (0b01 << 6);
	out->writable = desc & (0b10 << 6);
	out->level = level;
	out->upper_attr = desc & GENMASK_ULL(63, 52);
	return 0;
}

static int read_guest_s2_desc(phys_addr_t pa, u64 *desc, void *data)
{
	struct kvm_vcpu *vcpu = data;

	return kvm_read_guest(vcpu->kvm, pa, desc, sizeof(*desc));
}

static void vtcr_to_walk_info(u64 vtcr, struct s2_walk_info *wi)
{
	wi->t0sz = vtcr & TCR_EL2_T0SZ_MASK;

	switch (vtcr & VTCR_EL2_TG0_MASK) {
	case VTCR_EL2_TG0_4K:
		wi->pgshift = 12;	 break;
	case VTCR_EL2_TG0_16K:
		wi->pgshift = 14;	 break;
	case VTCR_EL2_TG0_64K:
	default:	    /* IMPDEF: treat any other value as 64k */
		wi->pgshift = 16;	 break;
	}

	wi->sl = FIELD_GET(VTCR_EL2_SL0_MASK, vtcr);
	/* Global limit for now, should eventually be per-VM */
	wi->max_oa_bits = min(get_kvm_ipa_limit(),
			      ps_to_output_size(FIELD_GET(VTCR_EL2_PS_MASK, vtcr)));
}

int kvm_walk_nested_s2(struct kvm_vcpu *vcpu, phys_addr_t gipa,
		       struct kvm_s2_trans *result)
{
	u64 vtcr = vcpu_read_sys_reg(vcpu, VTCR_EL2);
	struct s2_walk_info wi;
	int ret;

	result->esr = 0;

	if (!vcpu_has_nv(vcpu))
		return 0;

	wi.read_desc = read_guest_s2_desc;
	wi.data = vcpu;
	wi.baddr = vcpu_read_sys_reg(vcpu, VTTBR_EL2);

	vtcr_to_walk_info(vtcr, &wi);

	wi.be = vcpu_read_sys_reg(vcpu, SCTLR_EL2) & SCTLR_ELx_EE;

	ret = walk_nested_s2_pgd(gipa, &wi, result);
	if (ret)
		result->esr |= (kvm_vcpu_get_esr(vcpu) & ~ESR_ELx_FSC);

	return ret;
}

static unsigned int ttl_to_size(u8 ttl)
{
	int level = ttl & 3;
	int gran = (ttl >> 2) & 3;
	unsigned int max_size = 0;

	switch (gran) {
	case TLBI_TTL_TG_4K:
		switch (level) {
		case 0:
			break;
		case 1:
			max_size = SZ_1G;
			break;
		case 2:
			max_size = SZ_2M;
			break;
		case 3:
			max_size = SZ_4K;
			break;
		}
		break;
	case TLBI_TTL_TG_16K:
		switch (level) {
		case 0:
		case 1:
			break;
		case 2:
			max_size = SZ_32M;
			break;
		case 3:
			max_size = SZ_16K;
			break;
		}
		break;
	case TLBI_TTL_TG_64K:
		switch (level) {
		case 0:
		case 1:
			/* No 52bit IPA support */
			break;
		case 2:
			max_size = SZ_512M;
			break;
		case 3:
			max_size = SZ_64K;
			break;
		}
		break;
	default:			/* No size information */
		break;
	}

	return max_size;
}

/*
 * Compute the equivalent of the TTL field by parsing the shadow PT.  The
 * granule size is extracted from the cached VTCR_EL2.TG0 while the level is
 * retrieved from first entry carrying the level as a tag.
 */
static u8 get_guest_mapping_ttl(struct kvm_s2_mmu *mmu, u64 addr)
{
	u64 tmp, sz = 0, vtcr = mmu->tlb_vtcr;
	kvm_pte_t pte;
	u8 ttl, level;

	lockdep_assert_held_write(&kvm_s2_mmu_to_kvm(mmu)->mmu_lock);

	switch (vtcr & VTCR_EL2_TG0_MASK) {
	case VTCR_EL2_TG0_4K:
		ttl = (TLBI_TTL_TG_4K << 2);
		break;
	case VTCR_EL2_TG0_16K:
		ttl = (TLBI_TTL_TG_16K << 2);
		break;
	case VTCR_EL2_TG0_64K:
	default:	    /* IMPDEF: treat any other value as 64k */
		ttl = (TLBI_TTL_TG_64K << 2);
		break;
	}

	tmp = addr;

again:
	/* Iteratively compute the block sizes for a particular granule size */
	switch (vtcr & VTCR_EL2_TG0_MASK) {
	case VTCR_EL2_TG0_4K:
		if	(sz < SZ_4K)	sz = SZ_4K;
		else if (sz < SZ_2M)	sz = SZ_2M;
		else if (sz < SZ_1G)	sz = SZ_1G;
		else			sz = 0;
		break;
	case VTCR_EL2_TG0_16K:
		if	(sz < SZ_16K)	sz = SZ_16K;
		else if (sz < SZ_32M)	sz = SZ_32M;
		else			sz = 0;
		break;
	case VTCR_EL2_TG0_64K:
	default:	    /* IMPDEF: treat any other value as 64k */
		if	(sz < SZ_64K)	sz = SZ_64K;
		else if (sz < SZ_512M)	sz = SZ_512M;
		else			sz = 0;
		break;
	}

	if (sz == 0)
		return 0;

	tmp &= ~(sz - 1);
	if (kvm_pgtable_get_leaf(mmu->pgt, tmp, &pte, NULL))
		goto again;
	if (!(pte & PTE_VALID))
		goto again;
	level = FIELD_GET(KVM_NV_GUEST_MAP_SZ, pte);
	if (!level)
		goto again;

	ttl |= level;

	/*
	 * We now have found some level information in the shadow S2. Check
	 * that the resulting range is actually including the original IPA.
	 */
	sz = ttl_to_size(ttl);
	if (addr < (tmp + sz))
		return ttl;

	return 0;
}

unsigned long compute_tlb_inval_range(struct kvm_s2_mmu *mmu, u64 val)
{
	struct kvm *kvm = kvm_s2_mmu_to_kvm(mmu);
	unsigned long max_size;
	u8 ttl;

	ttl = FIELD_GET(TLBI_TTL_MASK, val);

	if (!ttl || !kvm_has_feat(kvm, ID_AA64MMFR2_EL1, TTL, IMP)) {
		/* No TTL, check the shadow S2 for a hint */
		u64 addr = (val & GENMASK_ULL(35, 0)) << 12;
		ttl = get_guest_mapping_ttl(mmu, addr);
	}

	max_size = ttl_to_size(ttl);

	if (!max_size) {
		/* Compute the maximum extent of the invalidation */
		switch (mmu->tlb_vtcr & VTCR_EL2_TG0_MASK) {
		case VTCR_EL2_TG0_4K:
			max_size = SZ_1G;
			break;
		case VTCR_EL2_TG0_16K:
			max_size = SZ_32M;
			break;
		case VTCR_EL2_TG0_64K:
		default:    /* IMPDEF: treat any other value as 64k */
			/*
			 * No, we do not support 52bit IPA in nested yet. Once
			 * we do, this should be 4TB.
			 */
			max_size = SZ_512M;
			break;
		}
	}

	WARN_ON(!max_size);
	return max_size;
}

/*
 * We can have multiple *different* MMU contexts with the same VMID:
 *
 * - S2 being enabled or not, hence differing by the HCR_EL2.VM bit
 *
 * - Multiple vcpus using private S2s (huh huh...), hence differing by the
 *   VBBTR_EL2.BADDR address
 *
 * - A combination of the above...
 *
 * We can always identify which MMU context to pick at run-time.  However,
 * TLB invalidation involving a VMID must take action on all the TLBs using
 * this particular VMID. This translates into applying the same invalidation
 * operation to all the contexts that are using this VMID. Moar phun!
 */
void kvm_s2_mmu_iterate_by_vmid(struct kvm *kvm, u16 vmid,
				const union tlbi_info *info,
				void (*tlbi_callback)(struct kvm_s2_mmu *,
						      const union tlbi_info *))
{
	write_lock(&kvm->mmu_lock);

	for (int i = 0; i < kvm->arch.nested_mmus_size; i++) {
		struct kvm_s2_mmu *mmu = &kvm->arch.nested_mmus[i];

		if (!kvm_s2_mmu_valid(mmu))
			continue;

		if (vmid == get_vmid(mmu->tlb_vttbr))
			tlbi_callback(mmu, info);
	}

	write_unlock(&kvm->mmu_lock);
}

struct kvm_s2_mmu *lookup_s2_mmu(struct kvm_vcpu *vcpu)
{
	struct kvm *kvm = vcpu->kvm;
	bool nested_stage2_enabled;
	u64 vttbr, vtcr, hcr;

	lockdep_assert_held_write(&kvm->mmu_lock);

	vttbr = vcpu_read_sys_reg(vcpu, VTTBR_EL2);
	vtcr = vcpu_read_sys_reg(vcpu, VTCR_EL2);
	hcr = vcpu_read_sys_reg(vcpu, HCR_EL2);

	nested_stage2_enabled = hcr & HCR_VM;

	/* Don't consider the CnP bit for the vttbr match */
	vttbr &= ~VTTBR_CNP_BIT;

	/*
	 * Two possibilities when looking up a S2 MMU context:
	 *
	 * - either S2 is enabled in the guest, and we need a context that is
	 *   S2-enabled and matches the full VTTBR (VMID+BADDR) and VTCR,
	 *   which makes it safe from a TLB conflict perspective (a broken
	 *   guest won't be able to generate them),
	 *
	 * - or S2 is disabled, and we need a context that is S2-disabled
	 *   and matches the VMID only, as all TLBs are tagged by VMID even
	 *   if S2 translation is disabled.
	 */
	for (int i = 0; i < kvm->arch.nested_mmus_size; i++) {
		struct kvm_s2_mmu *mmu = &kvm->arch.nested_mmus[i];

		if (!kvm_s2_mmu_valid(mmu))
			continue;

		if (nested_stage2_enabled &&
		    mmu->nested_stage2_enabled &&
		    vttbr == mmu->tlb_vttbr &&
		    vtcr == mmu->tlb_vtcr)
			return mmu;

		if (!nested_stage2_enabled &&
		    !mmu->nested_stage2_enabled &&
		    get_vmid(vttbr) == get_vmid(mmu->tlb_vttbr))
			return mmu;
	}
	return NULL;
}

static struct kvm_s2_mmu *get_s2_mmu_nested(struct kvm_vcpu *vcpu)
{
	struct kvm *kvm = vcpu->kvm;
	struct kvm_s2_mmu *s2_mmu;
	int i;

	lockdep_assert_held_write(&vcpu->kvm->mmu_lock);

	s2_mmu = lookup_s2_mmu(vcpu);
	if (s2_mmu)
		goto out;

	/*
	 * Make sure we don't always search from the same point, or we
	 * will always reuse a potentially active context, leaving
	 * free contexts unused.
	 */
	for (i = kvm->arch.nested_mmus_next;
	     i < (kvm->arch.nested_mmus_size + kvm->arch.nested_mmus_next);
	     i++) {
		s2_mmu = &kvm->arch.nested_mmus[i % kvm->arch.nested_mmus_size];

		if (atomic_read(&s2_mmu->refcnt) == 0)
			break;
	}
	BUG_ON(atomic_read(&s2_mmu->refcnt)); /* We have struct MMUs to spare */

	/* Set the scene for the next search */
	kvm->arch.nested_mmus_next = (i + 1) % kvm->arch.nested_mmus_size;

	/* Clear the old state */
	if (kvm_s2_mmu_valid(s2_mmu))
		kvm_stage2_unmap_range(s2_mmu, 0, kvm_phys_size(s2_mmu));

	/*
	 * The virtual VMID (modulo CnP) will be used as a key when matching
	 * an existing kvm_s2_mmu.
	 *
	 * We cache VTCR at allocation time, once and for all. It'd be great
	 * if the guest didn't screw that one up, as this is not very
	 * forgiving...
	 */
	s2_mmu->tlb_vttbr = vcpu_read_sys_reg(vcpu, VTTBR_EL2) & ~VTTBR_CNP_BIT;
	s2_mmu->tlb_vtcr = vcpu_read_sys_reg(vcpu, VTCR_EL2);
	s2_mmu->nested_stage2_enabled = vcpu_read_sys_reg(vcpu, HCR_EL2) & HCR_VM;

out:
	atomic_inc(&s2_mmu->refcnt);
	return s2_mmu;
}

void kvm_init_nested_s2_mmu(struct kvm_s2_mmu *mmu)
{
	/* CnP being set denotes an invalid entry */
	mmu->tlb_vttbr = VTTBR_CNP_BIT;
	mmu->nested_stage2_enabled = false;
	atomic_set(&mmu->refcnt, 0);
}

void kvm_vcpu_load_hw_mmu(struct kvm_vcpu *vcpu)
{
	if (is_hyp_ctxt(vcpu)) {
		vcpu->arch.hw_mmu = &vcpu->kvm->arch.mmu;
	} else {
		write_lock(&vcpu->kvm->mmu_lock);
		vcpu->arch.hw_mmu = get_s2_mmu_nested(vcpu);
		write_unlock(&vcpu->kvm->mmu_lock);
	}
}

void kvm_vcpu_put_hw_mmu(struct kvm_vcpu *vcpu)
{
	if (kvm_is_nested_s2_mmu(vcpu->kvm, vcpu->arch.hw_mmu)) {
		atomic_dec(&vcpu->arch.hw_mmu->refcnt);
		vcpu->arch.hw_mmu = NULL;
	}
}

/*
 * Returns non-zero if permission fault is handled by injecting it to the next
 * level hypervisor.
 */
int kvm_s2_handle_perm_fault(struct kvm_vcpu *vcpu, struct kvm_s2_trans *trans)
{
	bool forward_fault = false;

	trans->esr = 0;

	if (!kvm_vcpu_trap_is_permission_fault(vcpu))
		return 0;

	if (kvm_vcpu_trap_is_iabt(vcpu)) {
		forward_fault = !kvm_s2_trans_executable(trans);
	} else {
		bool write_fault = kvm_is_write_fault(vcpu);

		forward_fault = ((write_fault && !trans->writable) ||
				 (!write_fault && !trans->readable));
	}

	if (forward_fault)
		trans->esr = esr_s2_fault(vcpu, trans->level, ESR_ELx_FSC_PERM);

	return forward_fault;
}

int kvm_inject_s2_fault(struct kvm_vcpu *vcpu, u64 esr_el2)
{
	vcpu_write_sys_reg(vcpu, vcpu->arch.fault.far_el2, FAR_EL2);
	vcpu_write_sys_reg(vcpu, vcpu->arch.fault.hpfar_el2, HPFAR_EL2);

	return kvm_inject_nested_sync(vcpu, esr_el2);
}

void kvm_nested_s2_wp(struct kvm *kvm)
{
	int i;

	lockdep_assert_held_write(&kvm->mmu_lock);

	for (i = 0; i < kvm->arch.nested_mmus_size; i++) {
		struct kvm_s2_mmu *mmu = &kvm->arch.nested_mmus[i];

		if (kvm_s2_mmu_valid(mmu))
			kvm_stage2_wp_range(mmu, 0, kvm_phys_size(mmu));
	}
}

void kvm_nested_s2_unmap(struct kvm *kvm)
{
	int i;

	lockdep_assert_held_write(&kvm->mmu_lock);

	for (i = 0; i < kvm->arch.nested_mmus_size; i++) {
		struct kvm_s2_mmu *mmu = &kvm->arch.nested_mmus[i];

		if (kvm_s2_mmu_valid(mmu))
			kvm_stage2_unmap_range(mmu, 0, kvm_phys_size(mmu));
	}
}

void kvm_nested_s2_flush(struct kvm *kvm)
{
	int i;

	lockdep_assert_held_write(&kvm->mmu_lock);

	for (i = 0; i < kvm->arch.nested_mmus_size; i++) {
		struct kvm_s2_mmu *mmu = &kvm->arch.nested_mmus[i];

		if (kvm_s2_mmu_valid(mmu))
			kvm_stage2_flush_range(mmu, 0, kvm_phys_size(mmu));
	}
}

void kvm_arch_flush_shadow_all(struct kvm *kvm)
{
	int i;

	for (i = 0; i < kvm->arch.nested_mmus_size; i++) {
		struct kvm_s2_mmu *mmu = &kvm->arch.nested_mmus[i];

		if (!WARN_ON(atomic_read(&mmu->refcnt)))
			kvm_free_stage2_pgd(mmu);
	}
	kfree(kvm->arch.nested_mmus);
	kvm->arch.nested_mmus = NULL;
	kvm->arch.nested_mmus_size = 0;
	kvm_uninit_stage2_mmu(kvm);
}

/*
 * Our emulated CPU doesn't support all the possible features. For the
 * sake of simplicity (and probably mental sanity), wipe out a number
 * of feature bits we don't intend to support for the time being.
 * This list should get updated as new features get added to the NV
 * support, and new extension to the architecture.
 */
static void limit_nv_id_regs(struct kvm *kvm)
{
<<<<<<< HEAD
	u64 tmp;

	switch (id) {
	case SYS_ID_AA64ISAR0_EL1:
		/* Support everything but TME */
		val &= ~NV_FTR(ISAR0, TME);
		break;

	case SYS_ID_AA64ISAR1_EL1:
		/* Support everything but Spec Invalidation and LS64 */
		val &= ~(NV_FTR(ISAR1, LS64)	|
			 NV_FTR(ISAR1, SPECRES));
		break;

	case SYS_ID_AA64PFR0_EL1:
		/* No AMU, MPAM, S-EL2, RAS or SVE */
		val &= ~(GENMASK_ULL(55, 52)	|
			 NV_FTR(PFR0, AMU)	|
			 NV_FTR(PFR0, MPAM)	|
			 NV_FTR(PFR0, SEL2)	|
			 NV_FTR(PFR0, RAS)	|
			 NV_FTR(PFR0, SVE)	|
			 NV_FTR(PFR0, EL3)	|
			 NV_FTR(PFR0, EL2)	|
			 NV_FTR(PFR0, EL1));
		/* 64bit EL1/EL2/EL3 only */
		val |= FIELD_PREP(NV_FTR(PFR0, EL1), 0b0001);
		val |= FIELD_PREP(NV_FTR(PFR0, EL2), 0b0001);
		val |= FIELD_PREP(NV_FTR(PFR0, EL3), 0b0001);
		break;

	case SYS_ID_AA64PFR1_EL1:
		/* Only support BTI, SSBS, CSV2_frac */
		val &= (NV_FTR(PFR1, BT)	|
			NV_FTR(PFR1, SSBS)	|
			NV_FTR(PFR1, CSV2_frac));
		break;

	case SYS_ID_AA64MMFR0_EL1:
		/* Hide ECV, ExS, Secure Memory */
		val &= ~(NV_FTR(MMFR0, ECV)		|
			 NV_FTR(MMFR0, EXS)		|
			 NV_FTR(MMFR0, TGRAN4_2)	|
			 NV_FTR(MMFR0, TGRAN16_2)	|
			 NV_FTR(MMFR0, TGRAN64_2)	|
			 NV_FTR(MMFR0, SNSMEM));

		/* Disallow unsupported S2 page sizes */
		switch (PAGE_SIZE) {
		case SZ_64K:
			val |= FIELD_PREP(NV_FTR(MMFR0, TGRAN16_2), 0b0001);
			fallthrough;
		case SZ_16K:
			val |= FIELD_PREP(NV_FTR(MMFR0, TGRAN4_2), 0b0001);
			fallthrough;
		case SZ_4K:
			/* Support everything */
			break;
		}
		/*
		 * Since we can't support a guest S2 page size smaller than
		 * the host's own page size (due to KVM only populating its
		 * own S2 using the kernel's page size), advertise the
		 * limitation using FEAT_GTG.
		 */
		switch (PAGE_SIZE) {
		case SZ_4K:
			val |= FIELD_PREP(NV_FTR(MMFR0, TGRAN4_2), 0b0010);
			fallthrough;
		case SZ_16K:
			val |= FIELD_PREP(NV_FTR(MMFR0, TGRAN16_2), 0b0010);
			fallthrough;
		case SZ_64K:
			val |= FIELD_PREP(NV_FTR(MMFR0, TGRAN64_2), 0b0010);
			break;
		}
		/* Cap PARange to 48bits */
		tmp = FIELD_GET(NV_FTR(MMFR0, PARANGE), val);
		if (tmp > 0b0101) {
			val &= ~NV_FTR(MMFR0, PARANGE);
			val |= FIELD_PREP(NV_FTR(MMFR0, PARANGE), 0b0101);
		}
=======
	u64 val, tmp;

	/* Support everything but TME, O.S. and Range TLBIs */
	val = kvm_read_vm_id_reg(kvm, SYS_ID_AA64ISAR0_EL1);
	val &= ~(NV_FTR(ISAR0, TLB)	|
		 NV_FTR(ISAR0, TME));
	kvm_set_vm_id_reg(kvm, SYS_ID_AA64ISAR0_EL1, val);

	/* Support everything but Spec Invalidation */
	val = kvm_read_vm_id_reg(kvm, SYS_ID_AA64ISAR1_EL1);
	val &= ~(GENMASK_ULL(63, 56)	|
		 NV_FTR(ISAR1, SPECRES));
	kvm_set_vm_id_reg(kvm, SYS_ID_AA64ISAR1_EL1, val);

	/* No AMU, MPAM, S-EL2, RAS or SVE */
	val = kvm_read_vm_id_reg(kvm, SYS_ID_AA64PFR0_EL1);
	val &= ~(GENMASK_ULL(55, 52)	|
		 NV_FTR(PFR0, AMU)	|
		 NV_FTR(PFR0, MPAM)	|
		 NV_FTR(PFR0, SEL2)	|
		 NV_FTR(PFR0, RAS)	|
		 NV_FTR(PFR0, SVE)	|
		 NV_FTR(PFR0, EL3)	|
		 NV_FTR(PFR0, EL2)	|
		 NV_FTR(PFR0, EL1));
	/* 64bit EL1/EL2/EL3 only */
	val |= FIELD_PREP(NV_FTR(PFR0, EL1), 0b0001);
	val |= FIELD_PREP(NV_FTR(PFR0, EL2), 0b0001);
	val |= FIELD_PREP(NV_FTR(PFR0, EL3), 0b0001);
	kvm_set_vm_id_reg(kvm, SYS_ID_AA64PFR0_EL1, val);

	/* Only support SSBS */
	val = kvm_read_vm_id_reg(kvm, SYS_ID_AA64PFR1_EL1);
	val &= NV_FTR(PFR1, SSBS);
	kvm_set_vm_id_reg(kvm, SYS_ID_AA64PFR1_EL1, val);

	/* Hide ECV, ExS, Secure Memory */
	val = kvm_read_vm_id_reg(kvm, SYS_ID_AA64MMFR0_EL1);
	val &= ~(NV_FTR(MMFR0, ECV)		|
		 NV_FTR(MMFR0, EXS)		|
		 NV_FTR(MMFR0, TGRAN4_2)	|
		 NV_FTR(MMFR0, TGRAN16_2)	|
		 NV_FTR(MMFR0, TGRAN64_2)	|
		 NV_FTR(MMFR0, SNSMEM));

	/* Disallow unsupported S2 page sizes */
	switch (PAGE_SIZE) {
	case SZ_64K:
		val |= FIELD_PREP(NV_FTR(MMFR0, TGRAN16_2), 0b0001);
		fallthrough;
	case SZ_16K:
		val |= FIELD_PREP(NV_FTR(MMFR0, TGRAN4_2), 0b0001);
		fallthrough;
	case SZ_4K:
		/* Support everything */
>>>>>>> b0539664
		break;
	}
	/*
	 * Since we can't support a guest S2 page size smaller than
	 * the host's own page size (due to KVM only populating its
	 * own S2 using the kernel's page size), advertise the
	 * limitation using FEAT_GTG.
	 */
	switch (PAGE_SIZE) {
	case SZ_4K:
		val |= FIELD_PREP(NV_FTR(MMFR0, TGRAN4_2), 0b0010);
		fallthrough;
	case SZ_16K:
		val |= FIELD_PREP(NV_FTR(MMFR0, TGRAN16_2), 0b0010);
		fallthrough;
	case SZ_64K:
		val |= FIELD_PREP(NV_FTR(MMFR0, TGRAN64_2), 0b0010);
		break;
	}
	/* Cap PARange to 48bits */
	tmp = FIELD_GET(NV_FTR(MMFR0, PARANGE), val);
	if (tmp > 0b0101) {
		val &= ~NV_FTR(MMFR0, PARANGE);
		val |= FIELD_PREP(NV_FTR(MMFR0, PARANGE), 0b0101);
	}
	kvm_set_vm_id_reg(kvm, SYS_ID_AA64MMFR0_EL1, val);

	val = kvm_read_vm_id_reg(kvm, SYS_ID_AA64MMFR1_EL1);
	val &= (NV_FTR(MMFR1, HCX)	|
		NV_FTR(MMFR1, PAN)	|
		NV_FTR(MMFR1, LO)	|
		NV_FTR(MMFR1, HPDS)	|
		NV_FTR(MMFR1, VH)	|
		NV_FTR(MMFR1, VMIDBits));
	kvm_set_vm_id_reg(kvm, SYS_ID_AA64MMFR1_EL1, val);

	val = kvm_read_vm_id_reg(kvm, SYS_ID_AA64MMFR2_EL1);
	val &= ~(NV_FTR(MMFR2, BBM)	|
		 NV_FTR(MMFR2, TTL)	|
		 GENMASK_ULL(47, 44)	|
		 NV_FTR(MMFR2, ST)	|
		 NV_FTR(MMFR2, CCIDX)	|
		 NV_FTR(MMFR2, VARange));

	/* Force TTL support */
	val |= FIELD_PREP(NV_FTR(MMFR2, TTL), 0b0001);
	kvm_set_vm_id_reg(kvm, SYS_ID_AA64MMFR2_EL1, val);

	val = 0;
	if (!cpus_have_final_cap(ARM64_HAS_HCR_NV1))
		val |= FIELD_PREP(NV_FTR(MMFR4, E2H0),
				  ID_AA64MMFR4_EL1_E2H0_NI_NV1);
	kvm_set_vm_id_reg(kvm, SYS_ID_AA64MMFR4_EL1, val);

	/* Only limited support for PMU, Debug, BPs and WPs */
	val = kvm_read_vm_id_reg(kvm, SYS_ID_AA64DFR0_EL1);
	val &= (NV_FTR(DFR0, PMUVer)	|
		NV_FTR(DFR0, WRPs)	|
		NV_FTR(DFR0, BRPs)	|
		NV_FTR(DFR0, DebugVer));

	/* Cap Debug to ARMv8.1 */
	tmp = FIELD_GET(NV_FTR(DFR0, DebugVer), val);
	if (tmp > 0b0111) {
		val &= ~NV_FTR(DFR0, DebugVer);
		val |= FIELD_PREP(NV_FTR(DFR0, DebugVer), 0b0111);
	}
	kvm_set_vm_id_reg(kvm, SYS_ID_AA64DFR0_EL1, val);
}

u64 kvm_vcpu_sanitise_vncr_reg(const struct kvm_vcpu *vcpu, enum vcpu_sysreg sr)
{
	u64 v = ctxt_sys_reg(&vcpu->arch.ctxt, sr);
	struct kvm_sysreg_masks *masks;

	masks = vcpu->kvm->arch.sysreg_masks;

	if (masks) {
		sr -= __VNCR_START__;

		v &= ~masks->mask[sr].res0;
		v |= masks->mask[sr].res1;
	}

	return v;
}

static void set_sysreg_masks(struct kvm *kvm, int sr, u64 res0, u64 res1)
{
	int i = sr - __VNCR_START__;

	kvm->arch.sysreg_masks->mask[i].res0 = res0;
	kvm->arch.sysreg_masks->mask[i].res1 = res1;
}

int kvm_init_nv_sysregs(struct kvm *kvm)
{
	u64 res0, res1;
	int ret = 0;

	mutex_lock(&kvm->arch.config_lock);

	if (kvm->arch.sysreg_masks)
		goto out;

	kvm->arch.sysreg_masks = kzalloc(sizeof(*(kvm->arch.sysreg_masks)),
					 GFP_KERNEL_ACCOUNT);
	if (!kvm->arch.sysreg_masks) {
		ret = -ENOMEM;
		goto out;
	}

	limit_nv_id_regs(kvm);

	/* VTTBR_EL2 */
	res0 = res1 = 0;
	if (!kvm_has_feat_enum(kvm, ID_AA64MMFR1_EL1, VMIDBits, 16))
		res0 |= GENMASK(63, 56);
	if (!kvm_has_feat(kvm, ID_AA64MMFR2_EL1, CnP, IMP))
		res0 |= VTTBR_CNP_BIT;
	set_sysreg_masks(kvm, VTTBR_EL2, res0, res1);

	/* VTCR_EL2 */
	res0 = GENMASK(63, 32) | GENMASK(30, 20);
	res1 = BIT(31);
	set_sysreg_masks(kvm, VTCR_EL2, res0, res1);

	/* VMPIDR_EL2 */
	res0 = GENMASK(63, 40) | GENMASK(30, 24);
	res1 = BIT(31);
	set_sysreg_masks(kvm, VMPIDR_EL2, res0, res1);

	/* HCR_EL2 */
	res0 = BIT(48);
	res1 = HCR_RW;
	if (!kvm_has_feat(kvm, ID_AA64MMFR1_EL1, TWED, IMP))
		res0 |= GENMASK(63, 59);
	if (!kvm_has_feat(kvm, ID_AA64PFR1_EL1, MTE, MTE2))
		res0 |= (HCR_TID5 | HCR_DCT | HCR_ATA);
	if (!kvm_has_feat(kvm, ID_AA64MMFR2_EL1, EVT, TTLBxS))
		res0 |= (HCR_TTLBIS | HCR_TTLBOS);
	if (!kvm_has_feat(kvm, ID_AA64PFR0_EL1, CSV2, CSV2_2) &&
	    !kvm_has_feat(kvm, ID_AA64PFR1_EL1, CSV2_frac, CSV2_1p2))
		res0 |= HCR_ENSCXT;
	if (!kvm_has_feat(kvm, ID_AA64MMFR2_EL1, EVT, IMP))
		res0 |= (HCR_TOCU | HCR_TICAB | HCR_TID4);
	if (!kvm_has_feat(kvm, ID_AA64PFR0_EL1, AMU, V1P1))
		res0 |= HCR_AMVOFFEN;
	if (!kvm_has_feat(kvm, ID_AA64PFR0_EL1, RAS, V1P1))
		res0 |= HCR_FIEN;
	if (!kvm_has_feat(kvm, ID_AA64MMFR2_EL1, FWB, IMP))
		res0 |= HCR_FWB;
	if (!kvm_has_feat(kvm, ID_AA64MMFR2_EL1, NV, NV2))
		res0 |= HCR_NV2;
	if (!kvm_has_feat(kvm, ID_AA64MMFR2_EL1, NV, IMP))
		res0 |= (HCR_AT | HCR_NV1 | HCR_NV);
	if (!(__vcpu_has_feature(&kvm->arch, KVM_ARM_VCPU_PTRAUTH_ADDRESS) &&
	      __vcpu_has_feature(&kvm->arch, KVM_ARM_VCPU_PTRAUTH_GENERIC)))
		res0 |= (HCR_API | HCR_APK);
	if (!kvm_has_feat(kvm, ID_AA64ISAR0_EL1, TME, IMP))
		res0 |= BIT(39);
	if (!kvm_has_feat(kvm, ID_AA64PFR0_EL1, RAS, IMP))
		res0 |= (HCR_TEA | HCR_TERR);
	if (!kvm_has_feat(kvm, ID_AA64MMFR1_EL1, LO, IMP))
		res0 |= HCR_TLOR;
	if (!kvm_has_feat(kvm, ID_AA64MMFR4_EL1, E2H0, IMP))
		res1 |= HCR_E2H;
	set_sysreg_masks(kvm, HCR_EL2, res0, res1);

	/* HCRX_EL2 */
	res0 = HCRX_EL2_RES0;
	res1 = HCRX_EL2_RES1;
	if (!kvm_has_feat(kvm, ID_AA64ISAR3_EL1, PACM, TRIVIAL_IMP))
		res0 |= HCRX_EL2_PACMEn;
	if (!kvm_has_feat(kvm, ID_AA64PFR2_EL1, FPMR, IMP))
		res0 |= HCRX_EL2_EnFPM;
	if (!kvm_has_feat(kvm, ID_AA64PFR1_EL1, GCS, IMP))
		res0 |= HCRX_EL2_GCSEn;
	if (!kvm_has_feat(kvm, ID_AA64ISAR2_EL1, SYSREG_128, IMP))
		res0 |= HCRX_EL2_EnIDCP128;
	if (!kvm_has_feat(kvm, ID_AA64MMFR3_EL1, ADERR, DEV_ASYNC))
		res0 |= (HCRX_EL2_EnSDERR | HCRX_EL2_EnSNERR);
	if (!kvm_has_feat(kvm, ID_AA64PFR1_EL1, DF2, IMP))
		res0 |= HCRX_EL2_TMEA;
	if (!kvm_has_feat(kvm, ID_AA64MMFR3_EL1, D128, IMP))
		res0 |= HCRX_EL2_D128En;
	if (!kvm_has_feat(kvm, ID_AA64PFR1_EL1, THE, IMP))
		res0 |= HCRX_EL2_PTTWI;
	if (!kvm_has_feat(kvm, ID_AA64MMFR3_EL1, SCTLRX, IMP))
		res0 |= HCRX_EL2_SCTLR2En;
	if (!kvm_has_feat(kvm, ID_AA64MMFR3_EL1, TCRX, IMP))
		res0 |= HCRX_EL2_TCR2En;
	if (!kvm_has_feat(kvm, ID_AA64ISAR2_EL1, MOPS, IMP))
		res0 |= (HCRX_EL2_MSCEn | HCRX_EL2_MCE2);
	if (!kvm_has_feat(kvm, ID_AA64MMFR1_EL1, CMOW, IMP))
		res0 |= HCRX_EL2_CMOW;
	if (!kvm_has_feat(kvm, ID_AA64PFR1_EL1, NMI, IMP))
		res0 |= (HCRX_EL2_VFNMI | HCRX_EL2_VINMI | HCRX_EL2_TALLINT);
	if (!kvm_has_feat(kvm, ID_AA64PFR1_EL1, SME, IMP) ||
	    !(read_sysreg_s(SYS_SMIDR_EL1) & SMIDR_EL1_SMPS))
		res0 |= HCRX_EL2_SMPME;
	if (!kvm_has_feat(kvm, ID_AA64ISAR1_EL1, XS, IMP))
		res0 |= (HCRX_EL2_FGTnXS | HCRX_EL2_FnXS);
	if (!kvm_has_feat(kvm, ID_AA64ISAR1_EL1, LS64, LS64_V))
		res0 |= HCRX_EL2_EnASR;
	if (!kvm_has_feat(kvm, ID_AA64ISAR1_EL1, LS64, LS64))
		res0 |= HCRX_EL2_EnALS;
	if (!kvm_has_feat(kvm, ID_AA64ISAR1_EL1, LS64, LS64_ACCDATA))
		res0 |= HCRX_EL2_EnAS0;
	set_sysreg_masks(kvm, HCRX_EL2, res0, res1);

	/* HFG[RW]TR_EL2 */
	res0 = res1 = 0;
	if (!(__vcpu_has_feature(&kvm->arch, KVM_ARM_VCPU_PTRAUTH_ADDRESS) &&
	      __vcpu_has_feature(&kvm->arch, KVM_ARM_VCPU_PTRAUTH_GENERIC)))
		res0 |= (HFGxTR_EL2_APDAKey | HFGxTR_EL2_APDBKey |
			 HFGxTR_EL2_APGAKey | HFGxTR_EL2_APIAKey |
			 HFGxTR_EL2_APIBKey);
	if (!kvm_has_feat(kvm, ID_AA64MMFR1_EL1, LO, IMP))
		res0 |= (HFGxTR_EL2_LORC_EL1 | HFGxTR_EL2_LOREA_EL1 |
			 HFGxTR_EL2_LORID_EL1 | HFGxTR_EL2_LORN_EL1 |
			 HFGxTR_EL2_LORSA_EL1);
	if (!kvm_has_feat(kvm, ID_AA64PFR0_EL1, CSV2, CSV2_2) &&
	    !kvm_has_feat(kvm, ID_AA64PFR1_EL1, CSV2_frac, CSV2_1p2))
		res0 |= (HFGxTR_EL2_SCXTNUM_EL1 | HFGxTR_EL2_SCXTNUM_EL0);
	if (!kvm_has_feat(kvm, ID_AA64PFR0_EL1, GIC, IMP))
		res0 |= HFGxTR_EL2_ICC_IGRPENn_EL1;
	if (!kvm_has_feat(kvm, ID_AA64PFR0_EL1, RAS, IMP))
		res0 |= (HFGxTR_EL2_ERRIDR_EL1 | HFGxTR_EL2_ERRSELR_EL1 |
			 HFGxTR_EL2_ERXFR_EL1 | HFGxTR_EL2_ERXCTLR_EL1 |
			 HFGxTR_EL2_ERXSTATUS_EL1 | HFGxTR_EL2_ERXMISCn_EL1 |
			 HFGxTR_EL2_ERXPFGF_EL1 | HFGxTR_EL2_ERXPFGCTL_EL1 |
			 HFGxTR_EL2_ERXPFGCDN_EL1 | HFGxTR_EL2_ERXADDR_EL1);
	if (!kvm_has_feat(kvm, ID_AA64ISAR1_EL1, LS64, LS64_ACCDATA))
		res0 |= HFGxTR_EL2_nACCDATA_EL1;
	if (!kvm_has_feat(kvm, ID_AA64PFR1_EL1, GCS, IMP))
		res0 |= (HFGxTR_EL2_nGCS_EL0 | HFGxTR_EL2_nGCS_EL1);
	if (!kvm_has_feat(kvm, ID_AA64PFR1_EL1, SME, IMP))
		res0 |= (HFGxTR_EL2_nSMPRI_EL1 | HFGxTR_EL2_nTPIDR2_EL0);
	if (!kvm_has_feat(kvm, ID_AA64PFR1_EL1, THE, IMP))
		res0 |= HFGxTR_EL2_nRCWMASK_EL1;
	if (!kvm_has_feat(kvm, ID_AA64MMFR3_EL1, S1PIE, IMP))
		res0 |= (HFGxTR_EL2_nPIRE0_EL1 | HFGxTR_EL2_nPIR_EL1);
	if (!kvm_has_feat(kvm, ID_AA64MMFR3_EL1, S1POE, IMP))
		res0 |= (HFGxTR_EL2_nPOR_EL0 | HFGxTR_EL2_nPOR_EL1);
	if (!kvm_has_feat(kvm, ID_AA64MMFR3_EL1, S2POE, IMP))
		res0 |= HFGxTR_EL2_nS2POR_EL1;
	if (!kvm_has_feat(kvm, ID_AA64MMFR3_EL1, AIE, IMP))
		res0 |= (HFGxTR_EL2_nMAIR2_EL1 | HFGxTR_EL2_nAMAIR2_EL1);
	set_sysreg_masks(kvm, HFGRTR_EL2, res0 | __HFGRTR_EL2_RES0, res1);
	set_sysreg_masks(kvm, HFGWTR_EL2, res0 | __HFGWTR_EL2_RES0, res1);

	/* HDFG[RW]TR_EL2 */
	res0 = res1 = 0;
	if (!kvm_has_feat(kvm, ID_AA64DFR0_EL1, DoubleLock, IMP))
		res0 |= HDFGRTR_EL2_OSDLR_EL1;
	if (!kvm_has_feat(kvm, ID_AA64DFR0_EL1, PMUVer, IMP))
		res0 |= (HDFGRTR_EL2_PMEVCNTRn_EL0 | HDFGRTR_EL2_PMEVTYPERn_EL0 |
			 HDFGRTR_EL2_PMCCFILTR_EL0 | HDFGRTR_EL2_PMCCNTR_EL0 |
			 HDFGRTR_EL2_PMCNTEN | HDFGRTR_EL2_PMINTEN |
			 HDFGRTR_EL2_PMOVS | HDFGRTR_EL2_PMSELR_EL0 |
			 HDFGRTR_EL2_PMMIR_EL1 | HDFGRTR_EL2_PMUSERENR_EL0 |
			 HDFGRTR_EL2_PMCEIDn_EL0);
	if (!kvm_has_feat(kvm, ID_AA64DFR0_EL1, PMSVer, IMP))
		res0 |= (HDFGRTR_EL2_PMBLIMITR_EL1 | HDFGRTR_EL2_PMBPTR_EL1 |
			 HDFGRTR_EL2_PMBSR_EL1 | HDFGRTR_EL2_PMSCR_EL1 |
			 HDFGRTR_EL2_PMSEVFR_EL1 | HDFGRTR_EL2_PMSFCR_EL1 |
			 HDFGRTR_EL2_PMSICR_EL1 | HDFGRTR_EL2_PMSIDR_EL1 |
			 HDFGRTR_EL2_PMSIRR_EL1 | HDFGRTR_EL2_PMSLATFR_EL1 |
			 HDFGRTR_EL2_PMBIDR_EL1);
	if (!kvm_has_feat(kvm, ID_AA64DFR0_EL1, TraceVer, IMP))
		res0 |= (HDFGRTR_EL2_TRC | HDFGRTR_EL2_TRCAUTHSTATUS |
			 HDFGRTR_EL2_TRCAUXCTLR | HDFGRTR_EL2_TRCCLAIM |
			 HDFGRTR_EL2_TRCCNTVRn | HDFGRTR_EL2_TRCID |
			 HDFGRTR_EL2_TRCIMSPECn | HDFGRTR_EL2_TRCOSLSR |
			 HDFGRTR_EL2_TRCPRGCTLR | HDFGRTR_EL2_TRCSEQSTR |
			 HDFGRTR_EL2_TRCSSCSRn | HDFGRTR_EL2_TRCSTATR |
			 HDFGRTR_EL2_TRCVICTLR);
	if (!kvm_has_feat(kvm, ID_AA64DFR0_EL1, TraceBuffer, IMP))
		res0 |= (HDFGRTR_EL2_TRBBASER_EL1 | HDFGRTR_EL2_TRBIDR_EL1 |
			 HDFGRTR_EL2_TRBLIMITR_EL1 | HDFGRTR_EL2_TRBMAR_EL1 |
			 HDFGRTR_EL2_TRBPTR_EL1 | HDFGRTR_EL2_TRBSR_EL1 |
			 HDFGRTR_EL2_TRBTRG_EL1);
	if (!kvm_has_feat(kvm, ID_AA64DFR0_EL1, BRBE, IMP))
		res0 |= (HDFGRTR_EL2_nBRBIDR | HDFGRTR_EL2_nBRBCTL |
			 HDFGRTR_EL2_nBRBDATA);
	if (!kvm_has_feat(kvm, ID_AA64DFR0_EL1, PMSVer, V1P2))
		res0 |= HDFGRTR_EL2_nPMSNEVFR_EL1;
	set_sysreg_masks(kvm, HDFGRTR_EL2, res0 | HDFGRTR_EL2_RES0, res1);

	/* Reuse the bits from the read-side and add the write-specific stuff */
	if (!kvm_has_feat(kvm, ID_AA64DFR0_EL1, PMUVer, IMP))
		res0 |= (HDFGWTR_EL2_PMCR_EL0 | HDFGWTR_EL2_PMSWINC_EL0);
	if (!kvm_has_feat(kvm, ID_AA64DFR0_EL1, TraceVer, IMP))
		res0 |= HDFGWTR_EL2_TRCOSLAR;
	if (!kvm_has_feat(kvm, ID_AA64DFR0_EL1, TraceFilt, IMP))
		res0 |= HDFGWTR_EL2_TRFCR_EL1;
	set_sysreg_masks(kvm, HFGWTR_EL2, res0 | HDFGWTR_EL2_RES0, res1);

	/* HFGITR_EL2 */
	res0 = HFGITR_EL2_RES0;
	res1 = HFGITR_EL2_RES1;
	if (!kvm_has_feat(kvm, ID_AA64ISAR1_EL1, DPB, DPB2))
		res0 |= HFGITR_EL2_DCCVADP;
	if (!kvm_has_feat(kvm, ID_AA64MMFR1_EL1, PAN, PAN2))
		res0 |= (HFGITR_EL2_ATS1E1RP | HFGITR_EL2_ATS1E1WP);
	if (!kvm_has_feat(kvm, ID_AA64ISAR0_EL1, TLB, OS))
		res0 |= (HFGITR_EL2_TLBIRVAALE1OS | HFGITR_EL2_TLBIRVALE1OS |
			 HFGITR_EL2_TLBIRVAAE1OS | HFGITR_EL2_TLBIRVAE1OS |
			 HFGITR_EL2_TLBIVAALE1OS | HFGITR_EL2_TLBIVALE1OS |
			 HFGITR_EL2_TLBIVAAE1OS | HFGITR_EL2_TLBIASIDE1OS |
			 HFGITR_EL2_TLBIVAE1OS | HFGITR_EL2_TLBIVMALLE1OS);
	if (!kvm_has_feat(kvm, ID_AA64ISAR0_EL1, TLB, RANGE))
		res0 |= (HFGITR_EL2_TLBIRVAALE1 | HFGITR_EL2_TLBIRVALE1 |
			 HFGITR_EL2_TLBIRVAAE1 | HFGITR_EL2_TLBIRVAE1 |
			 HFGITR_EL2_TLBIRVAALE1IS | HFGITR_EL2_TLBIRVALE1IS |
			 HFGITR_EL2_TLBIRVAAE1IS | HFGITR_EL2_TLBIRVAE1IS |
			 HFGITR_EL2_TLBIRVAALE1OS | HFGITR_EL2_TLBIRVALE1OS |
			 HFGITR_EL2_TLBIRVAAE1OS | HFGITR_EL2_TLBIRVAE1OS);
	if (!kvm_has_feat(kvm, ID_AA64ISAR1_EL1, SPECRES, IMP))
		res0 |= (HFGITR_EL2_CFPRCTX | HFGITR_EL2_DVPRCTX |
			 HFGITR_EL2_CPPRCTX);
	if (!kvm_has_feat(kvm, ID_AA64DFR0_EL1, BRBE, IMP))
		res0 |= (HFGITR_EL2_nBRBINJ | HFGITR_EL2_nBRBIALL);
	if (!kvm_has_feat(kvm, ID_AA64PFR1_EL1, GCS, IMP))
		res0 |= (HFGITR_EL2_nGCSPUSHM_EL1 | HFGITR_EL2_nGCSSTR_EL1 |
			 HFGITR_EL2_nGCSEPP);
	if (!kvm_has_feat(kvm, ID_AA64ISAR1_EL1, SPECRES, COSP_RCTX))
		res0 |= HFGITR_EL2_COSPRCTX;
	if (!kvm_has_feat(kvm, ID_AA64ISAR2_EL1, ATS1A, IMP))
		res0 |= HFGITR_EL2_ATS1E1A;
	set_sysreg_masks(kvm, HFGITR_EL2, res0, res1);

	/* HAFGRTR_EL2 - not a lot to see here */
	res0 = HAFGRTR_EL2_RES0;
	res1 = HAFGRTR_EL2_RES1;
	if (!kvm_has_feat(kvm, ID_AA64PFR0_EL1, AMU, V1P1))
		res0 |= ~(res0 | res1);
	set_sysreg_masks(kvm, HAFGRTR_EL2, res0, res1);
out:
	mutex_unlock(&kvm->arch.config_lock);

	return ret;
}<|MERGE_RESOLUTION|>--- conflicted
+++ resolved
@@ -801,101 +801,16 @@
  */
 static void limit_nv_id_regs(struct kvm *kvm)
 {
-<<<<<<< HEAD
-	u64 tmp;
-
-	switch (id) {
-	case SYS_ID_AA64ISAR0_EL1:
-		/* Support everything but TME */
-		val &= ~NV_FTR(ISAR0, TME);
-		break;
-
-	case SYS_ID_AA64ISAR1_EL1:
-		/* Support everything but Spec Invalidation and LS64 */
-		val &= ~(NV_FTR(ISAR1, LS64)	|
-			 NV_FTR(ISAR1, SPECRES));
-		break;
-
-	case SYS_ID_AA64PFR0_EL1:
-		/* No AMU, MPAM, S-EL2, RAS or SVE */
-		val &= ~(GENMASK_ULL(55, 52)	|
-			 NV_FTR(PFR0, AMU)	|
-			 NV_FTR(PFR0, MPAM)	|
-			 NV_FTR(PFR0, SEL2)	|
-			 NV_FTR(PFR0, RAS)	|
-			 NV_FTR(PFR0, SVE)	|
-			 NV_FTR(PFR0, EL3)	|
-			 NV_FTR(PFR0, EL2)	|
-			 NV_FTR(PFR0, EL1));
-		/* 64bit EL1/EL2/EL3 only */
-		val |= FIELD_PREP(NV_FTR(PFR0, EL1), 0b0001);
-		val |= FIELD_PREP(NV_FTR(PFR0, EL2), 0b0001);
-		val |= FIELD_PREP(NV_FTR(PFR0, EL3), 0b0001);
-		break;
-
-	case SYS_ID_AA64PFR1_EL1:
-		/* Only support BTI, SSBS, CSV2_frac */
-		val &= (NV_FTR(PFR1, BT)	|
-			NV_FTR(PFR1, SSBS)	|
-			NV_FTR(PFR1, CSV2_frac));
-		break;
-
-	case SYS_ID_AA64MMFR0_EL1:
-		/* Hide ECV, ExS, Secure Memory */
-		val &= ~(NV_FTR(MMFR0, ECV)		|
-			 NV_FTR(MMFR0, EXS)		|
-			 NV_FTR(MMFR0, TGRAN4_2)	|
-			 NV_FTR(MMFR0, TGRAN16_2)	|
-			 NV_FTR(MMFR0, TGRAN64_2)	|
-			 NV_FTR(MMFR0, SNSMEM));
-
-		/* Disallow unsupported S2 page sizes */
-		switch (PAGE_SIZE) {
-		case SZ_64K:
-			val |= FIELD_PREP(NV_FTR(MMFR0, TGRAN16_2), 0b0001);
-			fallthrough;
-		case SZ_16K:
-			val |= FIELD_PREP(NV_FTR(MMFR0, TGRAN4_2), 0b0001);
-			fallthrough;
-		case SZ_4K:
-			/* Support everything */
-			break;
-		}
-		/*
-		 * Since we can't support a guest S2 page size smaller than
-		 * the host's own page size (due to KVM only populating its
-		 * own S2 using the kernel's page size), advertise the
-		 * limitation using FEAT_GTG.
-		 */
-		switch (PAGE_SIZE) {
-		case SZ_4K:
-			val |= FIELD_PREP(NV_FTR(MMFR0, TGRAN4_2), 0b0010);
-			fallthrough;
-		case SZ_16K:
-			val |= FIELD_PREP(NV_FTR(MMFR0, TGRAN16_2), 0b0010);
-			fallthrough;
-		case SZ_64K:
-			val |= FIELD_PREP(NV_FTR(MMFR0, TGRAN64_2), 0b0010);
-			break;
-		}
-		/* Cap PARange to 48bits */
-		tmp = FIELD_GET(NV_FTR(MMFR0, PARANGE), val);
-		if (tmp > 0b0101) {
-			val &= ~NV_FTR(MMFR0, PARANGE);
-			val |= FIELD_PREP(NV_FTR(MMFR0, PARANGE), 0b0101);
-		}
-=======
 	u64 val, tmp;
 
-	/* Support everything but TME, O.S. and Range TLBIs */
+	/* Support everything but TME */
 	val = kvm_read_vm_id_reg(kvm, SYS_ID_AA64ISAR0_EL1);
-	val &= ~(NV_FTR(ISAR0, TLB)	|
-		 NV_FTR(ISAR0, TME));
+	val &= ~NV_FTR(ISAR0, TME);
 	kvm_set_vm_id_reg(kvm, SYS_ID_AA64ISAR0_EL1, val);
 
-	/* Support everything but Spec Invalidation */
+	/* Support everything but Spec Invalidation and LS64 */
 	val = kvm_read_vm_id_reg(kvm, SYS_ID_AA64ISAR1_EL1);
-	val &= ~(GENMASK_ULL(63, 56)	|
+	val &= ~(NV_FTR(ISAR1, LS64)	|
 		 NV_FTR(ISAR1, SPECRES));
 	kvm_set_vm_id_reg(kvm, SYS_ID_AA64ISAR1_EL1, val);
 
@@ -916,9 +831,11 @@
 	val |= FIELD_PREP(NV_FTR(PFR0, EL3), 0b0001);
 	kvm_set_vm_id_reg(kvm, SYS_ID_AA64PFR0_EL1, val);
 
-	/* Only support SSBS */
+	/* Only support BTI, SSBS, CSV2_frac */
 	val = kvm_read_vm_id_reg(kvm, SYS_ID_AA64PFR1_EL1);
-	val &= NV_FTR(PFR1, SSBS);
+	val &= (NV_FTR(PFR1, BT)	|
+		NV_FTR(PFR1, SSBS)	|
+		NV_FTR(PFR1, CSV2_frac));
 	kvm_set_vm_id_reg(kvm, SYS_ID_AA64PFR1_EL1, val);
 
 	/* Hide ECV, ExS, Secure Memory */
@@ -940,7 +857,6 @@
 		fallthrough;
 	case SZ_4K:
 		/* Support everything */
->>>>>>> b0539664
 		break;
 	}
 	/*
