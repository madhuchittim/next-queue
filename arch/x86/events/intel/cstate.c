--- conflicted
+++ resolved
@@ -51,11 +51,7 @@
  *			       perf code: 0x02
  *			       Available model: SLM,AMT,NHM,WSM,SNB,IVB,HSW,BDW,
  *						SKL,KNL,GLM,CNL,KBL,CML,ICL,ICX,
-<<<<<<< HEAD
- *						TGL,TNT,RKL,ADL,RPL
-=======
  *						TGL,TNT,RKL,ADL,RPL,SPR
->>>>>>> 980555e9
  *			       Scope: Core
  *	MSR_CORE_C7_RESIDENCY: CORE C7 Residency Counter
  *			       perf code: 0x03
@@ -66,11 +62,7 @@
  *			       perf code: 0x00
  *			       Available model: SNB,IVB,HSW,BDW,SKL,KNL,GLM,CNL,
  *						KBL,CML,ICL,ICX,TGL,TNT,RKL,ADL,
-<<<<<<< HEAD
- *						RPL
-=======
  *						RPL,SPR
->>>>>>> 980555e9
  *			       Scope: Package (physical package)
  *	MSR_PKG_C3_RESIDENCY:  Package C3 Residency Counter.
  *			       perf code: 0x01
@@ -82,11 +74,7 @@
  *			       perf code: 0x02
  *			       Available model: SLM,AMT,NHM,WSM,SNB,IVB,HSW,BDW,
  *						SKL,KNL,GLM,CNL,KBL,CML,ICL,ICX,
-<<<<<<< HEAD
- *						TGL,TNT,RKL,ADL,RPL
-=======
  *						TGL,TNT,RKL,ADL,RPL,SPR
->>>>>>> 980555e9
  *			       Scope: Package (physical package)
  *	MSR_PKG_C7_RESIDENCY:  Package C7 Residency Counter.
  *			       perf code: 0x03
@@ -694,13 +682,9 @@
 	X86_MATCH_INTEL_FAM6_MODEL(ROCKETLAKE,		&icl_cstates),
 	X86_MATCH_INTEL_FAM6_MODEL(ALDERLAKE,		&adl_cstates),
 	X86_MATCH_INTEL_FAM6_MODEL(ALDERLAKE_L,		&adl_cstates),
-<<<<<<< HEAD
-	X86_MATCH_INTEL_FAM6_MODEL(RAPTORLAKE,		&adl_cstates),
-=======
 	X86_MATCH_INTEL_FAM6_MODEL(ALDERLAKE_N,		&adl_cstates),
 	X86_MATCH_INTEL_FAM6_MODEL(RAPTORLAKE,		&adl_cstates),
 	X86_MATCH_INTEL_FAM6_MODEL(RAPTORLAKE_P,	&adl_cstates),
->>>>>>> 980555e9
 	{ },
 };
 MODULE_DEVICE_TABLE(x86cpu, intel_cstates_match);
