# SPDX-License-Identifier: (GPL-2.0-only OR BSD-2-Clause)
%YAML 1.2
---
$id: http://devicetree.org/schemas/sound/fsl,rpmsg.yaml#
$schema: http://devicetree.org/meta-schemas/core.yaml#

title: NXP Audio RPMSG CPU DAI Controller

maintainers:
  - Shengjiu Wang <shengjiu.wang@nxp.com>

description: |
  fsl_rpmsg is a virtual audio device. Mapping to real hardware devices
  are SAI, MICFIL, DMA controlled by Cortex M core. What we see from
  Linux side is a device which provides audio service by rpmsg channel.
  We can create different sound cards which access different hardwares
  such as SAI, MICFIL, .etc through building rpmsg channels between
  Cortex-A and Cortex-M.

allOf:
  - $ref: sound-card-common.yaml#

properties:
  compatible:
    enum:
      - fsl,imx7ulp-rpmsg-audio
      - fsl,imx8mn-rpmsg-audio
      - fsl,imx8mm-rpmsg-audio
      - fsl,imx8mp-rpmsg-audio
      - fsl,imx8ulp-rpmsg-audio
      - fsl,imx93-rpmsg-audio
<<<<<<< HEAD

  model:
    $ref: /schemas/types.yaml#/definitions/string
    description: User specified audio sound card name
=======
>>>>>>> 199cd641

  clocks:
    items:
      - description: Peripheral clock for register access
      - description: Master clock
      - description: DMA clock for DMA register access
      - description: Parent clock for multiple of 8kHz sample rates
      - description: Parent clock for multiple of 11kHz sample rates

  clock-names:
    items:
      - const: ipg
      - const: mclk
      - const: dma
      - const: pll8k
      - const: pll11k

  power-domains:
    description:
      List of phandle and PM domain specifier as documented in
      Documentation/devicetree/bindings/power/power_domain.txt
    maxItems: 1

  memory-region:
    maxItems: 1
    description:
      phandle to a node describing reserved memory (System RAM memory)
      The M core can't access all the DDR memory space on some platform,
      So reserved a specific memory for dma buffer which M core can
      access.
      (see bindings/reserved-memory/reserved-memory.txt)

  audio-codec:
    $ref: /schemas/types.yaml#/definitions/phandle
    description: The phandle to a node of audio codec

  fsl,enable-lpa:
    $ref: /schemas/types.yaml#/definitions/flag
    description: enable low power audio path.

  fsl,rpmsg-out:
    $ref: /schemas/types.yaml#/definitions/flag
    description: |
      This is a boolean property. If present, the transmitting function
      will be enabled.

  fsl,rpmsg-in:
    $ref: /schemas/types.yaml#/definitions/flag
    description: |
      This is a boolean property. If present, the receiving function
      will be enabled.

  fsl,rpmsg-channel-name:
    $ref: /schemas/types.yaml#/definitions/string
    description: |
      A string property to assign rpmsg channel this sound card sits on.
      This property can be omitted if there is only one sound card and it sits
      on "rpmsg-audio-channel".
    enum:
      - rpmsg-audio-channel
      - rpmsg-micfil-channel

required:
  - compatible

unevaluatedProperties: false

examples:
  - |
    #include <dt-bindings/clock/imx8mn-clock.h>

    rpmsg_audio: rpmsg_audio {
        compatible = "fsl,imx8mn-rpmsg-audio";
        model = "wm8524-audio";
        fsl,enable-lpa;
        fsl,rpmsg-out;
        clocks = <&clk IMX8MN_CLK_SAI3_IPG>,
                 <&clk IMX8MN_CLK_SAI3_ROOT>,
                 <&clk IMX8MN_CLK_SDMA3_ROOT>,
                 <&clk IMX8MN_AUDIO_PLL1_OUT>,
                 <&clk IMX8MN_AUDIO_PLL2_OUT>;
        clock-names = "ipg", "mclk", "dma", "pll8k", "pll11k";
    };

  - |
    #include <dt-bindings/clock/imx8mm-clock.h>

    rpmsg_micfil: audio-controller {
        compatible = "fsl,imx8mm-rpmsg-audio";
        model = "micfil-audio";
        fsl,rpmsg-channel-name = "rpmsg-micfil-channel";
        fsl,enable-lpa;
        fsl,rpmsg-in;
        clocks = <&clk IMX8MM_CLK_PDM_IPG>,
                 <&clk IMX8MM_CLK_PDM_ROOT>,
                 <&clk IMX8MM_CLK_SDMA3_ROOT>,
                 <&clk IMX8MM_AUDIO_PLL1_OUT>,
                 <&clk IMX8MM_AUDIO_PLL2_OUT>;
        clock-names = "ipg", "mclk", "dma", "pll8k", "pll11k";
    };

...<|MERGE_RESOLUTION|>--- conflicted
+++ resolved
@@ -29,13 +29,6 @@
       - fsl,imx8mp-rpmsg-audio
       - fsl,imx8ulp-rpmsg-audio
       - fsl,imx93-rpmsg-audio
-<<<<<<< HEAD
-
-  model:
-    $ref: /schemas/types.yaml#/definitions/string
-    description: User specified audio sound card name
-=======
->>>>>>> 199cd641
 
   clocks:
     items:
