--- conflicted
+++ resolved
@@ -19,12 +19,9 @@
   compatible:
     enum:
       - mediatek,mt7988-lvts-ap
-<<<<<<< HEAD
-=======
       - mediatek,mt8186-lvts
       - mediatek,mt8188-lvts-ap
       - mediatek,mt8188-lvts-mcu
->>>>>>> 0c383648
       - mediatek,mt8192-lvts-ap
       - mediatek,mt8192-lvts-mcu
       - mediatek,mt8195-lvts-ap
