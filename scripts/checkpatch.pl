--- conflicted
+++ resolved
@@ -2937,13 +2937,10 @@
 			# More special cases
 			} elsif ($line =~ /^\+.*\bEFI_GUID\s*\(/ ||
 				 $line =~ /^\+\s*(?:\w+)?\s*DEFINE_PER_CPU/) {
-<<<<<<< HEAD
-=======
 				$msg_type = "";
 
 			# URL ($rawline is used in case the URL is in a comment)
 			} elsif ($rawline =~ /^\+.*\b[a-z][\w\.\+\-]*:\/\/\S+/i) {
->>>>>>> 661e50bc
 				$msg_type = "";
 
 			# Otherwise set the alternate message types
@@ -5803,11 +5800,7 @@
 		        for (my $count = $linenr; $count <= $lc; $count++) {
 				my $fmt = get_quoted_string($lines[$count - 1], raw_line($count, 0));
 				$fmt =~ s/%%//g;
-<<<<<<< HEAD
-				if ($fmt =~ /(\%[\*\d\.]*p(?![\WFfSsBKRraEhMmIiUDdgVCbGNOx]).)/) {
-=======
 				if ($fmt =~ /(\%[\*\d\.]*p(?![\WSsBKRraEhMmIiUDdgVCbGNOx]).)/) {
->>>>>>> 661e50bc
 					$bad_extension = $1;
 					last;
 				}
